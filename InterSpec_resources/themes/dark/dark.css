.Wt-domRoot, .dialog-layout, .Wt-panel .body {
  background: rgb(44,45,48) !important; 
  color: white;
}

/* On Safari if we out .Wt-domRoot:fullscreen in with the list of the above, it makes the statement
 fail for some reason, so we'll keep it separate, even though the contents are identical to above.
 */
.Wt-domRoot:fullscreen {
  background: rgb(44,45,48) !important;
  color: white;
}

h1 {
  color: white;
}

select {
  color: white !important;
  background: rgb(86,88,90) !important;
}

.Wt-btn { 
  background-color: rgb(86,88,90); 
  border-color: rgb(106,107,109); 
  color: rgb(230,230,230); 
}

button[disabled] {
  color: rgb(160,160,160); 
  background-color: rgb(110,110,110);
  opacity: 1.0;
  -webkit-filter: grayscale(0%);
  filter: grayscale(0%);
}

input[type="text"], input[type="number"], numbertextarea, textarea {
  background-color: rgb(59,60,63) !important; 
  border-top: solid 1px rgb(61,62,64) !important; 
  border-left: none !important; 
  border-right: none !important; 
  border-bottom: solid 1px rgb(75,76,78) !important; 
  color: white;
}


.titlebar {
  background: rgb(107,106,111) !important; 
  color: white;
}

.titlebar:hover {
  background: rgb(133,133,133) !important; 
  color: white;
}

a, .InfoLink {
  color: rgb(18,101,200);
}
a:hover, .InfoLink:hover {
  color: rgb(99, 161, 236);
}

.Wt-icon, .InvertInDark {
  filter: invert(100%);
}


/* button > img { filter: invert(100%); }  */


.MenuBar, .PopupMenuParentButton {
  background-color: rgb(65,65,65) !important; 
  color: rgb(230,230,230) !important;
}

.PopupMenuParentButton.active {
  background-color: rgb(18,101,200) !important;
}

.PopupMenuParentButton:hover:not(.active)
{
  background-color: rgba(18,101,200,0.25) !important;
}

.Wt-popup.Wt-outset {
  background-color: rgb(59,59,66) !important;
}

.PopupDivMenu {
  border: solid 1px rgb(80,80,85);
}

ul.Wt-popupmenu > li > a > span > span {
  color: white !important;
}

ul.Wt-popupmenu > li > label > span {
  color: white !important;
}

ul.Wt-popupmenu > li.Wt-disabled > a > span > span {
  color: rgb(105,105,112) !important;
}

.Wt-popupmenu .active {
  background-color: rgb(18,101,200) !important;
}

.Wt-separator {
  border-top: 1px solid rgb(80,80,87) !important;
  border-bottom: 1px solid rgb(100,100,107) !important;
}

.Wt-vsh2 {
/* The chart resize indicator thing... */
}



/* Still need work to make the lines of the tabs work out*/
.Wt-tabs {
  border-bottom: 1px solid rgb(136, 136, 136);
}

.Wt-tabs .itemselected a, .Wt-tabs .itemselected a:hover {
  border-color: rgb(136, 136, 136) rgb(136, 136, 136) rgb(44,45,48) rgb(136, 136, 136);
}

.Wt-popup .Wt-tabs .itemselected a, .Wt-tabs .itemselected a:hover {
  /* Fix for the white-line when in a AuxWindow */
  border-color: rgb(136, 136, 136) rgb(136, 136, 136) rgb(44,45,48) rgb(136, 136, 136);
}

.Wt-tabs a {
  color: rgb(197,198,201); 
}




ul.Wt-tv-root > li {
  color: white;
  background: rgb(41,42,44) !important; 
}

ul.Wt-tv-root > li:nth-child(odd) { 
  background: rgb(30,32,34) !important; 
}


.Wt-item.Wt-selected{
  background-color: blue;
  color: white;
}

.Wt-label{
  color: rgb(197,198,201);
}

.Wt-itemview .Wt-headerdiv, .Wt-itemview .Wt-headerdiv .Wt-tv-rowc, .Wt-itemview th, .DevPairTitle, .CalDisplay .CalType, .DetHdr {
  background-color: rgb( 80, 81, 94 );
}


.Wt-suggest a {
  color: white;
}


.Wt-dialogcover {
  background: rgba(110, 110, 110, 0.5) !important;
}

ul.HeavyNavMenu > li.itemselected  {
  background: rgb(175,175,175) !important;
}

ul.HeavyNavMenu > li.itemselected > a {
  color: rgb(115, 115, 255) !important;
}


ul.HeavyNavMenu > li.item {
  background: rgb(124,124,124) !important;
}

ul.HeavyNavMenu > li.item:hover  {
  background: rgb(135,135,135) !important;
}


.DetectorDisplay{
  background: rgb(70,70,77); 
  border-color: rgb(136, 136, 136);
}

.ShieldingSelect {
  border-width: 1px;
  border-style: solid;
  border-color: rgb(136, 136, 136);
}

.ParticleViewTable, .IsotopeSearchResultTable {
  border-color: rgb(136, 136, 136);
}

.DevPairTitle, .DevPairEnergyHeader, .DevPairOffsetHeader {
  color: rgb(197,198,201);
}

.LinkBtn {
  color: black;
  filter: invert(100%);
}

.DoseAnswerTxt, .DoseCalcRuntimeCheckFailMsg {
  color: black;
}

.MakeDrfEqnAnswer {
  background: black !important;
}

.PhoneAuxWindowHeader {
  background-color: rgb(65,65,65) !important; 
}

.PhoneAuxWindowFooter
  padding-right: 2px;
}

.PhoneAuxWindowFooter > button {
  margin-right: 5px;
}

.PhoneMenuBack, .PhoneMenuClose {
  background-color: rgb(133,133,133) !important;
}

.peakinfo {
/* The box that pops-up when you hover over a peak, and gives info about it */
  background-color: rgb(133,133,133) !important;
  color: white;
}


/* .AuxWindow-content.Decay { background: rgb(230,230,230) !important; } */


/* When using a HTML app menu-bar, fix up close button background color on hover */
.app-titlebar .window-controls-container .window-icon-bg .window-icon.window-close:hover {
  background-color: rgb(57,207,207) !important;
}

/* When using a HTML app menu-bar, fix up minimize and maximize buttons on hover */
.app-titlebar .window-controls-container .window-icon-bg .window-icon:hover {
  background-color: rgb(175,175,175) !important;
<<<<<<< HEAD
=======
}

/* When the app is not the forground app, change title bar color a little to indicate this */
.app-titlebar.inactive, .app-titlebar.inactive button {
  background-color: rgb(50,50,51) !important;
>>>>>>> 08ebd06d
}<|MERGE_RESOLUTION|>--- conflicted
+++ resolved
@@ -256,12 +256,9 @@
 /* When using a HTML app menu-bar, fix up minimize and maximize buttons on hover */
 .app-titlebar .window-controls-container .window-icon-bg .window-icon:hover {
   background-color: rgb(175,175,175) !important;
-<<<<<<< HEAD
-=======
 }
 
 /* When the app is not the forground app, change title bar color a little to indicate this */
 .app-titlebar.inactive, .app-titlebar.inactive button {
   background-color: rgb(50,50,51) !important;
->>>>>>> 08ebd06d
 }