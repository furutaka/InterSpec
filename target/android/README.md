--- conflicted
+++ resolved
@@ -39,21 +39,6 @@
 
 
       export MY_BOOST_DIR="/Users/wcjohns/install/android/armeabi-v7a"
-<<<<<<< HEAD
-      cmake -DANDROID_ABI=${MY_ANDROID_ABI} \
-            -DCMAKE_BUILD_TYPE=Release \
-            -DCMAKE_PREFIX_PATH=${MY_WT_PREFIX} 
-            -DANDROID_NDK=/Users/wcjohns/Library/Android/sdk/ndk/23.1.7779620/ \
-            -DCMAKE_CXX_FLAGS=-std=c++14 \
-            -DCMAKE_TOOLCHAIN_FILE=/Users/wcjohns/Library/Android/sdk/ndk/23.1.7779620/build/cmake/android.toolchain.cmake \
-            -DANDROID_CPP_FEATURES=rtti exceptions -DANDROID_TOOLCHAIN=clang -DANDROID_PIE=ON \
-            -DSHARED_LIBS=OFF -DBUILD_TESTS=OFF -DBUILD_EXAMPLES=OFF -DWT_CPP_11_MODE='-std=c++14' \
-            -DENABLE_SSL=OFF -DHTTP_WITH_ZLIB=OFF \
-            -DCONFIGURATION=data/config/wt_config_android.xml\
-            -DWTHTTP_CONFIGURATION=data/config/wthttpd \
-            -DCMAKE_INSTALL_PREFIX=${MY_BOOST_DIR} \
-            -DBoost_INCLUDE_DIR=${MY_BOOST_DIR}/include/boost-1_78 \
-=======
       cmake -DANDROID_SDK_DIR=/Users/wcjohns/Library/Android/sdk \
             -DANDROID_NDK_TOOLS_DIR=/Users/wcjohns/Library/Android/sdk/tools \
             -DANDROID_STAGING_DIR=${MY_BOOST_DIR} \
@@ -71,7 +56,6 @@
 
 I dont think we need below here
 -DANDROID_CPP_FEATURES=rtti exceptions -DANDROID_TOOLCHAIN=clang -DANDROID_PIE=ON \
->>>>>>> 8371dbba
             -DBoost_DATE_TIME_LIBRARY_RELEASE=${MY_BOOST_DIR}/lib/libboost_date_time-clang-darwin-mt-1_65_1.a \
             -DBoost_FILESYSTEM_LIBRARY_RELEASE=${MY_BOOST_DIR}/lib/libboost_filesystem-clang-darwin-mt-1_65_1.a \
             -DBoost_PROGRAM_OPTIONS_LIBRARY_RELEASE=${MY_BOOST_DIR}/lib/libboost_program_options-clang-darwin-mt-1_65_1.a \
