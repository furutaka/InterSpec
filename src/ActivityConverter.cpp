/* InterSpec: an application to analyze spectral gamma radiation data.
 
 Copyright 2018 National Technology & Engineering Solutions of Sandia, LLC
 (NTESS). Under the terms of Contract DE-NA0003525 with NTESS, the U.S.
 Government retains certain rights in this software.
 For questions contact William Johnson via email at wcjohns@sandia.gov, or
 alternative emails of interspec@sandia.gov.
 
 This library is free software; you can redistribute it and/or
 modify it under the terms of the GNU Lesser General Public
 License as published by the Free Software Foundation; either
 version 2.1 of the License, or (at your option) any later version.
 
 This library is distributed in the hope that it will be useful,
 but WITHOUT ANY WARRANTY; without even the implied warranty of
 MERCHANTABILITY or FITNESS FOR A PARTICULAR PURPOSE.  See the GNU
 Lesser General Public License for more details.
 
 You should have received a copy of the GNU Lesser General Public
 License along with this library; if not, write to the Free Software
 Foundation, Inc., 51 Franklin Street, Fifth Floor, Boston, MA  02110-1301  USA
 */
#include "InterSpec_config.h"

#include <string>
#include <iostream>

#include <Wt/WText>
#include <Wt/WBreak>
#include <Wt/WLabel>
#include <Wt/WComboBox>
#include <Wt/WLineEdit>
#include <Wt/WValidator>
#include <Wt/WPushButton>
#include <Wt/WGridLayout>
#include <Wt/WContainerWidget>
#include <Wt/WRegExpValidator>

#include "InterSpec/AuxWindow.h"
#include "InterSpec/InterSpecApp.h"
#include "InterSpec/PhysicalUnits.h"
#include "SpecUtils/UtilityFunctions.h"
#include "InterSpec/ActivityConverter.h"

using namespace Wt;
using namespace std;

ActivityConverter::ActivityConverter()
  : AuxWindow( "Activity Converter",
               (Wt::WFlags<AuxWindowProperties>(AuxWindowProperties::PhoneModal)
               | AuxWindowProperties::DisableCollapse
               | AuxWindowProperties::SetCloseable) ),
    m_input( NULL ),
    m_output( NULL ),
    m_message( NULL )
{
  addStyleClass( "ActivityConverter" );
  
  WText *message = NULL;
  WGridLayout *layout = stretcher();
  setWidth(400);
  const char *topMessage = "Convert between curie and becquerel (ie. 5 MBq, 2 nCi)";
  message = new WText( topMessage, Wt::XHTMLUnsafeText);

  layout->addWidget(message,0,0,1,3);

  WLabel *label = new WLabel( "From: ");
  layout->addWidget(label,1,0);
  label->addStyleClass( "ActivityConverterLabel" );
  
  m_input = new WLineEdit(  );
    layout->addWidget(m_input,1,1);

  const char * const bqexp = "^(\\s*\\+?((\\d+(\\.\\d*)?)|(\\.\\d*))"
    "(?:[Ee][+\\-]?\\d+)?\\s*"
    "(b|bq|Bq|k|kB|kBq|M|MB|MBq|G|GB|GBq|T|TB|TBq|c|ci|m|mC|mCi|m|mi|mic|micr|micro|microC|microCi|n|nC|nCi))+\\s*";
    
  WRegExpValidator *validator = new WRegExpValidator( bqexp, this );
  validator->setFlags( Wt::MatchCaseInsensitive );
  m_input->setValidator(validator);
  
  m_input->addStyleClass( "ActivityConverterInput" );
  m_input->setTextSize( 15 );
  m_input->setWidth( WLength(15.0,WLength::FontEm) );
  m_input->setText("5 MBq");
  m_input->changed().connect( this, &ActivityConverter::convert );
  m_input->blurred().connect( this, &ActivityConverter::convert );
  m_input->enterPressed().connect( this, &ActivityConverter::convert );
  
  WPushButton *convertButton = new WPushButton("Convert");
  layout->addWidget(convertButton,1,2);
  convertButton->clicked().connect( this, &ActivityConverter::convert );
    
  label = new WLabel( "To: " );
  layout->addWidget(label,2,0);
  label->addStyleClass( "ActivityConverterLabel" );
  
  m_output = new WLineEdit( );
  layout->addWidget(m_output,2,1,1,2);
  m_output->addStyleClass( "ActivityConverterInput" );
  m_output->setTextSize( 15 );
  m_output->setWidth( WLength(15.0,WLength::FontEm) );
  m_output->setEnabled(false);
  m_output->setText("135.14 uCi");
  
  m_message = new WText( "&nbsp", XHTMLUnsafeText );
  m_message->setHeight(WLength(50,WLength::Pixel));
  m_message->setAttributeValue( "style", "color:blue;"  );
//  m_message->setHiddenKeepsGeometry( true );
  m_message->hide();
  layout->addWidget(m_message,3,0,1,3);
  layout->setColumnStretch(1, 1);
  layout->setRowStretch(3, 1);
    
  WPushButton *closeButton = addCloseButtonToFooter();
  closeButton->clicked().connect( boost::bind( &AuxWindow::deleteAuxWindow, this ) );

  rejectWhenEscapePressed();
  finished().connect( boost::bind( &AuxWindow::deleteAuxWindow, this ) );
  
<<<<<<< HEAD
=======
  show();
  centerWindow();
  resizeToFitOnScreen();

>>>>>>> 95535c2d
  //Keep the keyboard form popping up
  InterSpecApp *app = dynamic_cast<InterSpecApp *>(WApplication::instance());
  if( app && app->isMobile() )
  {
    closeButton->setFocus();
    titleBar()->hide();
  }
  
<<<<<<< HEAD
  show();
  centerWindow();
  resizeToFitOnScreen();
=======
>>>>>>> 95535c2d
}//ActivityConverter constructor


ActivityConverter::~ActivityConverter()
{
  //nothing to do here
}//ActivityConverter destructor


void ActivityConverter::convert()
{
  try {
    Wt::WString value = m_input->text();
    std::string val = value.toUTF8();
    UtilityFunctions::trim( val );
    double dbvalue = PhysicalUnits::stringToActivity(val);
    bool curie = false;
    if (val.find("Ci")!= std::string::npos || val.find("ci")!= std::string::npos) {
        curie=false;
    } else if (val.find("Bq")!= std::string::npos || val.find("bq")!= std::string::npos) {
        curie=true;
    } else {
      //Invalid 
      throw val;
    }
    const string ans = PhysicalUnits::printToBestActivityUnits( dbvalue, 2, curie, PhysicalUnits::becquerel );
    m_output->setText(Wt::WString::fromUTF8(ans));
    //If weve made it this far, we have valid input
    m_message->removeStyleClass("line-above");
    m_message->setText( "&nbsp" );
    m_message->hide();
  } catch (...) {
    m_message->setText("Invalid value.  Allowed units: bq, kBq, MBq, GBq, TBq, ci, mCi, microCi, nCi" );
    m_message->addStyleClass("line-above");
    m_message->show();
  }

}<|MERGE_RESOLUTION|>--- conflicted
+++ resolved
@@ -118,13 +118,10 @@
   rejectWhenEscapePressed();
   finished().connect( boost::bind( &AuxWindow::deleteAuxWindow, this ) );
   
-<<<<<<< HEAD
-=======
   show();
   centerWindow();
   resizeToFitOnScreen();
 
->>>>>>> 95535c2d
   //Keep the keyboard form popping up
   InterSpecApp *app = dynamic_cast<InterSpecApp *>(WApplication::instance());
   if( app && app->isMobile() )
@@ -133,12 +130,6 @@
     titleBar()->hide();
   }
   
-<<<<<<< HEAD
-  show();
-  centerWindow();
-  resizeToFitOnScreen();
-=======
->>>>>>> 95535c2d
 }//ActivityConverter constructor
 
 
