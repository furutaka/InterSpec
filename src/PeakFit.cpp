/* InterSpec: an application to analyze spectral gamma radiation data.
 
 Copyright 2018 National Technology & Engineering Solutions of Sandia, LLC
 (NTESS). Under the terms of Contract DE-NA0003525 with NTESS, the U.S.
 Government retains certain rights in this software.
 For questions contact William Johnson via email at wcjohns@sandia.gov, or
 alternative emails of interspec@sandia.gov.
 
 This library is free software; you can redistribute it and/or
 modify it under the terms of the GNU Lesser General Public
 License as published by the Free Software Foundation; either
 version 2.1 of the License, or (at your option) any later version.
 
 This library is distributed in the hope that it will be useful,
 but WITHOUT ANY WARRANTY; without even the implied warranty of
 MERCHANTABILITY or FITNESS FOR A PARTICULAR PURPOSE.  See the GNU
 Lesser General Public License for more details.
 
 You should have received a copy of the GNU Lesser General Public
 License along with this library; if not, write to the Free Software
 Foundation, Inc., 51 Franklin Street, Fifth Floor, Boston, MA  02110-1301  USA
 */

#include "InterSpec_config.h"

#include <mutex>
#include <memory>
#include <limits>
#include <vector>
#include <utility>
#include <cstdlib>

#include <boost/math/constants/constants.hpp>

#define BOOST_UBLAS_TYPE_CHECK 0
#include <boost/numeric/ublas/lu.hpp>
#include <boost/numeric/ublas/matrix.hpp>
#include <boost/numeric/ublas/triangular.hpp>
#include <boost/math/distributions/poisson.hpp>


//Roots Minuit2 includes
#include "Minuit2/FCNBase.h"
#include "Minuit2/FunctionMinimum.h"
#include "Minuit2/MnMigrad.h"
#include "Minuit2/MnScan.h"
#include "Minuit2/MnMinos.h"
#include "Minuit2/MnSimplex.h"
#include "Minuit2/MinosError.h"
//#include "Minuit2/Minuit2Minimizer.h"
#include "Minuit2/MnUserParameters.h"
#include "Minuit2/MnUserParameterState.h"
#include "Minuit2/CombinedMinimizer.h"
#include "Minuit2/MnPrint.h"
#include "Minuit2/FumiliMinimizer.h"
#include "Minuit2/ScanMinimizer.h"
#include "Minuit2/SimplexMinimizer.h"
#include "Minuit2/MnMinimize.h"

#include "InterSpec/PeakDef.h"
#include "InterSpec/PeakFit.h"
#include "SpecUtils/SpecFile.h"
#include "InterSpec/PeakFitUtils.h"
#include "InterSpec/PeakFitChi2Fcn.h"
#include "SpecUtils/SpecUtilsAsync.h"
#include "SpecUtils/EnergyCalibration.h"
#include "InterSpec/DetectorPeakResponse.h"

using namespace std;

using SpecUtils::Measurement;

template<class T>
bool matrix_invert( const boost::numeric::ublas::matrix<T>& input,
                   boost::numeric::ublas::matrix<T> &inverse )
{
  using namespace boost::numeric;
  ublas::matrix<T> A( input );
  ublas::permutation_matrix<std::size_t> pm( A.size1() );
  const size_t res = lu_factorize(A, pm);
  
  if( res != 0 )
  {
    //cout << "Singlular matrix passed in:" << endl;
    //for( size_t row = 0; row < input.size1(); ++row )
    //{
    //  for( size_t col = 0; col < input.size2(); ++col )
    //    cout << "\t" << input(row,col);
    //  cout << endl;
    //}
    return false;
  }//if( res != 0 )
  
  inverse.assign( ublas::identity_matrix<T>( A.size1() ) );
  lu_substitute(A, pm, inverse);
  return true;
}//matrix_invert


#if( PRINT_DEBUG_INFO_FOR_PEAK_SEARCH_FIT_LEVEL )
namespace
{
  //inheriting from stringstream makes first string in line be printed as a
  //  pointer, not a string
  class DebugLog  //: public std::stringstream
  {
    //Make it so cout/cerr statments always end up non-interleaved when multiple
    // threads are calling cout/cerr
  public:
    explicit DebugLog( std::ostream &os ) : os(os) {}
    ~DebugLog() { os << ss.rdbuf() << std::flush; }
    template <typename T>
    DebugLog &operator<<(T const &t){ ss << t; return *this;}
    
  private:
    std::ostream &os;
    std::stringstream ss;
  };//class DebugLog
}//namespace
#endif

namespace ExperimentalAutomatedPeakSearch
{
  
bool largerByAmplitude( const std::shared_ptr<const PeakDef> &lhs, const std::shared_ptr<const PeakDef> &rhs )
{
  return lhs->amplitude() > rhs->amplitude();
}
  
  
void do_peak_automated_searchfit( const double x,
                                  const std::shared_ptr<const Measurement> &meas,
                                  const PeakShrdVec &inpeaks,
                                  std::pair< PeakShrdVec, PeakShrdVec > &answer )
{
  try
  {
#if( PRINT_DEBUG_INFO_FOR_PEAK_SEARCH_FIT_LEVEL > 0 )
    DebugLog(cout) << "Will try fitting peak clicked on at " << x << "\n";
#endif
    answer = searchForPeakFromUser( x, -1.0, meas, inpeaks );
  }catch( std::exception &e )
  {
    cerr << "do_peak_searchfit(...): caught unexpected exception: '" << e.what()
         << "', returning blank results." << endl;
    answer.first.clear();
    answer.second.clear();
  }
}//void do_peak_searchfit(
  

  
std::vector<std::shared_ptr<const PeakDef> > filter_anomolous_width_peaks_highres(
                          const std::shared_ptr<const Measurement> meas,
                          std::vector<std::shared_ptr<const PeakDef> > input )
{
  if( !meas )
    return input;
  
  const size_t npeaks = input.size();
  
  if( npeaks < 3 )
    return input;
  
  if( npeaks <= 5 )
  {
    //We cant really fit for resolution here, but we can do some sanity checks
    //  To make sure peaks are thinner than higher energy peaks.
    double maxwidth = input.back()->sigma();
    double maxWidthMean = input.back()->mean();
    vector<std::shared_ptr<const PeakDef> > answer;
    
    for( int i = static_cast<int>(input.size()) - 1; i >= 0; --i )
    {
      const double sigma = input[i]->sigma();
      const double sigmaUncert = input[i]->sigmaUncert();
      
      if( sigma < 2.0*maxwidth )  //2.0 is made up
      {
        answer.push_back( input[i] );
        
        if( sigmaUncert > 0.0 && (sigmaUncert/sigma) < 0.2 && sigma > maxwidth )  //0.2 is completely made up
        {
          maxwidth = sigma;
          maxWidthMean = input[i]->mean();
        }
      }else
      {
        cerr << "\tRemoving peak at mean " << input[i]->mean()
             << ", sigma=" << sigma
             << " (for <=5 peak algo) for being wider than peak at "
             << maxWidthMean << " with sigma " << maxwidth << endl;
      }//if( sigma < 2.0*maxwidth ) / else
      
    }//for( int i = input.size()-1; i > 0; --i )
    
    
    return answer;
  }//if( npeaks <= 5 )
  
  
  DetectorPeakResponse det;
  
  std::shared_ptr<deque< std::shared_ptr<const PeakDef> > > inputpeaks( new std::deque< std::shared_ptr<const PeakDef> >() );
  for( size_t i = 0; i < npeaks; ++i )
  {
    if( fabs(511.0 - input[i]->mean()) > 10.0 )
      inputpeaks->push_back( input[i] );
  }
  
  try
  {
    det.fitResolution( inputpeaks, meas, DetectorPeakResponse::kSqrtPolynomial /*kGadrasResolutionFcn*/ );
  }catch( std::exception &e )
  {
    cerr << "filter_anomolous_width_peaks_highres: failed to fit resolution function: " << e.what() << endl;
    return input;
  }

  std::vector<std::shared_ptr<const PeakDef> > answer;
  
  for( size_t i = 0; i < npeaks; ++i )
  {
    if( fabs(511.0 - input[i]->mean()) < 10.0 )
    {
      answer.push_back( input[i] );
      continue;
    }
    
    const double mean = input[i]->mean();
    const double width = det.peakResolutionFWHM( mean );
    const double fracerror = fabs(width - input[i]->fwhm()) / std::min(input[i]->fwhm(), width);
    
    //For compton peak, could look ~2 FWHM on each side to see if decreasing...
    const bool tothin = ((width > input[i]->fwhm()) && fracerror > 0.8);
    const bool tothick = ((width < input[i]->fwhm()) && fracerror > 0.6);
    
    if( tothick || tothin )
    {
      //Actually we want to do some more sanity checks here....
      
      //If first or last, then fractional error should be 0.825
      
      //should actually try to fit 2 peaks in this region, and keep them if they
      //  have a better chi2
      
      int npeaksTouching = 0;
      for( size_t j = 0; j < npeaks; ++j )
        npeaksTouching += int(input[i]->continuum() == input[j]->continuum());
      
      if( npeaksTouching > 1 )
      {
        answer.push_back( input[i] );
        continue;
      }
      
#if( PRINT_DEBUG_INFO_FOR_PEAK_SEARCH_FIT_LEVEL > 0 )
      cerr << "\tEliminating peak " << i << " of " << npeaks << " with mean="
      << mean << ", fractional error=" << fracerror
      << ", Actual FWHM=" << input[i]->fwhm() << ", fit resolution fwhm=" << width
      << endl;
#endif
      
      double twoPeaksChi2 = DBL_MAX;
      std::vector<std::shared_ptr<const PeakDef> > twopeaks;
      std::shared_ptr<const DetectorPeakResponse> detector;
      
      try
      {
        const double m = input[i]->mean();
        const double s = input[i]->sigma();

        PeakShrdVec onepeak( 1, input[i] );
        pair< PeakShrdVec, PeakShrdVec > twoPeaksPlus, twoPeaksMinus;
        twoPeaksPlus = searchForPeakFromUser( m + s, -1.0, meas, onepeak );
        twoPeaksMinus = searchForPeakFromUser( m - s, -1.0, meas, onepeak );
        
        if( twoPeaksPlus.first.size() == 2 && twoPeaksMinus.first.size() == 2 )
        {
          const double pChi2 = twoPeaksPlus.first[0]->chi2dof();
          const double mChi2 = twoPeaksMinus.first[0]->chi2dof();
          twopeaks = (pChi2 < mChi2) ? twoPeaksPlus.first : twoPeaksMinus.first;
        }else if( twoPeaksPlus.first.size() == 2 )
        {
          twopeaks = twoPeaksPlus.first;
        }else if( twoPeaksMinus.first.size() == 2 )
        {
          twopeaks = twoPeaksMinus.first;
        }
        
        if( twopeaks.size() != 2 )
          throw runtime_error( "Failed to fit two peaks in place of one" );
        
        twoPeaksChi2 = twopeaks[0]->chi2dof();
        
        if( twoPeaksChi2 <= (input[i]->chi2dof() + 1.2)
            && (twopeaks[0]->sigma() < input[i]->sigma()) )
        {
#if( PRINT_DEBUG_INFO_FOR_PEAK_SEARCH_FIT_LEVEL > 0 )
          cerr << "\tAdding two peaks in its place with chi2=" << twoPeaksChi2
               << " (single peak chi2=" << input[i]->chi2dof() << ")"
               << ", peak0(mean,sigma,amp)={" << twopeaks[0]->mean()
               << "," << twopeaks[0]->sigma() << "," << twopeaks[0]->amplitude()
               << "} (expected width " << det.peakResolutionSigma( twopeaks[0]->mean() )
               << "), and peak1(mean,sigma,amp)={" << twopeaks[1]->mean()
               << "," << twopeaks[1]->sigma() << "," << twopeaks[1]->amplitude()
               << "} (expected width " << det.peakResolutionSigma( twopeaks[1]->mean() )
               << ")"
               << endl;
#endif
          answer.push_back( twopeaks[0] );
          answer.push_back( twopeaks[1] );
        }//if( twoPeaksChi2 <= input[i]->chi2dof() )
        
        throw runtime_error( "Chi2 didnt improve" );
      }catch( std::exception &e )
      {
#if( PRINT_DEBUG_INFO_FOR_PEAK_SEARCH_FIT_LEVEL > 0 )
        cerr << "Failed to put two peaks where there was a wide one:"
             << e.what() << endl;
#endif
        twoPeaksChi2 = DBL_MAX;
      }//try / catch
    }else
    {
      // cerr << "\tPeak at " << mean << " has fractional error " << fracerror
      // << ", FWHM=" << input[i]->fwhm() << " fit peak width fwhm=" << width
      // << endl;
      answer.push_back( input[i] );
    }
  }//for( size_t i = 0; i < npeaks; ++i )

  
  return answer;
}//filter_anomolous_width_peaks_highres(...)

  
  

std::vector<std::shared_ptr<const PeakDef> > search_for_peaks_multithread(
                                       const std::shared_ptr<const Measurement> meas,
                                       std::shared_ptr<const deque< std::shared_ptr<const PeakDef> > > origpeaks )
{
  typedef std::shared_ptr<PeakDef> PeakPtr;
  typedef std::shared_ptr<const PeakDef> PeakConstPtr;
  
  const bool highres = PeakFitUtils::is_high_res( meas );
  
  size_t lower_channel = 0, upper_channel = 0;
  //    ExperimentalPeakSearch::find_spectroscopic_extent( meas, lower_channel, upper_channel );
  //    cout << "Start at " << meas->gamma_channel_center( lower_channel ) << " and going through "
  //    << meas->gamma_channel_center( upper_channel ) << endl;
  
  const vector<std::shared_ptr<PeakDef> > initialcandidates
    = secondDerivativePeakCanidatesWithROI( meas, lower_channel, upper_channel );
  
#if( PRINT_DEBUG_INFO_FOR_PEAK_SEARCH_FIT_LEVEL > 0 )
  {
    DebugLog log(cout);
    log << "multithread Found means are { ";
    for( size_t i = 0; i < initialcandidates.size(); ++i )
      log << (i?", ":"") << initialcandidates[i]->mean();
    log << " }\n";
  }
#endif
  
  vector<std::shared_ptr<const PeakDef> > fitpeakvec;
  
  if( !!origpeaks )
  {
    for( const PeakConstPtr &p : *origpeaks )
      fitpeakvec.push_back( p );
  }//if( !!origpeaks )
  
  vector<std::shared_ptr<const PeakDef> > candidates;
  if( !fitpeakvec.empty() )
  {
    for( const PeakPtr &p : initialcandidates )
    {
      bool isnear = false;
      for( const PeakConstPtr &orig : fitpeakvec )
      {
        if( orig->gausPeak() )
        {
          const double meandiff = orig->mean() - p->mean();
          const double minsigma = std::min( orig->sigma(), p->sigma() );
          isnear |= (fabs(meandiff/minsigma) < 0.75);
        }
      }//for( const PeakConstPtr &orig : fitpeakvec )
      
      if( !isnear )
        candidates.push_back( p );
    }//for( const PeakDef &p : candidates )
  }else
  {
    for( const PeakPtr &p : initialcandidates )
      candidates.push_back( p );
  }//if( !fitpeakvec.empty() ) / else

  
  while( !candidates.empty() )
  {
    std::sort( candidates.begin(), candidates.end(), &largerByAmplitude );
    
    //So this is kinda messy.  If we select a candidate peak for fitting, we
    //  have to not only make sure that neighboring candidate peaks wont also be
    //  fit at in this same iteration of the while loop (in another thread), but
    //  we have to make sure the peaks that the potentially connected candidate
    //  peaks are connected to, wont be fit - keeping in mind peaks in
    //  'fitpeakvec' can cause two previously un-connected candidate peaks, to
    //  now become connected.
    vector<std::shared_ptr<const PeakDef> > candidatesBeingFitFor;
    vector<std::shared_ptr<const PeakDef> > candidatesNotFitForDueToCausality;
    
    
    for( size_t i = 0; i < candidates.size(); ++i )
    {
      std::shared_ptr<const PeakDef> peak = candidates[i];
      
      if( std::find( candidatesNotFitForDueToCausality.begin(),
                     candidatesNotFitForDueToCausality.end(), peak )
          != candidatesNotFitForDueToCausality.end() )
        continue;
      
      vector<std::shared_ptr<const PeakDef> > inpeaks;
//      inpeaks.insert( inpeaks.end(), candidatesBeingFitFor.begin(), candidatesBeingFitFor.end() );
      inpeaks.insert( inpeaks.end(), candidatesNotFitForDueToCausality.begin(), candidatesNotFitForDueToCausality.end() );
      inpeaks.insert( inpeaks.end(), fitpeakvec.begin(), fitpeakvec.end() );
      inpeaks.insert( inpeaks.end(), candidates.begin()+i+1, candidates.end() );
      inpeaks.push_back( peak );
      
      const double nsigma = highres ? 10.0 : 5.0;
      const vector< vector<std::shared_ptr<const PeakDef> > > disconnectedpeaks
                              = causilyDisconnectedPeaks(  nsigma, true, inpeaks );
      
      for( size_t j = 0; j < disconnectedpeaks.size(); ++j )
      {
        const vector<std::shared_ptr<const PeakDef> > &peaks = disconnectedpeaks[j];
        if( std::find( peaks.begin(), peaks.end(), peak ) == peaks.end() )
          continue;
        
        for( const PeakConstPtr &p : peaks )
        {
          if( p == peak )
            continue;
          
          if( std::find( fitpeakvec.begin(), fitpeakvec.end(), p ) != fitpeakvec.end() )
            continue;
          
          if( std::find( candidatesNotFitForDueToCausality.begin(),
                         candidatesNotFitForDueToCausality.end(), p )
              != candidatesNotFitForDueToCausality.end() )
            continue;
          
          candidatesNotFitForDueToCausality.push_back( p );
        }
      }//for( size_t j = 0; j < disconnectedpeaks.size(); ++j )
      
      candidatesBeingFitFor.push_back( peak );
    }//for( size_t i = 0; i < candidates.size(); ++i )
    
    
    SpecUtilsAsync::ThreadPool pool;
    
    vector< pair< PeakShrdVec, PeakShrdVec > > results( candidatesBeingFitFor.size() );
    
    for( size_t i = 0; i < candidatesBeingFitFor.size(); ++i )
    {
      const double mean = candidatesBeingFitFor[i]->mean();
      pool.post( boost::bind( &do_peak_automated_searchfit, mean,
                             boost::cref(meas), boost::cref(fitpeakvec),
                             boost::ref(results[i]) ));
    }//for( size_t i = 0; i < peaksToTryIndices.size(); ++i )
    
    pool.join();
    
    bool was_collision = false;
    
    for( size_t i = 0; i < results.size(); ++i )
    {
      const PeakShrdVec &toadd = results[i].first;
      const PeakShrdVec &toremove = results[i].second;

      for( const PeakConstPtr &p : toremove )
      {
        vector<std::shared_ptr<const PeakDef> >::iterator pos
                            = std::find(fitpeakvec.begin(),fitpeakvec.end(),p);
        if( pos != fitpeakvec.end() )
          fitpeakvec.erase( pos );
        else
        {
          cerr << "There was a collision in the fit" << endl;
          was_collision = true;
        }
      }
      
      for( const PeakConstPtr &p : toadd )
        fitpeakvec.push_back( p );
    }//for( size_t i = 0; i < peaksToTryIndices.size(); ++i )
  
    std::sort( fitpeakvec.begin(), fitpeakvec.end(),
            &PeakDef::lessThanByMeanShrdPtr );
  
    vector<PeakConstPtr> nextcandidates;
    for( const PeakConstPtr &peak : candidates )
    {
      if( !std::count(candidatesBeingFitFor.begin(), candidatesBeingFitFor.end(), peak) )
        nextcandidates.push_back( peak );
    }//for( size_t i = 0; i < candidates.size(); ++i )
  
    candidates.swap( nextcandidates );
  }//while( !candidates.empty() )
  
  if( highres )
    fitpeakvec = filter_anomolous_width_peaks_highres( meas, fitpeakvec );
  
  
  return fitpeakvec;
}//search_for_peaks_multithread(...)
  
  

vector<std::shared_ptr<const PeakDef> > search_for_peaks_singlethread(
                        const std::shared_ptr<const Measurement> meas,
                        std::shared_ptr<const deque< std::shared_ptr<const PeakDef> > > origpeaks )
{
  typedef std::shared_ptr<PeakDef> PeakPtr;
  typedef std::shared_ptr<const PeakDef> PeakConstPtr;
  
  const bool highres = PeakFitUtils::is_high_res( meas );
  
  size_t lower_channel = 0, upper_channel = 0;
  vector<PeakPtr> candidates
   = secondDerivativePeakCanidatesWithROI( meas, lower_channel, upper_channel );
  
#if( PRINT_DEBUG_INFO_FOR_PEAK_SEARCH_FIT_LEVEL > 0 )
  {
    DebugLog log(cout);
    log << "Found means are { ";
    for( size_t i = 0; i < candidates.size(); ++i )
      log << (i?", ":"") << candidates[i]->mean();
    log << " }\n";
  }
#endif
  
  vector<std::shared_ptr<const PeakDef> > fitpeakvec;
  
  if( !!origpeaks )
  {
    for( const PeakConstPtr &p : *origpeaks )
      fitpeakvec.push_back( p );
  }//if( !!origpeaks )
  
  
  while( !candidates.empty() )
  {
    size_t largest_index = 0;
    for( size_t i = 1; i < candidates.size(); ++i )
    {
      if( candidates[i]->amplitude() > candidates[largest_index]->amplitude() )
        largest_index = i;
    }//for( size_t i = 1; i < candidates.size(); ++i )
    
    const PeakDef p = *candidates[largest_index];
    candidates.erase( candidates.begin() + largest_index );
    
    if( !!origpeaks )
    {
      bool originalnear = false;
      for( const PeakConstPtr &orig : *origpeaks )
        originalnear |= (orig->gausPeak() && fabs((orig->mean()-p.mean())/std::min(orig->sigma(),p.sigma())) < 0.75);
      
      if( originalnear )
      {
#if( PRINT_DEBUG_INFO_FOR_PEAK_SEARCH_FIT_LEVEL > 0 )
        DebugLog(cout) << "Not trying to click on candidate peak at " << p.mean()
        << " keV since there was originally a peak there already\n";
#endif
        continue;
      }
    }//if( !!origpeaks )
    
#if( PRINT_DEBUG_INFO_FOR_PEAK_SEARCH_FIT_LEVEL > 0 )
    DebugLog(cout) << "Will try clicking on " << p.mean() << "\n";
#endif
    
    pair< PeakShrdVec, PeakShrdVec > results;
    do_peak_automated_searchfit( p.mean(), meas, fitpeakvec, results );
    
    const PeakShrdVec &toadd = results.first;
    const PeakShrdVec &toremove = results.second;
    
    
    PeakShrdVec::iterator pos;
    for( size_t i = 0; i < toremove.size(); ++i )
    {
      pos = std::find( fitpeakvec.begin(), fitpeakvec.end(), toremove[i] );
      if( pos != fitpeakvec.end() )
        fitpeakvec.erase( pos );
    }
    
    for( size_t i = 0; i < toadd.size(); ++i )
      fitpeakvec.push_back( toadd[i] );
    
    std::sort( fitpeakvec.begin(), fitpeakvec.end(),
              &PeakDef::lessThanByMeanShrdPtr );
  }//while( !candidates.empty() )
  
  if( highres )
    fitpeakvec = filter_anomolous_width_peaks_highres( meas, fitpeakvec );
  
  return fitpeakvec;
}//search_for_peaks_singlethread(...)

  
vector<std::shared_ptr<const PeakDef> > search_for_peaks(
                              const std::shared_ptr<const Measurement> meas,
                              std::shared_ptr<const deque< std::shared_ptr<const PeakDef> > > origpeaks,
                              const bool singleThreaded  )
{
  vector<std::shared_ptr<const PeakDef> > answer;
  
  if( singleThreaded )
    answer = search_for_peaks_singlethread( meas, origpeaks );
  else
    answer = search_for_peaks_multithread( meas, origpeaks );
  
  return answer;
}
  
}//namespace ExperimentalAutomatedPeakSearch


SavitzyGolayCoeffs::SavitzyGolayCoeffs( int bins_left,
                                       int bins_right,
                                       int order,
                                       int derivative )
: num_left( bins_left ),
num_right( bins_right ),
polynomial_order( order ),
ld( derivative ),
coeffs( bins_left + bins_right + 1, 0.0 )
{
  //Savitzy-Golay filter: smoothes data while preserving up to the m'th moment
  //20100315: implemented loosely based on section 14.9 of Numerical Recipes
  //Coefficients stored in order: [lnl, -nl+1, ..., 0, 1, ..., nr]
  //  20111203 - Function adapted from SrbReportsLib
  
  using namespace boost::numeric::ublas;
  
  if( num_left<0 || num_right<0
     || ld>polynomial_order
     || (num_left+num_right)<polynomial_order )
    throw runtime_error( "SavitzyGolayCoeffs(...)\n\tInvalid Input" );
  
  matrix<double> a(polynomial_order+1, polynomial_order+1);
  
  std::vector<float> b(polynomial_order+1, 0.0);
  
  for( int ipj=0; ipj <= (polynomial_order<<1); ++ipj )
  {
    double sum = ( ipj ? 0.0 : 1.0 );
    for( int k=1; k<=num_right; ++k )
      sum += pow( double(k), double(ipj) );
    for( int k=1; k<=num_left; ++k )
      sum += pow( double(-k), double(ipj) );
    const int mm = min(ipj, 2*polynomial_order-ipj);
    for( int imj = -mm; imj<=mm; imj+=2 )
      a((ipj+imj)/2,(ipj-imj)/2) = sum;
  }//for( loop over ipj )
  
  permutation_matrix<std::size_t> pm( a.size1() );
  const size_t res = lu_factorize(a,pm);
  if( res != 0 )
  {
    cerr << "SavitzyGolayCoeffs(...)\n\tFailed to invert Matrix" << endl;
    throw std::runtime_error( "Failed to invert Matrix" );
  }//if( res != 0 )
  
  matrix<double> inverse( a.size1(), a.size1() );
  inverse.assign( identity_matrix<double>(a.size1()) );
  lu_substitute( a, pm, inverse );
  
  //we need only the n^th row of the inverse matrix
  //  meaning this function is computationally inefficient
  for( int i = 0; i <= polynomial_order; ++i )
    b[i] = inverse(ld,i);
  
  for( int k=-num_left; k<=num_right; ++k )
  {
    double sum = b[0];
    double fac = 1.0;
    for( int mm=1; mm <= polynomial_order; ++mm )
      sum += b[mm]*(fac *= k);
    
    coeffs[k+num_left] = sum;
  }//for( loop over kk )
}//SavitzyGolayCoeffs constructor


void SavitzyGolayCoeffs::smooth( const vector<float> &input,
                                vector<float> &output ) const
{
  smooth( &(input[0]), static_cast<int>(input.size()), output );
}


void SavitzyGolayCoeffs::smooth( const float *input,
                                const int nSamples,
                                vector<float> &output ) const
{
  //Performs the Savitzy-Golay filtering with provided coeffs.
  //This function assumes data is flat on either end of the input
  output.clear();
  output.resize( nSamples );
  const int nCoeffs = static_cast<int>( coeffs.size() );
  
  if( nSamples < nCoeffs || nSamples==0 )
    throw runtime_error( "SavitzyGolayCoeffs::smooth(...)\n\tInvalid input size" );
  
  for( int pos = 0; pos < nSamples; ++pos )
  {
    double sum = 0.0;
    for( int coeff = 0; coeff < nCoeffs; ++coeff )
    {
      int dataInd = pos - num_left + coeff;
      if( dataInd < 0 )
        dataInd = 0;
      else if( dataInd >= nSamples )
        dataInd = nSamples-1;
      
      sum += (coeffs[coeff] * input[dataInd]);
    }//for( loop over coefficients )
    
    output[pos] = sum;
  }//for( loop over input points )
}//SavitzyGolayCoeffs::smooth(...)

std::vector< std::vector<std::shared_ptr<const PeakDef> > >
causilyDisconnectedPeaks(  const double ncausality,
                         const bool useRoiAsWell,
                         std::vector< std::shared_ptr<const PeakDef> > peaks )
{
  typedef std::shared_ptr<const PeakDef> PeakPtr;
  
  std::vector< std::vector<PeakPtr> > answer;
  if( peaks.empty() )
    return answer;
  
  std::sort( peaks.begin(), peaks.end(), &PeakDef::lessThanByMeanShrdPtr );
  
  answer.push_back( vector<PeakPtr>(1,peaks[0]) );
  
  for( size_t i = 1; i < peaks.size(); ++i )
  {
    const PeakPtr &this_peak = peaks[i];
    
    vector<size_t> subPeaksIndicesAddedTo;
    
    for( size_t j = 0; j < answer.size(); ++j )
    {
      vector<PeakPtr> &subpeaks = answer[j];
      for( size_t k = 0; k < subpeaks.size(); ++k )
      {
        const bool isdiscon = PeakDef::causilyDisconnected( *subpeaks[k],
                                         *this_peak, ncausality, useRoiAsWell );
        if( !isdiscon )
        {
          if( subPeaksIndicesAddedTo.empty() )
            subpeaks.push_back( this_peak );
          subPeaksIndicesAddedTo.push_back( j );
          break;
        }
      }//for( size_t k = 0; k < subpeaks.size(); ++k )
    }//for( size_t j = 0; !connected && j < answer.size(); ++j )
    
    if( subPeaksIndicesAddedTo.empty() )
    {
      answer.push_back( vector<PeakPtr>(1,this_peak) );
    }else if( subPeaksIndicesAddedTo.size() > 1 )
    {
      std::sort( subPeaksIndicesAddedTo.begin(), subPeaksIndicesAddedTo.end() );
      
      vector<PeakPtr> &newcombo = answer[subPeaksIndicesAddedTo[0]];
      
      for( size_t j = 1; j < subPeaksIndicesAddedTo.size(); ++j )
      {
        vector<PeakPtr> &oldpeakvec = answer[subPeaksIndicesAddedTo[j]];
        newcombo.insert( newcombo.end(), oldpeakvec.begin(), oldpeakvec.end() );
      }
      
      std::sort( newcombo.begin(), newcombo.end(), &PeakDef::lessThanByMeanShrdPtr );
      
      for( size_t j = subPeaksIndicesAddedTo.size()-1; j > 0; --j )
        answer.erase( answer.begin() + subPeaksIndicesAddedTo[j] );
    }//if( subPeaksIndicesAddedTo.empty() ) / else
  }//for( size_t i = 1; i < peaks.size(); ++i )
  
  return answer;
}//causilyDisconnectedPeaks(...)

      
void unique_copy_continuum( std::vector<PeakDef> &input_peaks )
{
  map<std::shared_ptr<PeakContinuum>,vector<PeakDef>> contToPeaks;
  for( auto &p : input_peaks )
    contToPeaks[p.continuum()].push_back( p );
        
  for( auto &pp : contToPeaks )
  {
    pp.second[0].makeUniqueNewContinuum();
    auto newcont = pp.second[0].continuum();
    for( size_t i = 1; i < pp.second.size(); ++i )
      pp.second[i].setContinuum( newcont );
  }
        
  input_peaks.clear();
  for( auto &pp : contToPeaks )
  {
    for( auto p : pp.second )
      input_peaks.push_back( p );
  }
  std::sort( begin(input_peaks), end(input_peaks), &PeakDef::lessThanByMean );
}//unique_copy_continuum(...)


std::vector< std::vector<PeakDef> > causilyDisconnectedPeaks( const double x0,
                                                             const double x1,
                                                             const double ncausality,
                                                             const bool useRoiAsWell,
                                                             const std::vector<PeakDef> &input_peaks )
{
  const vector<PeakDef> peaks = peaksInRange( x0, x1, ncausality, input_peaks );
  
  std::vector< std::shared_ptr<const PeakDef> > sharedpeaks( peaks.size() );
  for( size_t i = 0; i < peaks.size(); ++i )
    sharedpeaks[i] = std::make_shared<PeakDef>(peaks[i]);
  
  vector< vector<std::shared_ptr<const PeakDef> > > sharedanswer =
             causilyDisconnectedPeaks(  ncausality, useRoiAsWell, sharedpeaks );

  vector< vector<PeakDef> > answer( sharedanswer.size() );
  for( size_t i = 0; i < sharedanswer.size(); ++i )
  {
    for( size_t j = 0; j < sharedanswer[i].size(); ++j )
      answer[i].push_back( *sharedanswer[i][j] );
  }
  
  return answer;
}//causilyDisconnectedPeaks(...)




void findPeaksInUserRange( double x0, double x1, int nPeaks,
                          MultiPeakInitialGuesMethod method,
                          std::shared_ptr<const Measurement> dataH,
                          std::shared_ptr<const DetectorPeakResponse> detector,
                          vector<std::shared_ptr<PeakDef> > &answer,
                          double &chi2 )
{
  //Current (main) problems with the results of this function
  //  --Results can be catostropically wrong, depending on exact input range
  
  if( method != FromInputPeaks )
    answer.clear();
  chi2 = std::numeric_limits<double>::max();
  
  if( !dataH || nPeaks<=0 )
    return;
  
  if( x1 < x0 )
    std::swap( x0, x1 );
  
  //Lets estimate initial peak parameters
  const size_t start_channel      = dataH->find_gamma_channel( x0 );
  const size_t end_channel        = dataH->find_gamma_channel( x1 );
  const double areaarea    = dataH->gamma_channels_sum( start_channel, end_channel );
  const double start_range = dataH->gamma_channel_lower( start_channel );
  const double end_range   = dataH->gamma_channel_upper( end_channel ) - DBL_EPSILON;
  
  bool intputSharesContinuum = (method==FromInputPeaks);
  for( size_t i = 0; i < answer.size(); ++i )
    intputSharesContinuum &= (answer[i]->continuum()==answer[0]->continuum());
  
  double p0, p1;
  const int nSideBinsToAverage = 1;
  PeakContinuum::OffsetType offsetType = PeakContinuum::Linear;
  if( intputSharesContinuum )
    offsetType = answer[0]->continuum()->type();
  else if( nPeaks > 3 && (end_channel - start_channel) > 20 )  //20 is a WAG
    offsetType = PeakContinuum::Quadratic;
  
  PeakContinuum::eqn_from_offsets( start_channel, end_channel, start_range,
                                  dataH, nSideBinsToAverage, p1, p0 );
  
  MultiPeakFitChi2Fcn chi2fcn( nPeaks, dataH, offsetType, start_channel, end_channel );
  
  //chi2fcn.set_reldiff_punish_start( 2.35482 );
  
  vector<PeakDef> inpeaks;
  double conteqn[6] = { p0, p1, 0.0, 0.0, 0.0, 0.0 };
  double initial_cont_area = PeakContinuum::offset_eqn_integral( conteqn, offsetType, start_range, end_range, start_range );
  
  const double totalpeakarea = (areaarea > initial_cont_area)
  ? (areaarea - initial_cont_area) : areaarea;
  
  switch( method )
  {
    case UniformInitialGuess:
    {
      inpeaks.clear();
      for( int i = 0; i < nPeaks; ++i )
      {
        PeakDef peak;
        
        const double amp = totalpeakarea / nPeaks;
        double mean = x0 + (i+0.5)*(x1-x0)/nPeaks;
        double sigma = 0.25*fabs(x1-x0) / nPeaks;
        
        if( detector && detector->hasResolutionInfo() )
          sigma = detector->peakResolutionSigma( mean );
        
        peak.setAmplitude( amp );
        peak.setMean( mean );
        peak.setSigma( sigma );
        
        inpeaks.push_back( peak );
      }//for( int i = 0; i < nPeaks; ++i )
      
      //First well get a little bit better of a guess, by fixing the continuum
      //  to the estimate that it should just touch on each end of the user
      /// defined ROI.  For single this results in fitting for much to wide of a
      
      ROOT::Minuit2::MnUserParameters inputPrams;
      if( offsetType >= PeakContinuum::Constant )
        //        inputPrams.Add( "P0",  p0, std::max( fabs(0.1*p0), 10.0 ) );
        inputPrams.Add( "P0",  p0 );
      if( offsetType >= PeakContinuum::Linear )
        //        inputPrams.Add( "P1",  p1, std::max( fabs(0.1*p1), 10.0 ) );
        inputPrams.Add( "P1",  p1 );
      
      if( offsetType >= PeakContinuum::Quadratic )
        inputPrams.Add( "P2",  0.0 );
      if( offsetType >= PeakContinuum::Cubic )
        inputPrams.Add( "P3",  0.0 );
      
      for( size_t i = 0; i < inpeaks.size(); ++i )
      {
        const string parnum = std::to_string(i);
        
        if( detector && detector->hasResolutionInfo() )
        {
          const double sigma = inpeaks[i].sigma();
          if( i == 0 )
          {
            inputPrams.Add( "sigma" + parnum, sigma, 0.1*sigma, 0.5*sigma, 2.0*sigma );
          }else if( i == 1 )
          {
            const double lowsigma = detector->peakResolutionSigma( start_range );
            const double highsigma = detector->peakResolutionSigma( end_range );
            //sigma = x[m_numOffset] + ((centroid-m_rangeLow)/(m_highRange-m_rangeLow))*x[m_numOffset+3];
            
            const double sigma_diff = (highsigma - lowsigma);
            cout << "sigma_diff=" << sigma_diff << ", highsigma=" << highsigma << ", lowsigma=" << lowsigma << ", sigma=" << sigma << endl;
            if( highsigma > lowsigma && sigma_diff < sigma )
            {
              inputPrams.Add( "sigma" + parnum, sigma_diff, 0.2*sigma_diff, -0.25*sigma, 4*sigma_diff );
            }else
            {
              inputPrams.Add( "sigma" + parnum, 0.0, 0.1, -0.25*sigma, 0.5*sigma );
            }
          }else
          {
            inputPrams.Add( "sigma" + parnum, -1.0 );
          }
        }else
        {
          if( i == 0 )
            inputPrams.Add( "sigma" + parnum, inpeaks[i].sigma(),
                           0.1*inpeaks[i].sigma(), 0, 0.5*(end_range-start_range) );
          else
            inputPrams.Add( "sigma" + parnum, (i==1 ? 1.0 : -1.0) );
        }//if( detector && detector->hasResolutionInfo() ) / else
        
        //        inputPrams.Add( "mean" + parnum, inpeaks[i].mean() );
        const double delta = end_range - start_range;
        inputPrams.Add( "mean" + parnum,
                       inpeaks[i].mean(), 0.1*delta, start_range, end_range );
        
        //        inputPrams.Add( "amplitude" + parnum,
        //                       inpeaks[i].amplitude(),
        //                       0.25*inpeaks[i].amplitude(), 0.0, areaarea );
        //Lets have the chi2 function fit amplitude from the data
        inputPrams.Add( "amplitude" + parnum, -999.9 );
      }//for( size_t i = 0; i < inpeaks.size(); ++i )
      
      //      cerr << "Initial pre-chi2=" << chi2fcn(inputPrams.Params()) << endl;
      
      ROOT::Minuit2::MnUserParameterState inputParamState( inputPrams );
      
      
      ROOT::Minuit2::MnStrategy strategy( 0 ); //0 low, 1 medium, >=2 high
      ROOT::Minuit2::MnMinimize fitter( chi2fcn, inputParamState, strategy );
      ROOT::Minuit2::FunctionMinimum minimum = fitter( 2500, 1.0 );
      const vector<double> values = fitter.Parameters().Params();
      const vector<double> errors = fitter.Parameters().Errors();
      chi2fcn.parametersToPeaks( inpeaks, &(values[0]), &errors[0] );
      
      if( minimum.IsValid() && (offsetType >= PeakContinuum::Linear) )
      {
        p0 = values[0];
        p1 = values[1];
      }//if( minimum.IsValid() )
      
      //      cerr << "Final pre-chi2=" << chi2fcn(values) << endl;
      break;
    }//case UniformInitialGuess:
      
    case FromDataInitialGuess:
    {
#define USE_QUICK_PEAK_CANDIDATE 1
      
#if( USE_QUICK_PEAK_CANDIDATE )
      intputSharesContinuum = false;
      std::vector< std::tuple<float,float,float> > candidates;  //{mean,sigma,area}
      secondDerivativePeakCanidates( dataH, start_channel, end_channel, candidates );
      std::sort( begin(candidates), end(candidates),
                []( const tuple<float,float,float> &lhs, const tuple<float,float,float> &rhs) -> bool {
                  return std::get<2>(lhs) > std::get<2>(rhs);
      } );
#else
      typedef std::shared_ptr<PeakDef> PeakPtr;
      const vector<PeakPtr> derivative_peaks
        = secondDerivativePeakCanidatesWithROI( dataH, start_channel, end_channel );
      map<double,PeakPtr> candidates;
      for( const PeakPtr &p : derivative_peaks )
        candidates[-p->amplitude()] = p;
#endif
      
    
      double avrg_width = 0.0, avrg_amp = 0.0;
      for( auto i = begin(candidates); int(inpeaks.size()) < nPeaks && i != end(candidates); ++i )
      {
#if( USE_QUICK_PEAK_CANDIDATE )
        if( get<0>(*i) >= x0 && get<0>(*i) <= x1 )
        {
          avrg_width += get<1>(*i);
          avrg_amp += get<2>(*i);
          inpeaks.emplace_back( get<0>(*i), get<1>(*i), get<2>(*i) );
        }//if( i->second.mean() >= x0 && i->second.mean() <= x1 )
#else
        if( i->second->mean() >= x0 && i->second->mean() <= x1 )
        {
          avrg_width += i->second->sigma();
          avrg_amp += i->second->amplitude();
          inpeaks.push_back( *(i->second) );
        }//if( i->second.mean() >= x0 && i->second.mean() <= x1 )
#endif
      }//for(...)
      
      if( inpeaks.size() )
      {
        avrg_width /= inpeaks.size();
        avrg_amp /= inpeaks.size();
      }else
      {
        avrg_width = 0.25*( fabs(x0 - x1) );
        avrg_amp = 0.5*dataH->gamma_channels_sum( start_channel, end_channel );
      }//if( inpeaks ) / else
      
      for( int i = int(inpeaks.size()); i < nPeaks; ++i )
      {
        PeakDef peak;
        const double amp = totalpeakarea / nPeaks;
        const double mean = x0 + (x1-x0)/(1+inpeaks.size());
        double sigma = avrg_width;
        if( detector && detector->hasResolutionInfo() )
          sigma = detector->peakResolutionSigma( mean );
        
        peak.setMean( mean );
        peak.setSigma( sigma );
        peak.setAmplitude( amp );
        
        inpeaks.push_back( peak );
      }//for( int i = int(inpeaks.size()); i < nPeaks; ++i )
      
      break;
    }//case FromDataInitialGuess:
      
    case FromInputPeaks:
    {
      if( answer.size() != static_cast<size_t>(nPeaks) )
        throw runtime_error( "findPeaksInUserRange: invalid input for "
                            "method=FromInputPeaks" );
      for( size_t i = 0; i < answer.size(); ++i )
        inpeaks.push_back( *answer[i] );
      
      answer.clear();
      break;
    }//case FromInputPeaks:
  }//switch( method )
  
  
  ROOT::Minuit2::MnUserParameters inputPrams;
  
  if( intputSharesContinuum )
  {
    const std::vector<double> vals = inpeaks[0].continuum()->parameters();
    for( size_t i = 0; i < vals.size(); ++i )
    {
      const string name = "P" + std::to_string(i);
      const double val = vals[i];
      double delta;
      switch( i )
      {
        case 0:  delta = 10.0; break;
        case 1:  delta = 10.0; break;
        case 2:  delta = 1.0; break;
        default: delta = 0.25; break;
      }//switch( i )
      
      inputPrams.Add( name, val, std::max( fabs(0.1*val), delta ) );
    }//for( size_t i = 0; i < vals.size(); ++i )
  }else
  {
    //calculate po and p1, relative to the first peaks mean
    if( offsetType >= PeakContinuum::Constant )
      inputPrams.Add( "P0",  p0, std::max( fabs(0.1*p0), 10.0 ) );
    if( offsetType >= PeakContinuum::Linear )
      inputPrams.Add( "P1",  p1, std::max( fabs(0.1*p1), 10.0 ) );
    if( offsetType >= PeakContinuum::Quadratic )
      inputPrams.Add( "P2",  0.0, 1.0 );
    if( offsetType >= PeakContinuum::Cubic )
      inputPrams.Add( "P3",  0.0, 0.25 );
  }//if( intputSharesContinuum ) / else
  
  const bool isHpge = PeakFitUtils::is_high_res( dataH );
  
  for( size_t i = 0; i < inpeaks.size(); ++i )
  {
    const string istr = std::to_string(i);
    double sigma = inpeaks[i].sigma();
    const bool fixSigma = (method==FromInputPeaks && !inpeaks[i].fitFor(PeakDef::Sigma));
    const bool fixMean = (method==FromInputPeaks && !inpeaks[i].fitFor(PeakDef::Mean));
    const bool fixAmp = (method==FromInputPeaks && !inpeaks[i].fitFor(PeakDef::GaussAmplitude));
    
    double maxsigma = fabs(x1-x0)/nPeaks;
    double minsigma = (isHpge ? 0.0025 : 0.02) * inpeaks[i].mean();
    
    if( !fixSigma )
    {
      float minw, maxw;
      expected_peak_width_limits( inpeaks[i].mean(), isHpge, minw, maxw );
      
      maxsigma = std::max( maxsigma, double(maxw) );
      minsigma = std::min( minsigma, double(minw) );
      sigma = std::max( sigma, minsigma );
      sigma = std::min( sigma, maxsigma );
    }//if( !fixSigma )
    
    if( fixSigma )
      inputPrams.Add( "sigma" + istr, -sigma );
    else if( i == 0 )
      inputPrams.Add( "sigma" + istr, sigma, 0.1*sigma, minsigma, maxsigma );
    else if( i == 1 )
      inputPrams.Add( "sigma" + istr, 0.0, 0.1*sigma, -0.1*sigma, 0.75*sigma ); //could do somethign better here
    else
      inputPrams.Add( "sigma" + istr, 0.0 );
    
    if( fixMean )
      inputPrams.Add( "mean" + istr, inpeaks[i].mean() );
    else
      inputPrams.Add( "mean" + istr, inpeaks[i].mean(), 0.1*fabs(x1-x0), x0 - 0.1, x1 + 0.1 );
    
    if( fixAmp )
    {
      inputPrams.Add( "amplitude" + istr, inpeaks[i].amplitude() );
    }else
    {
      if( inpeaks[i].amplitude() < 25.0 )
      {
        inputPrams.Add( "amplitude" + istr, inpeaks[i].amplitude(),
                       0.25*inpeaks[i].amplitude(), 0.0, areaarea + 1.0 );
      }else
      {
        inputPrams.Add( "amplitude" + istr, (totalpeakarea / nPeaks),
                       (0.25*totalpeakarea / nPeaks), 0.0, totalpeakarea + 1.0 );
      }
    }//if( fixAmp ) / else
  }//for( size_t i = 0; i < inpeaks.size(); ++i )
  
  ROOT::Minuit2::MnUserParameterState inputParamState( inputPrams );
  ROOT::Minuit2::MnStrategy strategy( 2 ); //0 low, 1 medium, >=2 high
  ROOT::Minuit2::MnMinimize fitter( chi2fcn, inputParamState, strategy );
  
  unsigned int maxFcnCall = 5000;
  const double tolerance = 0.5; //beThorough ? 0.5 : 0.75*nPeaks;
  
  ROOT::Minuit2::FunctionMinimum minimum = fitter( maxFcnCall, tolerance );
  //cout << "minimum.NFcn()=" << minimum.NFcn() << endl;
  
  if( !minimum.IsValid() )
    minimum = fitter( maxFcnCall, tolerance );
  if( !minimum.IsValid() )
    minimum = fitter( maxFcnCall, tolerance );
  
  const ROOT::Minuit2::MnUserParameters fitParams = fitter.Parameters();
  const vector<double> values = fitParams.Params();
  const vector<double> errors = fitParams.Errors();
  
  //Turn off punishment for peaks being to close
  chi2fcn.set_reldiff_punish_weight( 0.0 );
  
  chi2 = chi2fcn.DoEval( &(values[0]) );
  const double dof = chi2fcn.dof();
  
  const double chi2Dof = chi2 / dof;
  vector<PeakDef> peaks;
  chi2fcn.parametersToPeaks( peaks, &values[0], &errors[0] );
  
  for( int i = 0; i < nPeaks; ++i )
  {
    auto p = std::make_shared<PeakDef>( peaks[i] );
    p->set_coefficient( chi2Dof, PeakDef::Chi2DOF );
    answer.emplace_back( std::move(p) );
  }
}//void findPeaksInUserRange( double x0, double x1, int nPeaks )





void findPeaksInUserRange_linsubsolve( double x0, double x1, int nPeaks,
                          MultiPeakInitialGuesMethod method,
                          std::shared_ptr<const Measurement> dataH,
                          std::shared_ptr<const DetectorPeakResponse> detector,
                          vector<std::shared_ptr<PeakDef> > &answer,
                          double &chi2 )
{
  //Current (main) problems with the results of this function
  //  --Results can be catostropically wrong, depending on exact input range
  
  if( method != FromInputPeaks )
    answer.clear();
  chi2 = std::numeric_limits<double>::max();
  
  if( !dataH || nPeaks<=0 )
    return;
  
  if( x1 < x0 )
    std::swap( x0, x1 );
  
  //Lets estimate initial peak parameters
  const size_t start_channel      = dataH->find_gamma_channel( x0 );
  const size_t end_channel        = dataH->find_gamma_channel( x1 );
  const double areaarea    = dataH->gamma_channels_sum( start_channel, end_channel );
  //const double start_range = dataH->gamma_channel_lower( start_channel );
  //const double end_range   = dataH->gamma_channel_upper( end_channel ) - DBL_EPSILON;
  
  bool intputSharesContinuum = (method==FromInputPeaks);
  for( size_t i = 0; i < answer.size(); ++i )
    intputSharesContinuum &= (answer[i]->continuum()==answer[0]->continuum());
  
  const size_t roiNumChan = (end_channel > start_channel) ? end_channel - start_channel : size_t(0);
  PeakContinuum::OffsetType offsetType = PeakContinuum::Linear;
  if( intputSharesContinuum )
    offsetType = answer[0]->continuum()->type();
  else if( nPeaks > 2 && roiNumChan > 20 && nPeaks < 4 && roiNumChan < 40 )  //20 is a WAG
    offsetType = PeakContinuum::Quadratic;
  else if( nPeaks >= 4 || roiNumChan >= 40 )
    offsetType = PeakContinuum::Cubic;
  
  //MultiPeakFitChi2Fcn chi2fcn( nPeaks, dataH, offsetType, start_channel, end_channel );
  //chi2fcn.set_reldiff_punish_start( 2.35482 );
  
  LinearProblemSubSolveChi2Fcn chi2fcn( nPeaks, dataH, offsetType, x0, x1 );
  
  
  const bool isHpge = PeakFitUtils::is_high_res( dataH );
  
  float minw_lower, maxw_lower, minw_upper, maxw_upper;
  expected_peak_width_limits( x0, isHpge, minw_lower, maxw_lower );
  expected_peak_width_limits( x1, isHpge, minw_upper, maxw_upper );
  
  float minsigma = std::min( minw_lower, minw_upper );
  float maxsigma = std::min( maxw_lower, maxw_upper );
  
  if( detector && detector->hasResolutionInfo() )
  {
    minsigma = std::min( minw_lower, detector->peakResolutionSigma(x0) );
    minsigma = std::min( minw_lower, detector->peakResolutionSigma(x1) );
    maxsigma = std::min( maxw_lower, detector->peakResolutionSigma(x0) );
    maxsigma = std::min( maxw_lower, detector->peakResolutionSigma(x1) );
  }
  
  
  /*
   Want to fit for a number of peaks in the given range.
   All peaks should share a common polynomial continuum.
   Widths of the peaks are tied together
   
   parameters:
   mean0     {mean of first peak}
   mean1     {mean of second peak}
   ...
   meanN     {mean of N'th peak}
   width0    {if npeaks==1, width of that peak; else width at m_lowerROI}
   widthFcn  {multiple of width0, plus fraction of total range time widthFcn}
   */

  vector<PeakDef> inpeaks;
  
  switch( method )
  {
    case UniformInitialGuess:
    {
      inpeaks.clear();
      
      for( int i = 0; i < nPeaks; ++i )
      {
        PeakDef peak;
        
        const double amp = areaarea / nPeaks;
        double mean = x0 + (i+0.5)*(x1-x0)/nPeaks;
        double sigma = 0.25*fabs(x1-x0) / nPeaks;
      
        if( detector && detector->hasResolutionInfo() )
          sigma = detector->peakResolutionSigma( mean );
        
        peak.setAmplitude( amp );
        peak.setMean( mean );
        peak.setSigma( sigma );
        
        inpeaks.push_back( peak );
        //inpeaks.emplace_back( std::move(peak) );
      }//for( int i = 0; i < nPeaks; ++i )
      
      break;
    }//case UniformInitialGuess:
      
    case FromDataInitialGuess:
    {
#if( USE_QUICK_PEAK_CANDIDATE )
      intputSharesContinuum = false;
      std::vector< std::tuple<float,float,float> > candidates;  //{mean,sigma,area}
      secondDerivativePeakCanidates( dataH, start_channel, end_channel, candidates );
      std::sort( begin(candidates), end(candidates),
                []( const tuple<float,float,float> &lhs, const tuple<float,float,float> &rhs) -> bool {
                  return std::get<2>(lhs) > std::get<2>(rhs);
                } );
#else
      typedef std::shared_ptr<PeakDef> PeakPtr;
      const vector<PeakPtr> derivative_peaks
      = secondDerivativePeakCanidatesWithROI( dataH, start_channel, end_channel );
      map<double,PeakPtr> candidates;
      for( const PeakPtr &p : derivative_peaks )
        candidates[-p->amplitude()] = p;
#endif
      
    
      double avrg_width = 0.0, avrg_amp = 0.0;
      
      for( auto i = begin(candidates); int(inpeaks.size()) < nPeaks && i != end(candidates); ++i )
      {
#if( USE_QUICK_PEAK_CANDIDATE )
        if( get<0>(*i) >= x0 && get<0>(*i) <= x1 )
        {
          avrg_width += get<1>(*i);
          avrg_amp += get<2>(*i);
          inpeaks.emplace_back( get<0>(*i), get<1>(*i), get<2>(*i) );
        }//if( i->second.mean() >= x0 && i->second.mean() <= x1 )
#else
        if( i->second->mean() >= x0 && i->second->mean() <= x1 )
        {
          avrg_width += i->second->sigma();
          avrg_amp += i->second->amplitude();
          inpeaks.push_back( *(i->second) );
        }//if( i->second.mean() >= x0 && i->second.mean() <= x1 )
#endif
      }//for(...)
      
      if( inpeaks.size() )
      {
        avrg_width /= inpeaks.size();
        avrg_amp /= inpeaks.size();
      }else
      {
        avrg_width = 0.25*( fabs(x0 - x1) );
        avrg_amp = 0.5*dataH->gamma_channels_sum( start_channel, end_channel );
      }//if( inpeaks ) / else
      
      for( int i = int(inpeaks.size()); i < nPeaks; ++i )
      {
        PeakDef peak;
        const double amp = areaarea / nPeaks;
        const double mean = x0 + (x1-x0)/(1+inpeaks.size());
        double sigma = avrg_width;
        if( detector && detector->hasResolutionInfo() )
          sigma = detector->peakResolutionSigma( mean );
        
        peak.setMean( mean );
        peak.setSigma( sigma );
        peak.setAmplitude( amp );
        
        inpeaks.push_back( peak );
      }//for( int i = int(inpeaks.size()); i < nPeaks; ++i )
      
      break;
    }//case FromDataInitialGuess:
      
    case FromInputPeaks:
    {
      if( answer.size() != static_cast<size_t>(nPeaks) )
        throw runtime_error( "findPeaksInUserRange: invalid input for "
                            "method=FromInputPeaks" );
      for( size_t i = 0; i < answer.size(); ++i )
        inpeaks.push_back( *answer[i] );
      
      answer.clear();
      break;
    }//case FromInputPeaks:
  }//switch( method )
  
  assert( !inpeaks.empty() );
  
  /*
   Want to fit for a number of peaks in the given range.
   All peaks should share a common polynomial continuum.
   Widths of the peaks are tied together
   
   parameters:
   mean0     {mean of first peak}
   mean1     {mean of second peak}
   ...
   meanN     {mean of N'th peak}
   width0    {if npeaks==1, width of that peak; else width at m_lowerROI}
   widthFcn  {multiple of width0, plus fraction of total range time widthFcn}
   */
  
  
  
  ROOT::Minuit2::MnUserParameters inputPrams;
  for( size_t i = 0; i < inpeaks.size(); ++i )
  {
    char name[64];
    snprintf( name, sizeof(name), "Mean%i", static_cast<int>(i) );
    const double mean = inpeaks[i].mean();
    
    if( !inpeaks[i].fitFor(PeakDef::Mean) )
      inputPrams.Add( name, mean );
    else
      inputPrams.Add( name, mean, 0.1*(x1-x0), x0, x1 );
  }//for( const PeakDefShrdPtr &peak : inpeaks )
  
  const float sigma0 = static_cast<float>( inpeaks[0].sigma() );
  inputPrams.Add( "Sigma0", std::min(std::max(sigma0,minsigma), maxsigma), 0.2*(maxsigma - minsigma), minsigma, maxsigma );
  
  if( nPeaks > 1 )
    inputPrams.Add( "SigmaFcn", 0.0, 0.001, -0.10, 0.10 );
  
  
  ROOT::Minuit2::MnUserParameterState inputParamState( inputPrams );
  ROOT::Minuit2::MnStrategy strategy( 2 ); //0 low, 1 medium, >=2 high
  ROOT::Minuit2::MnMinimize fitter( chi2fcn, inputParamState, strategy );
  
  unsigned int maxFcnCall = 5000;
  const double tolerance = 0.5; //beThorough ? 0.5 : 0.75*nPeaks;
  
  ROOT::Minuit2::FunctionMinimum minimum = fitter( maxFcnCall, tolerance );
  //cout << "minimum.NFcn()=" << minimum.NFcn() << endl;
  
  if( !minimum.IsValid() )
    minimum = fitter( maxFcnCall, tolerance );
  if( !minimum.IsValid() )
    minimum = fitter( maxFcnCall, tolerance );
  
  const ROOT::Minuit2::MnUserParameters fitParams = fitter.Parameters();
  const vector<double> values = fitParams.Params();
  const vector<double> errors = fitParams.Errors();
  
  //Turn off punishment for peaks being to close
  //chi2fcn.set_reldiff_punish_weight( 0.0 );
  
  chi2 = chi2fcn.DoEval( &(values[0]) );
  const double dof = chi2fcn.dof();
  
  const double chi2Dof = chi2 / dof;
  vector<PeakDef> peaks;
  chi2fcn.parametersToPeaks( peaks, &values[0], &errors[0] );
  
  for( int i = 0; i < nPeaks; ++i )
  {
    auto p = std::make_shared<PeakDef>( peaks[i] );
    p->set_coefficient( chi2Dof, PeakDef::Chi2DOF );
    answer.emplace_back( std::move(p) );
  }
}//void findPeaksInUserRange( double x0, double x1, int nPeaks )





void smoothSpectrum( const std::vector<float> &spectrum, const int side_bins,
                    const int order, const int derivative,
                    std::vector<float> &results )
{
  results.clear();
  SavitzyGolayCoeffs sgcoeffs( side_bins, side_bins, order, derivative );
  sgcoeffs.smooth( spectrum, results );
  
  //  if( derivative )
  //  {
  //    for( int bin = 1; bin <= nbin; ++bin )
  //      results[bin-1] /= pow( dataH->GetBinWidth(bin), static_cast<double>(derivative) );
  //  }//if( derivative )
}//void smoothSpectrum(...)

void smoothSpectrum( std::shared_ptr<const Measurement> dataH,
                    const int side,
                    const int order,
                    const int derivative,
                    vector<float> &results )
{
  results.clear();
  if( !dataH || !dataH->gamma_counts() )
    return;
  
  smoothSpectrum( *dataH->gamma_counts(), side, order, derivative, results );
}//void smoothSpectrum(...)



std::vector<PeakDef> fitPeaksInRange( const double x0,
                                     const double x1,
                                     const double ncausality,
                                     const double stat_threshold,
                                     const double hypothesis_threshold,
                                     std::vector<PeakDef> input_peaks,
                                     std::shared_ptr<const Measurement> data,
                                     const std::vector<PeakDef> &fixedpeaks,
                                     bool amplitudeOnly )
{
  //20120309: For the Ba133 example spectrum with default settings on my newer
  //          mac book pro, this function takes:
  //Single Thread:                   0.069735s wall, 0.070000s user + 0.000000s system = 0.070000s CPU (100.4%)
  //Multithreaded (phys cores only): 0.022624s wall, 0.080000s user + 0.000000s system = 0.080000s CPU (353.6%)
  //Multithreaded (logical cores)  : 0.019906s wall, 0.100000s user + 0.000000s system = 0.100000s CPU (502.3%)
  
  
  typedef vector<PeakDef> PeakVec;
  typedef PeakVec::iterator PeakVecIter;
  
  if( !data || (x1<x0) )
    return input_peaks;
  
  vector<PeakDef> all_peaks = input_peaks;
  
  if( fixedpeaks.size() )
  {
    all_peaks.insert( all_peaks.end(), fixedpeaks.begin(), fixedpeaks.end() );
    std::sort( all_peaks.begin(), all_peaks.end(), &PeakDef::lessThanByMean );
  }//if( fixedpeaks.size() )
  
  
  vector< PeakVec > seperated_peaks
  = causilyDisconnectedPeaks( x0, x1, ncausality, false, all_peaks );
  vector< PeakVec > fixed_seperated_peaks( seperated_peaks.size() );
  
  //Now go through and remove all the fixed peaks from seperated_peaks and
  //  instead place them in fixed_seperated_peaks
  for( size_t index = 0; index < seperated_peaks.size();   )
  {
    PeakVec &peaks = seperated_peaks[index];
    for( const PeakDef &peak : fixedpeaks )
    {
      PeakVecIter pos = lower_bound( peaks.begin(), peaks.end(),
                                    peak, &PeakDef::lessThanByMean );
      if( (pos!=peaks.end()) && ((*pos)==peak) )
      {
        fixed_seperated_peaks[index].push_back( peak );
        peaks.erase( pos );
      }//if( pos != peaks.end() )
    }//for( const PeakDef &peak : fixedpeaks )
    
    if( peaks.empty() )
    {
      seperated_peaks.erase( seperated_peaks.begin() + index );
      fixed_seperated_peaks.erase( fixed_seperated_peaks.begin() + index );
    }else
    {
      ++index;
    }
  }//for( PeakVec peakvec : seperated_peaks )
  
  //remove the peaks we are fitting for from 'input_peaks'
  //  --we will put them back on at the end and return all peaks, not just
  //    in the X range we are fitting in
  for( size_t peakn = 0; peakn < seperated_peaks.size(); ++peakn )
  {
    const PeakVec &near_peaks = seperated_peaks[peakn];
    
    for( const PeakDef &peak : near_peaks )
    {
      PeakVecIter pos = lower_bound( input_peaks.begin(), input_peaks.end(),
                                    peak, &PeakDef::lessThanByMean );
      if( (pos!=input_peaks.end()) && ((*pos)==peak) )
        input_peaks.erase( pos );
      else cerr << "Logic error in fitPeaksInRange(...)\n";
    }//for( const PeakDef &peak : near_peaks )
  }//for( size_t peakn = 0; peakn < seperated_peaks.size(); ++peakn )
  
  //  boost::timer::cpu_timer timer;
  
  //Fit each of the ranges
  vector< PeakVec > fit_peak_ranges( seperated_peaks.size() );
  SpecUtilsAsync::ThreadPool threadpool;
  //  vector< boost::function<void()> > fit_jobs( seperated_peaks.size() );
  for( size_t peakn = 0; peakn < seperated_peaks.size(); ++peakn )
  {
    //    fit_jobs[peakn] =
    threadpool.post( boost::bind( &fitPeaks,
                                 boost::cref(seperated_peaks[peakn]),
                                 stat_threshold,
                                 hypothesis_threshold,
                                 data,
                                 boost::ref( fit_peak_ranges[peakn] ),
                                 boost::cref( fixed_seperated_peaks[peakn] ),
                                 amplitudeOnly ) );
  }//for( size_t peakn = 0; peakn < seperated_peaks.size(); ++peakn )
  
  threadpool.join();
  //  const bool phys_cores_only = false;
  //  SpecUtils::do_asyncronous_work( fit_jobs, phys_cores_only );
  
  
  //put the fit peaks back into 'input_peaks' so we can return all the peaks
  //  passed in, not just ones in X range of interest
  for( size_t peakn = 0; peakn < fit_peak_ranges.size(); ++peakn )
  {
    const PeakVec &fit_peaks = fit_peak_ranges[peakn];
    input_peaks.insert( input_peaks.end(), fit_peaks.begin(), fit_peaks.end() );
  }//for( size_t peakn = 0; peakn < fit_peak_ranges.size(); ++peakn )
  
  std::sort( input_peaks.begin(), input_peaks.end(), &PeakDef::lessThanByMean );
  
  //Now make sure peaks from two previously causily disconnected regions
  //  didnt migrate towards eachother, causing the regions to become
  //  causily connected now
  bool migration = false;
  for( size_t peakn = 1; peakn < fit_peak_ranges.size(); ++peakn )
  {
    if( fit_peak_ranges[peakn-1].empty() || fit_peak_ranges[peakn].empty() )
      continue;
    
    const PeakDef &last_peak = fit_peak_ranges[peakn-1].back();
    const PeakDef &this_peak = fit_peak_ranges[peakn][0];
    migration |= PeakDef::causilyConnected( last_peak, this_peak, ncausality, false );
  }//for( size_t peakn = 0; peakn < seperated_peaks.size(); ++peakn )
  
  if( migration )
  {
    cerr << "fitPeaksInRange(...)\n\tWarning: Migration happened!" << endl;
    
    return fitPeaksInRange( x0, x1, ncausality,
                           stat_threshold, hypothesis_threshold,
                           input_peaks, data, fixedpeaks, amplitudeOnly );
  }//if( migration )
  
  //  cout << "Fit took: " << timer.format() << endl;
  
  return input_peaks;
}//std::vector<PeakDef> fitPeaksInRange(...)


std::shared_ptr<Measurement> estimateContinuum( std::shared_ptr<const Measurement> data )
{
  if( !data )
    throw runtime_error( "estimateContinuum: invalid data" );
  
  int smoothWindow = kBackSmoothing3;  //can be {3, 5, 7, 9, 11, 13, 15}
  int filterOrder = 6; //can be {2, 4, 6, 8}
  const int numIteration = 125; //can be from 1 to 500, roughle
  const bool compton     = false;
  const bool smoothing   = false;
  const int direction    = kBackIncreasingWindow; //kBackDecreasingWindow
  
  const size_t nchannels = data->num_gamma_channels();
  auto source = std::make_shared<vector<float>>( nchannels ) ;
  
  for( size_t i = 0; i < nchannels; ++i )
    (*source)[i] = data->gamma_channel_content(i);

  calculateContinuum( &(source->operator[](0)), nchannels, numIteration, direction,
                     filterOrder, smoothing, smoothWindow, compton );
  auto background = make_shared<Measurement>();
  *background = *data;
  
  assert( background->num_gamma_channels() == nchannels );
  
  background->set_gamma_counts( source, data->live_time(), data->real_time() );
  
  return background;
}//std::shared_ptr<Measurement> estimateContinuum( std::shared_ptr<const Measurement> data )



//chi2_for_region(...): gives the chi2 or a region of data, given
//  the input peaks
double chi2_for_region( const PeakShrdVec &peaks,
                       const std::shared_ptr<const Measurement> &data,
                       const int xlowbin,
                       const int xhighbin )
{
  //xxx - need to implement a ROI for multipeaks
  typedef std::shared_ptr<const PeakDef> PeakShrdPtr;
  if( !data )
    throw runtime_error( "chi2_for_region: invalid data" );
  
  double chi2 = 0.0;
  
  typedef map< std::shared_ptr<const PeakContinuum>, PeakShrdVec > ContToPeakMap_t;
  ContToPeakMap_t contToPeakMap;
  
  for( size_t peakn = 0; peakn < peaks.size(); ++peakn )
  {
    const std::shared_ptr<const PeakDef> &peak = peaks[peakn];
    std::shared_ptr<const PeakContinuum> continuum = peak->continuum();
    if( continuum->type() == PeakContinuum::External )
      continuum.reset();
    contToPeakMap[continuum].push_back( peak );
  }//for( size_t peak = 0; peak < m_npeaks; ++peak )
  
  for( const ContToPeakMap_t::value_type &vt : contToPeakMap )
  {
    const PeakShrdVec &peaks = vt.second;
    const std::shared_ptr<const PeakContinuum> continuum = peaks[0]->continuum();
    
    if( continuum->energyRangeDefined() )
    {
      const size_t xlowbin = data->find_gamma_channel( continuum->lowerEnergy() );
      const size_t xhighbin = data->find_gamma_channel( continuum->upperEnergy() );
      
      for( size_t channel = xlowbin; channel <= xhighbin; ++channel )
      {
        const double xbinlow = data->gamma_channel_lower(channel);
        const double xbinup = data->gamma_channel_upper(channel);
        const double ndata = data->gamma_channel_content(channel);
        const double ncontinuum = continuum->offset_integral(xbinlow, xbinup, data);
        
        double npeak = 0.0;
        for( const PeakShrdPtr &peak : peaks )
        {
          npeak = peak->gauss_integral( xbinlow, xbinup );
          if( peak->skewType() == PeakDef::LandauSkew )
            npeak += peak->skew_integral( xbinlow, xbinup );
        }//for( const PeakShrdPtr &peak : peaks )
        
        const double uncert = ndata > 0.0 ? sqrt(ndata) : 1.0;
        const double chi = (ndata-ncontinuum-npeak)/uncert;
        
        chi2 += chi*chi;
      }//for( int bin = xlowbin; bin <= xhighbin; ++bin )
    }else
    {
      map<size_t,double> predicted;
      
      for( const PeakShrdPtr &peak : peaks )
      {
        size_t lower_channel, upper_channel;
        estimatePeakFitRange( *peak, data, lower_channel, upper_channel );
        for( size_t channel = lower_channel; channel <= upper_channel; ++channel )
        {
          if( !predicted.count(channel) )
            predicted[channel] = 0.0;
          const double xbinlow = data->gamma_channel_lower(channel);
          const double xbinup = data->gamma_channel_upper(channel);
          const double ncontinuum = continuum->offset_integral(xbinlow, xbinup, data);
          predicted[channel] += ncontinuum + peak->gauss_integral( xbinlow, xbinup );
          if( peak->skewType() == PeakDef::LandauSkew )
            predicted[channel] += peak->skew_integral( xbinlow, xbinup );
        }//for( int bin = xlowbin; bin <= xhighbin; ++bin )
      }//for( const PeakShrdPtr &peak : peaks )
      
      for( map<size_t,double>::iterator i = predicted.begin(); i != predicted.end(); ++i )
      {
        const double peakarea = i->second;
        const double ndata = data->gamma_channel_content( i->first );
        const double uncert = ndata > 0.0 ? sqrt(ndata) : 1.0;
        const double chi = (ndata-peakarea)/uncert;
        chi2 += chi*chi;
      }//for( int bin = minbin; bin <= maxbin; ++bin )
    }//if( continuum->energyRangeDefined() ) / else
  }//for( const ContToPeakMap_t::value_type &vt : contToPeakMap )
  
  return chi2;
}//chi2_for_region(...)



PeakShrdVec refitPeaksThatShareROI( const std::shared_ptr<const Measurement> &dataH,
                                   const DetctorPtr &detector,
                                   const PeakShrdVec &inpeaks,
                                   const double meanSigmaVary )
{
  typedef std::shared_ptr<const PeakDef> PeakPtr;
  
  PeakShrdVec answer;
  
  try
  {
    if( inpeaks.empty() )
      return answer;
    
    std::shared_ptr<const PeakContinuum> origCont = inpeaks[0]->continuum();
    
    for( const PeakPtr &p : inpeaks )
      if( origCont != p->continuum() )
        throw runtime_error( "refitPeaksThatShareROI: all input peaks must share a ROI" );
    const double lx = origCont->lowerEnergy();
    const double ux = origCont->upperEnergy();
    const double range = ux - lx;
    
    LinearProblemSubSolveChi2Fcn chi2Fcn( inpeaks, dataH, origCont->type(), lx, ux );
    
    const int mid_channel = dataH->find_gamma_channel( lx + 0.5*range );
    double minsigma = dataH->gamma_channel_width( mid_channel );
    if( detector && detector->hasResolutionInfo() )
      minsigma = 0.75*detector->peakResolutionSigma( origCont->lowerEnergy() );
    
    int nFitWidth = 0, nFitEnergy = 0;
    
    ROOT::Minuit2::MnUserParameters params;
    for( size_t i = 0; i < inpeaks.size(); ++i )
    {
      if( !inpeaks[i]->gausPeak() )
        throw runtime_error( "Somehow a data defined peak made it into "
                            "refitPeaksThatShareROI; please let "
                            "wcjohns@sandia.gov know about this" );
      
      char name[64];
      snprintf( name, sizeof(name), "Mean%i", static_cast<int>(i) );
      const double mean = inpeaks[i]->mean();
      const double sigma = inpeaks[i]->sigma(); //Will throw exception if peak not Gaussian defined - wanted behaviour
      minsigma = std::min( minsigma, 0.9*sigma );
      
      if( !inpeaks[i]->fitFor(PeakDef::Mean) || meanSigmaVary==0.0 )
        params.Add( name, mean );
      else if( meanSigmaVary > 0.0 )
        params.Add( name, mean, 0.1*sigma, mean-meanSigmaVary*sigma, mean+meanSigmaVary*sigma );
      else
        params.Add( name, mean, 0.1*sigma, lx, ux );
      
      nFitWidth += inpeaks[i]->fitFor(PeakDef::Sigma);
      nFitEnergy += inpeaks[i]->fitFor(PeakDef::Mean);
    }//for( const PeakDefShrdPtr &peak : inpeaks )
    
      
    const double sigma0 = inpeaks[0]->sigma();
    if( nFitWidth == 0  )
      params.Add( "Sigma0", sigma0 );
    else
      params.Add( "Sigma0", sigma0, 0.1*sigma0, minsigma, 0.75*range );
    
    if( nFitWidth > 1 )
      params.Add( "SigmaFcn", 0.0, 0.001, -0.10, 0.10 );
    else if( inpeaks.size() > 1 )
      params.Add( "SigmaFcn", 0.0 );
    
    if( (nFitWidth == 0) && (nFitEnergy == 0) )
    {
      // Nothing to do here; LinearProblemSubSolveChi2Fcn::parametersToPeaks(...) will do all work
    }else
    {
      ROOT::Minuit2::MnUserParameterState inputParamState( params );
      ROOT::Minuit2::MnStrategy strategy( 2 ); //0 low, 1 medium, >=2 high
      
      ROOT::Minuit2::CombinedMinimizer fitter;
      unsigned int maxFcnCall = 0;
      const double tolerance = 0.01;
      
      auto minimum = fitter.Minimize( chi2Fcn, params, strategy, maxFcnCall, tolerance );
      
      params = minimum.UserState().Parameters();
    }//if( no non-linear fit parameters ) / else
    
    const vector<double> pars = params.Params();
    const vector<double> errors = params.Errors();
      
    vector<PeakDef> fitpeaks;
    double chi2 = chi2Fcn.parametersToPeaks( fitpeaks, &pars[0], &errors[0] );
    double chi2Dof = chi2 / chi2Fcn.dof();
    
    if( fitpeaks.size() != inpeaks.size() )
      throw std::logic_error( "refitPeaksThatShareROI: invalid number of result peaks" );
    
    static int ntimesmessages = 0;
    if( ntimesmessages++ < 3 )
    {
      cerr << "The fit yielded chi2Dof=" << chi2Dof << endl;
      cerr << "Need to check here if the fit was any good!!!" << endl;
    }
    
    for( size_t i = 0; i < fitpeaks.size(); ++i )
    {
      fitpeaks[i].set_coefficient( chi2Dof, PeakDef::Chi2DOF );
      answer.push_back( std::make_shared<PeakDef>(fitpeaks[i]) );
    }//for( size_t i = 0; i < fitpeaks.size(); ++i )
    
    //now we need to go through and make sure the peaks we're adding are both
    //  significant, and improve the chi2/dof from before the fit.
    const size_t lower_channel = dataH->find_gamma_channel( lx );
    const size_t upper_channel = dataH->find_gamma_channel( ux );
    const size_t nbin = (upper_channel > lower_channel) ? (upper_channel - lower_channel) : size_t(0);
    const double prechi2Dof = chi2_for_region( inpeaks, dataH, lower_channel, upper_channel ) / nbin;
    const double postchi2Dof = chi2_for_region( answer, dataH, lower_channel, upper_channel ) / nbin;
    
    if( ntimesmessages++ < 4 )
    {
      cerr << "prechi2Dof=" << prechi2Dof << endl;
      cerr << "postchi2Dof=" << postchi2Dof << endl;
    }
    
    if( prechi2Dof < postchi2Dof )
    {
      answer.clear();
      return answer;
    }//if( prechi2Dof >= 0.99*postchi2Dof )
    
      
    for( const PeakPtr peak : answer )
    {
      const double mean = peak->mean();
      const double sigma = peak->sigma();
      const double data = gamma_integral( dataH, mean-0.5*sigma, mean+0.5*sigma );
      const double area = peak->gauss_integral( mean-0.5*sigma, mean+0.5*sigma );
      
      if( area < 5.0 || area < sqrt(data) )
      {
        answer.clear();
        break;
      }//if( area < 5.0 || area < sqrt(data) )
      
      if( answer.size() == 1 )
      {
        static int ntimes = 0;
        if( ntimes++ < 3 )
          cerr << "refitPeaksThatShareROI: Should perform some additional chi2 checks for the "
          "case answer.first.size() == 1" << endl;
      }//if( answer.first.size() == 1 )
    }//for( const PeakDefShrdPtr peak : answer.first )
    
  }catch( std::exception & )
  {
    answer.clear();
    cerr << "refitPeaksThatShareROI: failed to find a better fit" << endl;
  }
  
  return answer;
}//PeakShrdVec refitPeaksThatShareROI(...)


double evaluate_chi2dof_for_range( const std::vector<PeakDef> &peaks,
                                  const std::shared_ptr<const Measurement> &dataH,
                                  const double startx,
                                  const double endx )
{
  const size_t lowerchannel = dataH->find_gamma_channel( startx );
  const size_t upperchannel = dataH->find_gamma_channel( endx );
  
  double chi2 = 0;
  for( size_t channel = lowerchannel; channel <= upperchannel; ++channel )
  {
    const double x0 = dataH->gamma_channel_lower( channel );
    const double x1 = dataH->gamma_channel_lower( channel + 1 );
    
    const float y = dataH->gamma_channel_content( channel );
    
    double y_pred = 0.0;
    
    set<const PeakContinuum *> continuums;
    
    for( size_t j = 0; j < peaks.size(); ++j )
    {
      const PeakContinuum * const contptr = peaks[j].continuum().get();
      
      if( x1 < peaks[j].lowerX() || x0 > peaks[j].upperX() )
        continue;
      
      y_pred += peaks[j].gauss_integral(x0, x1);
      
      if( !continuums.count( contptr ) )
      {
        continuums.insert( contptr );
        y_pred += contptr->offset_integral(x0, x1, dataH);
      }
    }//for( size_t j = 0; j < peaks.size(); ++j )
    
    if( y_pred < 0.0 )
      y_pred = 0.0;
    
    const double uncert = (y > 0.0f ? sqrt(y) : 1.0);
    chi2 += std::pow( (y_pred - y) / uncert, 2.0 );
  }//for( int bin = 0; bin < nbin; ++bin )
  
  return chi2 / (1 + upperchannel - lowerchannel);
}//double evaluate_chi2dof_for_range(...);


//refit_for_new_roi(): resultChi2Dof will be DBL_MAX and resultPeaks empty upon
//  error.
void refit_for_new_roi( std::vector< std::shared_ptr<const PeakDef> > originalPeaks,
                       const std::shared_ptr<const Measurement> &dataH,
                       const double new_lower_roi,
                       const double new_roi_upper,
                       double &resultChi2Dof,
                       std::vector<PeakDef> &resultPeaks )
{
  try
  {
    const PeakContinuum::OffsetType offset = originalPeaks[0]->continuum()->type();
    
    
    LinearProblemSubSolveChi2Fcn chi2Fcn( originalPeaks, dataH, offset,
                                         new_lower_roi, new_roi_upper );
    
    //If there are a ton of peaks in this ROI, a compleete refit will
    //  be to slow, so only to the complete re-fit for 1 or 2 peaks.
    const size_t npeaks = originalPeaks.size();
    
      ROOT::Minuit2::MnUserParameters params;
      
      for( size_t i = 0; i < originalPeaks.size(); ++i )
      {
        char name[64];
        const std::shared_ptr<const PeakDef> &peak = originalPeaks[i];
        snprintf( name, sizeof(name), "Mean%i", static_cast<int>(i) );
        const double mean = peak->mean();
        const double sigma = peak->sigma();
        
        const double meanmin = std::max( new_lower_roi, mean-1.0*sigma );
        const double meanmax = std::min( new_roi_upper, mean+1.0*sigma );
        
        if( !peak->fitFor(PeakDef::Mean) )
          params.Add( name, mean );
        else
          params.Add( name, mean, 0.1*sigma, meanmin, meanmax );
      }//for( const PeakDefShrdPtr &peak : peaksToReFit )
      
      const double sigma0 = originalPeaks[0]->sigma();
    
      params.Add( "Sigma0", sigma0, 0.1*sigma0, 0.25*sigma0, 2.0*sigma0 );
      if( npeaks > 1 )
        params.Add( "SigmaFcn", 0.0, 0.001, -0.10, 0.10 );
      
      ROOT::Minuit2::MnUserParameterState inputParamState( params );
      const ROOT::Minuit2::MnStrategy strategy( 2 );
      
      ROOT::Minuit2::CombinedMinimizer fitter;
      ROOT::Minuit2::FunctionMinimum minimum
      = fitter.Minimize( chi2Fcn, params, strategy, 0, 0.01 );
      
      params = minimum.UserState().Parameters();
      const vector<double> pars = params.Params();
      const vector<double> errors = params.Errors();
    
    
    const double newChi2 = chi2Fcn.parametersToPeaks( resultPeaks,
                                                     &pars[0],
                                                     &errors[0] );
    resultChi2Dof = newChi2 / chi2Fcn.dof();
  }catch( std::exception & )
  {
    resultPeaks.clear();
    resultChi2Dof = DBL_MAX;
  }//try / catch
}//void refit_for_new_roi(...)



//Throws exception on error
void find_roi_for_2nd_deriv_candidate(
                                      double &lowerEnengy,
                                      double &upperEnergy,
                                      const float peakmean,
                                      const std::shared_ptr<const Measurement> &data )
{
  if( !data || !data->num_gamma_channels() )
    throw runtime_error( "find_roi_for_2nd_deriv_candidate: invalid input" );
  
  const size_t nchannel = data->num_gamma_channels();
  const bool highres = PeakFitUtils::is_high_res( data );
  
  const size_t meanchannel = data->find_gamma_channel( peakmean );
  
  //Changing spoothing to be based in middle channel, not the channel of the
  //  candidate mean, to be more consistent with
  //  const float binwidth = data->gamma_channel_width( meanchannel );
  //  int side_bins = highres ? 4 : std::max( 5, static_cast<int>( floor(0.022*peakmean/binwidth+0.5) ) );
  //  const size_t midchannel = data->num_gamma_channels() / 2;
  //  const float midenergy = data->gamma_channel_lower( midchannel );
  //  const float binwidth = data->gamma_channel_width( midchannel );
  //  const int side_bins = highres ? 4 : std::max( 5, static_cast<int>( floor(0.022*peakmean/binwidth+0.5) ) );
  
  //   const int order = highres ? 3 : 2;
  
  //The below should be same as in secondDerivativePeakCanidatesWithROI(...)
  const size_t midbin = data->num_gamma_channels() / 2;// (start_channel + end_channel) / 2;
  const float midenergy = data->gamma_channel_center( midbin );
  const float midbinwidth = data->gamma_channel_width( midbin );
  
  const int order = highres ? 3 : 2;
  const size_t side_bins = highres ? 4 : std::max( size_t(5), static_cast<size_t>( 0.022f*midenergy/midbinwidth + 0.5f ) );
  

  vector<float> smoothed, second_deriv;
  smoothSpectrum( data, static_cast<int>(side_bins), order, 0, smoothed );
  smoothSpectrum( data, static_cast<int>(side_bins), order, 2, second_deriv );
  
  
  //This next part should be kept the same as in
  //  secondDerivativePeakCanidatesWithROI(...) during development.
  if( !highres && side_bins > 5 && nchannel >= 512 )
  {
    //We should also have a minbimum statistics requirment here.
    
    const size_t index = (nchannel/15);
    vector<float> second_deriv_lower, smoothed_lower;
    smoothSpectrum( data, 4, order, 0, smoothed_lower );
    smoothSpectrum( data, 4, order, 2, second_deriv_lower );
    
    for( size_t i = 0; i < (index-side_bins); ++i )
    {
      smoothed[i] = smoothed_lower[i];
      second_deriv[i] = second_deriv_lower[i];
    }
    
    //transition over 'side_bins' between the smoothings.
    for( size_t i = 0; i < side_bins; ++i )
    {
      const float factor = float(i+1) / float(side_bins+1);
      const size_t current = index - side_bins + i;
      second_deriv[current] = factor*second_deriv[current]
                              + (1.0f-factor)*second_deriv_lower[current];
      smoothed[current] = factor*smoothed[current]
                          + (1.0f-factor)*smoothed_lower[current];
    }
    
//    cout << "Transition occurs at " << data->gamma_channel_center(index) << " kev" << endl;
  }//if( !highres )
  
  
  
#if( PRINT_DEBUG_INFO_FOR_PEAK_SEARCH_FIT_LEVEL > 0 )
  {
    {
      ofstream secondfile( "secondderivROI.csv" ), smoothfile( "smoothedROI.csv" );
      secondfile << "remark: livetime " << data->live_time()/500.0f << "s" << endl;
      smoothfile << "remark: livetime " << data->live_time() << "s" << endl;
      secondfile << "Energy,Counts" << endl;
      smoothfile << "Energy,Counts" << endl;
      for( size_t bin = 0; bin < nchannel; ++bin )
      {
        secondfile << data->gamma_channel_lower(bin) << "," << second_deriv[bin] << endl;
        smoothfile << data->gamma_channel_lower(bin) << "," << smoothed[bin] << endl;
      }
    }
    DebugLog(cout) << "Made secondderivROI.csv and smoothedROI.csv for mean " << peakmean << "\n"
                   << "side_bins=" << side_bins << ", order=" << order << "\n";
  }
#endif
  
  if( second_deriv[meanchannel] > 0.0 )
    throw runtime_error( "find_roi_for_2nd_deriv_candidate: invalid mean" );
  
  //In order to allow small flucations right around transitions from above or
  //  below y=zero to the other side, we will enforce 'nFluxuateBin' having
  //  to be either above or below zero before we've declare a transisition has
  //  happened.
  //This number should probably be kept the same as in
  //  secondDerivativePeakCanidatesWithROI(...)
  const float meanuncert = 1.0f / sqrt( smoothed[meanchannel] );
  const size_t nFluxuateBin = (meanuncert < 0.05f) ? ((meanuncert < 0.015f) ? 2 : 3) : 4;
  
#if( PRINT_DEBUG_INFO_FOR_PEAK_SEARCH_FIT_LEVEL > 0 )
  DebugLog(cout) << "mean=" << peakmean << ", uncert=" << meanuncert << "\n";
#endif
  
  assert( nFluxuateBin >= 1 );
  
  size_t firstnegzero = meanchannel;
  while( firstnegzero > nFluxuateBin )
  {
    bool above = true;
    for( size_t i = 0; i < nFluxuateBin; ++i )
      above &= (second_deriv[firstnegzero-i] >= 0.0f);
    if( above )
      break;
    --firstnegzero;
  }
  
  size_t secondnegzero = firstnegzero;
  while( secondnegzero > nFluxuateBin )
  {
    bool below = true;
    for( size_t i = 0; i < nFluxuateBin; ++i )
      below &= (second_deriv[secondnegzero-i] < 0.0f);
    if( below )
      break;
    --secondnegzero;
  }
  
  size_t firstposzero = meanchannel;
  while( firstposzero < (nchannel-nFluxuateBin) )
  {
    bool above = true;
    for( size_t i = 0; i < nFluxuateBin; ++i )
      above &= (second_deriv[firstposzero+i] >= 0.0f);
    if( above )
      break;
    ++firstposzero;
  }
  
  size_t secondposzero = firstposzero;
  while( secondposzero < (nchannel-nFluxuateBin) )
  {
    bool below = true;
    for( size_t i = 0; i < nFluxuateBin; ++i )
      below &= (second_deriv[secondposzero+i] < 0.0f);
    if( below )
      break;
    ++secondposzero;
  }
  
#if( PRINT_DEBUG_INFO_FOR_PEAK_SEARCH_FIT_LEVEL > 1 )
  DebugLog(cout) << "First negzero at " << data->gamma_channel_lower(firstnegzero)
  << ", secondnegzero at " << data->gamma_channel_lower(secondnegzero)
  << ", firstposzero at " << data->gamma_channel_lower(firstposzero)
  << ", secondposzero at " << data->gamma_channel_lower(secondposzero)
  << ", meanbin at " << data->gamma_channel_lower(meanchannel)
  <<"\n";
#endif
  
  
  for( size_t lowchannel = secondnegzero; lowchannel < firstnegzero; ++lowchannel)
  {
    for( size_t highchannel = secondposzero; highchannel > firstposzero; --highchannel )
    {
      const float y0 = smoothed[lowchannel];
      const float y1 = smoothed[highchannel];
      
      const float m = (y1 - y0) / (highchannel - lowchannel);
      const float b = y1 - m*highchannel;
      
      bool belowdata = true;
      for( size_t i = secondnegzero; belowdata && i <= secondposzero; ++i )
      {
        if( i != lowchannel && i != highchannel )
          belowdata &= (smoothed[i] >= (i*m+b));
      }
      
      if( belowdata )
      {
        const float lintersection = data->gamma_channel_center( lowchannel );
        const float rintersection = data->gamma_channel_center( highchannel );
        
        lowerEnengy = lintersection;
        upperEnergy = rintersection;
      
        float avrguncert = 0.0f;
        for( size_t i = lowchannel; i <= highchannel; ++i )
          avrguncert += (1.0f / std::sqrt( std::max( smoothed[i], 1.0f ) ));
        avrguncert /= (highchannel - lowchannel + 1);
        
#if( PRINT_DEBUG_INFO_FOR_PEAK_SEARCH_FIT_LEVEL > 1 )
        DebugLog(cout) << "avrguncert=" << avrguncert << " for " << peakmean << "\n";
#endif
      
        //try to extend the ROI
        //  the 0.1, 0.35, and 1.25 are all chosen haphazerdly, with no real
        //  inteligence, and not a ton of testing
        const bool highstats = (avrguncert < 0.1f);
        const float max_roi_extend_frac = highstats ? 0.35f : 1.0f;
        const float max_delta_devaition = 5.0f;
        
        const float llength = peakmean - lintersection;
        const float rlength = upperEnergy - peakmean;
        const float minroienergy = lintersection - max_roi_extend_frac*llength;
        const float maxroienergy = rintersection + max_roi_extend_frac*rlength;
        const size_t minroibin = std::max( size_t(1), data->find_gamma_channel( minroienergy ) );
        const size_t maxroibin = data->find_gamma_channel( maxroienergy );
        
//        cout << "lowchannel=" << lowchannel << ", highchannel=" << highchannel
//        << ", lowerEnengy=" << lowerEnengy << ", upperEnergy=" << upperEnergy << endl;
        
        //If sum of area between continuum and data is negative (line above
        //  data), keep trying to extend the ROI
        //If line is below data on average, keep going until sum of area
        //  between continuum and data, and the sum of data diaviate by
        float diffsum = 0.0f, datasum = 0.0f;
        for( size_t i = lowchannel; i >= minroibin; --i )
        {
          const float dataval = smoothed[i];
          const float lineval = i*m + b;
          datasum += dataval;
          diffsum += (dataval - lineval);
          const float dev = diffsum/sqrt(std::max(datasum,1.0f));

          lowchannel = i + 1;
          lowerEnengy = data->gamma_channel_center( lowchannel );

#if( PRINT_DEBUG_INFO_FOR_PEAK_SEARCH_FIT_LEVEL > 1 )
          DebugLog(cout) << "Extending lower edge to " << lowerEnengy
               << ", dev=" << dev << "\n";
#endif
          
          if( i != lowchannel && fabs(dev) > max_delta_devaition )
            break;
        }//for( size_t i = lowchannel; i > minroibin; --i )
        
        diffsum = datasum = 0.0f;
        for( size_t i = highchannel; i <= maxroibin; ++i )
        {
          const float dataval = data->gamma_channel_content( i ); //smoothed[i];
          const float lineval = i*m + b;
          datasum += dataval;
          diffsum += (dataval - lineval);
          const float dev = diffsum/sqrt(std::max(datasum,1.0f));

          highchannel = i - 1;
          upperEnergy = data->gamma_channel_center( highchannel );
          
          if( i != highchannel && fabs(dev) > max_delta_devaition )
            break;
        }//for( size_t i = highchannel; i <= maxroibin; ++i )
        
        //Since the detector has a 'turn-on' for low energies (where the
        //  spectrum is ramping up, as efficinecy increases with energy), we
        //  need to make sure we dont try to set the ROI to lower than the part
        //  of the spectrum that meaningfully carries peak information.  We'll
        //  do this by seeing if the ROI lower goes below the spectroscopic
        //  extent (we'l aslo only check this when lowerEnergy is below 100
        //  keV).
        if( lowerEnengy < 100.0 )
        {
          size_t speclower = 0, specupper = 0;
          ExperimentalPeakSearch::find_spectroscopic_extent( data, speclower, specupper );
          if( lowchannel < speclower )
          {
            //The lowere energy portion of the spectrum behaves so badly, we'll
            //  just use where the second derivative crosses zero
            lowchannel = std::max( lowchannel, firstnegzero );
            lowerEnengy = data->gamma_channel_center( lowchannel );
          }
        }//if( lowerEnengy < 100.0 )
        
        return;
      }//if( belowdata )
    }//for( size_t highchannel = secondposzero; highchannel > firstposzero; --highchannel )
  }//for( size_t lowchannel = secondnegzero; lowchannel < firstnegzero; ++lowchannel)
  
  throw runtime_error( "find_roi_for_2nd_deriv_candidate: "
                      "failed to fine line for ROI definition" );
}//void find_roi_for_2nd_deriv_candidate(...)


void expected_peak_width_limits( const float energy,
                                 const bool highres,
                                 float &min_sigma_width_kev,
                                 float &max_sigma_width_kev )
{
  //For this function I took approximately the best and worst resolution
  //  detector response functions for lowres detectors in GADRAS, and this
  //  function just gives a mutliple of these values.
  //The arrays in this function were generated using the
  //  print_detector_sigma_range() function in developcode.cpp.
  const float max_width_multple = highres ? 4.0 : 3.0f;
  const float min_width_multiple = highres ? (energy < 50.0f ? 0.25f : 0.35f) : 0.5f;
  
  const size_t nenergies = 32;
  const float energies[32]
  = { 10.0f, 25.0f, 35.0f, 45.0f, 55.0f, 70.0f, 90.0f, 120.0f,
    170.0f, 250.0f, 350.0f, 450.0f, 550.0f, 650.0f, 750.0f, 850.0f,
    950.0f, 1100.0f, 1300.0f, 1500.0f, 1700.0f, 1900.0f, 2200.0f, 2600.0f,
    3000.0f, 4000.0f, 5000.0f, 7000.0f, 10000.0f, 15000.0f, 30000.0f, 60000.0f };

  const float lowres_smallest_expected_sigma[32]
  = { 0.827749f, 1.5699f, 1.78745f, 1.98339f, 2.16319f, 2.40991f, 2.70684f, 3.10335f,
    3.67698f, 4.45373f, 5.27675f, 5.99548f, 6.64232f, 6.9945f, 7.19707f, 7.3795f,
    7.5455f, 7.77002f, 8.03401f, 8.26726f, 8.47683f, 8.66751f, 8.92541f, 9.22865f,
    9.49659f, 10.059f, 10.5181f, 11.2503f, 12.0821f, 13.1027f, 15.0511f, 17.2892f };
  const float lowres_largest_expected_sigma[32]
  = { 3.50046f, 4.64015f, 5.4903f, 6.22541f, 6.88245f, 7.76445f, 8.80406f, 10.1661f,
    12.1f, 14.6734f, 17.3618f, 19.6865f, 21.7642f, 23.6602f, 25.4151f, 27.0565f,
    28.6038f, 30.7793f, 33.4606f, 35.9424f, 38.7333f, 41.5448f, 45.5646f, 50.6215f,
    55.3972f, 66.4048f, 76.428f, 94.4742f, 118.277f, 152.7f, 236.313f, 365.71f };

  const float highres_smallest_expected_sigma[32]
  = { 0.42612f, 0.428721f, 0.430567f, 0.432469f, 0.434415f, 0.437396f,
      0.441456f, 0.447676f, 0.45825f, 0.47541f, 0.496911f, 0.518233f, 0.539259f,
      0.559936f, 0.603397f, 0.647207f, 0.688801f, 0.747736f, 0.821064f,
      0.889569f, 0.945747f, 0.975664f, 1.01655f, 1.06523f, 1.10877f, 1.20178f,
      1.27927f, 1.40565f, 1.55328f, 1.74002f, 2.11273f, 2.56526f };
  const float highres_largest_expected_sigma[32]
  = { 0.752363f, 0.752363f, 0.752363f, 0.752363f, 0.752363f, 0.752363f,
      0.752363f, 0.752363f, 0.752363f, 0.752363f, 0.752363f, 0.752363f,
      0.752363f, 0.752363f, 0.772945f, 0.805539f, 0.835656f, 0.885211f,
      0.974007f, 1.05712f, 1.13561f, 1.21024f, 1.31615f, 1.44817f, 1.57175f,
      1.85301f, 2.10539f, 2.55241f, 3.13033f, 3.9478f, 5.86967f, 8.72714f };
  
  
  const float *beginx = energies;
  const float *endx = beginx + nenergies;
  const float *pos = std::lower_bound( beginx, endx, energy );
  
  //I dont expect that energy range will ever be invalid, so not taking to much
  //  care to deal with this possiblity (other than prevent a crash)
  if( pos >= (endx-1) )
    pos = endx - 2;
  
  const size_t index = pos - beginx;
  const float prev_energy = energies[index];
  const float next_energy = energies[index+1];
  const float frac = (energy - prev_energy) / (next_energy - prev_energy);
  
  const float *smallest = highres ? highres_smallest_expected_sigma + 0
                                  : lowres_smallest_expected_sigma + 0;
  const float *largest  = highres ? highres_largest_expected_sigma + 0
                                  : lowres_largest_expected_sigma + 0;
  
  const float deltalarge = largest[index+1] - largest[index];
  const float deltasmall = smallest[index+1] - smallest[index];
  
  const float largerres = largest[index] + frac*deltalarge;
  const float lowerres = smallest[index] + frac*deltasmall;
  
  min_sigma_width_kev = min_width_multiple * lowerres;
  max_sigma_width_kev = max_width_multple * largerres;
}//void expected_peak_width_limits(...)



//combine_peaks_to_roi: throws exception on error
void combine_peaks_to_roi( PeakShrdVec &coFitPeaks,
                          double &roiLower,
                          double &roiUpper,
                          bool &lowstatregion,
                          const std::shared_ptr<const Measurement> &dataH,
                          const PeakShrdVec &inpeaks,
                          const double mean0,
                          const double sigma0,
                          const double area0,
                          const double pixelPerKev )
{
  typedef std::shared_ptr<const PeakDef> PeakDefShrdPtr;
  
  const double low_res_avrg_min_uncert_lowstat = 0.15;
  const double lowres_overlap_min_frac_to_combine = 0.2;
  const double lowres_nsigma_apart_to_combine = 5.0;
  const double lowres_max_nsigma_apart_to_combine = 10.0;
  
  assert( dataH );
  coFitPeaks.clear();
  roiLower = roiUpper = -1.0;
  
  const size_t nchannels = dataH->num_gamma_channels();
  const bool highres = PeakFitUtils::is_high_res( dataH );
  
  double minEnergy = mean0 - 2.0*sigma0 - 20.0/pixelPerKev;
  double maxEnergy = mean0 + 2.0*sigma0 + 20.0/pixelPerKev;
  
  double roiLowerFeature, roiUpperFeature;
  
  {//begin codeblock to determine ROI limits
#if( PRINT_DEBUG_INFO_FOR_PEAK_SEARCH_FIT_LEVEL > 0 )
    DebugLog(cerr) << "Intial mean=" << mean0 << ", sigma0=" << sigma0 << "\n";
#endif
    
    PeakDef dummypeak( mean0, sigma0, area0 );
    findROIEnergyLimits( roiLowerFeature, roiUpperFeature, dummypeak, dataH );

    roiLower = roiLowerFeature;
    roiUpper = roiUpperFeature;

    
    const size_t lchannel = dataH->find_gamma_channel( mean0-sigma0 );
    const size_t rchannel = dataH->find_gamma_channel( mean0+sigma0 );
    const double ndata = dataH->gamma_channels_sum( lchannel, rchannel );
    const double ndata_per_channel = ndata / (rchannel - lchannel + 1);
    const double avrg_uncert = 1.0 / sqrt(ndata_per_channel);
    
    lowstatregion = (avrg_uncert >= low_res_avrg_min_uncert_lowstat);
    
#if( PRINT_DEBUG_INFO_FOR_PEAK_SEARCH_FIT_LEVEL > 0 )
    DebugLog(cout) << "avrg_uncert=" << avrg_uncert << "\n"
                   << "Goes to roiLower=" << roiLower << ", roiUpper=" << roiUpper << "\n";
#endif

    if( !highres )
    {
      try
      {
        find_roi_for_2nd_deriv_candidate( roiLower, roiUpper, mean0, dataH );
      }catch( std::exception &e )
      {
        cerr << "find_roi_for_2nd_deriv_candidate failed: " << e.what() << endl;
        throw runtime_error( string("find_roi_for_2nd_deriv_candidate failed: ") + e.what() );
      }
    }//if( !highres )
    
#if( PRINT_DEBUG_INFO_FOR_PEAK_SEARCH_FIT_LEVEL > 0 )
    DebugLog(cout) << "after Goes to roiLower=" << roiLower << ", roiUpper=" << roiUpper << ", sigma0=" << sigma0 << "\n";
#endif
  }//end codeblock to determine ROI limits
  
  
  PeakShrdVec nearPeaks = peaksTouchingRange( roiLower, roiUpper, inpeaks );
  
  //What we should actually do here is branch (to other functions) based on if
  //  we are going to be fitting for multiple peaks, or a single peak.  This way
  //  can can attempt to determine if we get a better result together or apart.
  
  for( const PeakDefShrdPtr &peak : nearPeaks )
  {
    if( peak->type() != PeakDef::GaussianDefined )
      continue;
    
    double overlapStart, overlapEnd;
    double peakmin = peak->lowerX();
    double peakmax = peak->upperX();
    
    //Doing this can cause the regions to no longer overlap
    //    if( !highres )
    //      try{ find_roi_for_2nd_deriv_candidate( peakmin, peakmax, peak->mean(), dataH ); }catch(...){ }
    
    if( roiUpper>=peakmin && roiUpper<=peakmax )
    {
      overlapStart = peakmin;
      overlapEnd   = roiUpper;
    }else if( roiLower>=peakmin && roiUpper>=peakmax )
    {
      overlapStart = roiLower;
      overlapEnd   = peakmax;
    }else if( roiLower<=peakmin && roiUpper>=peakmax )
    {
      overlapStart = peakmin;
      overlapEnd   = peakmax;
    }else if( roiLower>=peakmin && roiUpper<=peakmax )
    {
      overlapStart = roiLower;
      overlapEnd   = roiUpper;
    }else
      throw runtime_error( "searchForPeakFromUser: logic error in range check" );
    
    const double nsigmaapart = fabs(peak->mean() - mean0) / peak->sigma();
    const double overlapAmount = overlapEnd - overlapStart;
    const double overlapNewFrac = overlapAmount / (roiUpper-roiLower);
    
#if( PRINT_DEBUG_INFO_FOR_PEAK_SEARCH_FIT_LEVEL > 0 )
    const double overlapExistFrac = overlapAmount / (peakmax-peakmin);
    
    DebugLog(cerr) << "nsigmaapart=" << nsigmaapart << " for " << peak->mean() << " vs " << mean0 << "\n"
    << "overlapStart=" << overlapStart << ", overlapEnd=" << overlapEnd
    << ", overlapAmount=" << overlapAmount
    << ", overlapExistFrac=" << overlapExistFrac
    << ", overlapNewFrac=" << overlapNewFrac
    << ", npeaksigma=" << (fabs(peak->mean() - mean0)/peak->sigma())
    << "\n";
#endif
    
    if( highres )
    {
      //numbers below arent based on much, as ov yet
      const double highres_nsigma_apart_combine = 8.5;
      const double highres_nsigma_dont_combine = 10.0;
      const double highres_overlap_frac_to_combine = 0.35;
      
      const double dist = fabs(peak->mean() - mean0);
      const bool isnear = (((1.0+dist)/peak->sigma()) < highres_nsigma_apart_combine);
      const bool isfar = ((dist/peak->sigma()) > highres_nsigma_dont_combine);
      const bool isoverlapping = (overlapNewFrac > highres_overlap_frac_to_combine);
      
      
      if( isnear || (isoverlapping && !isfar) )
      {
        coFitPeaks.push_back( peak );
      
        roiUpper  = std::max( roiUpper, peak->upperX() );
        roiLower  = std::min( roiLower, peak->lowerX() );
        if( mean0 < peak->mean() )
          maxEnergy = std::min( maxEnergy, peak->mean() );
        else
          minEnergy = std::max( minEnergy, peak->mean() );
      }
    }else
    {
      if( (overlapNewFrac > lowres_overlap_min_frac_to_combine
           || nsigmaapart < lowres_nsigma_apart_to_combine )
         && (nsigmaapart < lowres_max_nsigma_apart_to_combine) )
      {
        coFitPeaks.push_back( peak );
        
        roiUpper  = std::max( roiUpper, peak->upperX() );
        roiLower  = std::min( roiLower, peak->lowerX() );
        
        if( mean0 < peak->mean() )
          maxEnergy = std::min( maxEnergy, peak->mean() );
        else
          minEnergy = std::max( minEnergy, peak->mean() );
      }
    }//if( highres ) / else
  }//for( nearPeaks )
  
  //Should handle special case where the ROI wont be combined by the above, but
  //  there is actually a ROI with peaks on both sides of the current one.
  
  
  //Now we have to grab any peaks that share a ROI with any of the peaks we added
  for( const PeakDefShrdPtr &in : inpeaks )
  {
    if( std::count(coFitPeaks.begin(), coFitPeaks.end(), in) )
      continue;
    
    if( (!in->continuum()->isPolynomial())
       || (in->type() != PeakDef::GaussianDefined) )
      continue;
    
    for( PeakDefShrdPtr peak : coFitPeaks )
    {
      if( peak->continuum() == in->continuum() )
      {
        coFitPeaks.push_back( in );
        
        roiLower = std::min( roiLower, in->lowerX() );
        roiUpper = std::max( roiUpper, in->upperX() );
        
        if( mean0 > in->mean() )
        {
          roiLower  = std::min( roiLower, in->lowerX() );
          minEnergy = std::max( minEnergy, in->mean() );
        }else
        {
          roiUpper  = std::max( roiUpper, in->upperX() );
          maxEnergy = std::min( maxEnergy, in->mean() );
        }
        break;
      }//if( already->continuum() == in->continuum() )
    }//for( PeakDefShrdPtr already : coFitPeaks )
  }//for( const PeakDefShrdPtr &peak, inpeaks )
  
  std::sort( coFitPeaks.begin(), coFitPeaks.end(),
            &PeakDef::lessThanByMeanShrdPtr );
  
  //Lets check to see if we should re-estimate the ROI
  if( coFitPeaks.size() )
  {
    const bool newIsLowest = (mean0 < coFitPeaks.front()->mean());
    const bool newIsHighest = (mean0 > coFitPeaks.back()->mean());
    
    if( newIsLowest || newIsHighest )
    {
      double thisROILower, thisROIUpper;
      PeakDef dummy( mean0, sigma0, 100.0 );
      findROIEnergyLimits( thisROILower, thisROIUpper, dummy, dataH );
      
      roiLower = std::min( roiLower, thisROILower );
      roiUpper = std::max( roiUpper, thisROIUpper );

      if( newIsLowest )
        dummy = PeakDef( coFitPeaks.back()->mean(), std::max(coFitPeaks.back()->sigma(),sigma0), coFitPeaks.back()->amplitude() );
      else
        dummy = PeakDef( coFitPeaks.front()->mean(), std::max(coFitPeaks.front()->sigma(),sigma0), coFitPeaks.front()->amplitude() );
      
      findROIEnergyLimits( thisROILower, thisROIUpper, dummy, dataH );
      
      roiLower = std::min( roiLower, thisROILower );
      roiUpper = std::max( roiUpper, thisROIUpper );

      if( !highres )
      {
        try
        {
          double testLeftLower, testLeftUpper, testRightLower, testRightUpper;
          find_roi_for_2nd_deriv_candidate( testLeftLower, testLeftUpper,
                                           coFitPeaks.front()->mean(), dataH );
          find_roi_for_2nd_deriv_candidate( testRightLower, testRightUpper,
                                           coFitPeaks.back()->mean(), dataH );
          roiLower = std::min( roiLower, testLeftLower );
          roiUpper = std::max( roiUpper, testRightUpper );
        }catch( std::exception & )
        {
          cerr << "Failed to find candidate peak for multipeak region - continuuing on" << endl;
        }
      }//if( !highres )
    }//if( newIsLowest || newIsHighest )
  }//if( we should re-estimate the ROI )
}//void combine_peaks_to_roi(...)


void get_candidate_peak_estimates_for_user_click(
                                 double &sigma0, double &mean0, double &area0,
                                 const double x,
                                 const double pixelPerKev,
                                 const std::shared_ptr<const Measurement> &dataH,
                                 const PeakShrdVec &inpeaks )
{
  typedef std::shared_ptr<PeakDef> PeakPtr;
  typedef std::shared_ptr<const PeakDef> PeakConstPtr;
  
  const double lower_energy_mult = 0.2;
  const double upper_energy_mult = 0.2;
  
  const size_t nchannels = dataH->num_gamma_channels();
  const bool highres = PeakFitUtils::is_high_res( dataH );
  
  const size_t midbin = dataH->find_gamma_channel( x );
  
  const double lower_chan_sub = lower_energy_mult*nchannels;
  assert( lower_chan_sub > 0 );
  size_t lowchannel = ((lower_chan_sub < midbin) ? (midbin - static_cast<size_t>(std::round(lower_chan_sub))) : 0);
  
  const double upper_chan_sub = upper_energy_mult*nchannels;
  size_t highchannel = ((midbin + upper_chan_sub) >= nchannels) ? nchannels-1 : static_cast<size_t>(midbin + upper_chan_sub);
  
  float min_sigma_width_kev, max_sigma_width_kev;
  expected_peak_width_limits( x, highres, min_sigma_width_kev, max_sigma_width_kev );
  
  
  
  const size_t lower_reasonable_channel = dataH->find_gamma_channel( x - 20*max_sigma_width_kev );
  const size_t upper_reasonable_channel = dataH->find_gamma_channel( x + 20*max_sigma_width_kev );
  
  //cout << "For x=" << x << " keV, {lowchannel=" << lowchannel
  //     << ", lower_reasonable_channel=" << lower_reasonable_channel
  //     << "}, {" << highchannel << ", upper_reasonable_channel=" << upper_reasonable_channel << "}"
  //     << endl;
  
  lowchannel = std::max(lowchannel, lower_reasonable_channel);
  highchannel = std::min( highchannel, upper_reasonable_channel );
  
  
  const vector<PeakPtr> candidates
       = secondDerivativePeakCanidatesWithROI( dataH, lowchannel, highchannel );
  

  float min_sigma, max_sigma;
  expected_peak_width_limits( x, highres, min_sigma, max_sigma );
  
  sigma0 = 0.5*(min_sigma + max_sigma) * (highres ? 0.20 : 0.25);  //expected_peak_width_limits multiplies max width by  4 for highres, and 3 for lowres
  mean0 = x;
  area0 = 100.0;
  
  bool updatedSigmaFromPrev = false;
  
  if( !updatedSigmaFromPrev )
  {
    shared_ptr<const PeakDef> leftpeak, rightpeak;
    
    for( const shared_ptr<const PeakDef> &p : inpeaks )
    {
      if( !p->gausPeak() )
        continue;
      
      if( (p->mean() <= x) && (!leftpeak || fabs(p->mean() - x) < fabs(leftpeak->mean() - x)) )
        leftpeak = p;
      
      if( (p->mean() >= x) && (!rightpeak || fabs(p->mean() - x) < fabs(rightpeak->mean() - x)) )
        rightpeak = p;
    }
    
    if( leftpeak && rightpeak )
    {
      const double dist_between = rightpeak->mean() - leftpeak->mean();
      const double frac_between = ((x - leftpeak->mean()) / dist_between);
      const double sigma_diff = rightpeak->sigma() - leftpeak->sigma();
      
      updatedSigmaFromPrev = true;
      sigma0 = leftpeak->sigma() + frac_between*sigma_diff;
    }
  }//if( !updatedSigmaFromPrev )
  
  
  if( !updatedSigmaFromPrev )
  {
    for( const shared_ptr<const PeakDef> &p : inpeaks )
    {
      if( p->gausPeak() && (fabs(p->mean() - x) < (10*p->sigma())) ) //10 is arbitrary.
      {
        updatedSigmaFromPrev = true;
        sigma0 = p->sigma();
      }
    }//for( const std::shared_ptr<const PeakDef> &p : inpeaks )
  }//if( !updatedSigmaFromPrev )
  
  if( sigma0 <= 0.0 )
    sigma0 = 1.0;  //JIC, shouldnt ever happen
  
  if( candidates.size() )
  {
    map<double,PeakPtr> candidatesMap;
    for( const PeakPtr &p : candidates )
    {
      //make sure candidate isnt within 0.75 sigma of existing peaks
      bool nearmean = false;
      for( const PeakConstPtr &in : inpeaks )
      {
        if( in->gausPeak() && fabs((in->mean()-p->mean())/std::min(in->sigma(),p->sigma())) < 0.75 )
        {
          nearmean = true;
          break;
        }
      }
      
      if( !nearmean )
      {
        for( auto dataDefPeak : inpeaks )
        {
          if( !dataDefPeak || dataDefPeak->gausPeak() )
            continue;
          
          //Candidate mean shouldnt be within a data defined peak ROI, and
          //  the candidate shouldnt span over the data defined peak.
          if( ((p->mean() > dataDefPeak->lowerX()) && (p->mean() < dataDefPeak->upperX()))
              || ((p->lowerX() < dataDefPeak->lowerX()) && (p->upperX() > dataDefPeak->upperX())) )
          {
            nearmean = true;
            break;
          }
      
          if( (p->lowerX() > dataDefPeak->lowerX()) && (p->lowerX() < dataDefPeak->upperX()) )
            p->continuum()->setRange( dataDefPeak->upperX(), p->upperX() );
          
          if( (p->upperX() > dataDefPeak->lowerX()) && (p->upperX() < dataDefPeak->upperX()) )
            p->continuum()->setRange( p->lowerX(), dataDefPeak->lowerX() );
        }//for( auto dataDefPeak : inpeaks )
      }//if( !nearmean )
      
      if( !nearmean )
        candidatesMap[fabs(p->mean()-x)] = p;
    }//for( const PeakDef &p : candidates )
    
    if( candidatesMap.size() )
    {
      const PeakDef &peak = *(candidatesMap.begin()->second);
      const double pixelUncert = 1.5*peak.sigma()*pixelPerKev + 20.0;
      const double pixelDelta = fabs(peak.mean()-x)*pixelPerKev;
      
#if( PRINT_DEBUG_INFO_FOR_PEAK_SEARCH_FIT_LEVEL > 0 )
      DebugLog(cerr) << "For peak at " << peak.mean() << ", pixelDelta=" << pixelDelta
      << ", pixelUncert=" << pixelUncert << ", pixelPerKev=" << pixelPerKev
      << ", peak.sigma=" << (peak.gausPeak() ? peak.sigma() : 0.25*peak.roiWidth()) << "\n";
#endif
      if( (pixelDelta < pixelUncert) && pixelDelta < 75.0 )  //The 75 is arbitrary
      {
        sigma0 = peak.sigma();
        mean0 = peak.mean();
        area0 = peak.amplitude();
      }//if( pixelDelta < pixelUncert )
#if( PRINT_DEBUG_INFO_FOR_PEAK_SEARCH_FIT_LEVEL > 0 )
      else
        DebugLog(cerr) << "Using dumb initial starting value guesses\n";
#endif
    }//if( candidatesMap.size() )
  }//if( candidates.size() )
  
}//get_candidate_peak_estimates_for_user_click(...)


//fit_peak_for_user_click(): upon error, 'results' will be empty.
//  Gives fit peaks in 'results', and the chi2/DOF of the fit in 'chiDof'.
//  All fit peaks will share the same continuum.
//  The initial guess of mean/sigma for the new peak being fit for must
//  be specified (area is currenly ignored), and all other peaks that will share
//  the ROI/continuum are specified in 'coFitPeaks'.
//  'lowerEnergies' and 'upperEnergies' specify the upper and lower bounds of
//  the ROI to try to fit for; in case more than one set of ROI limits is
//  supplied, the ROI range with the best chi2 will be used;  these input
//  vectors must be non-empty, and the same size.
void fit_peak_for_user_click( PeakShrdVec &results,
                              double &chi2Dof,
                              const std::shared_ptr<const Measurement> &dataH,
                              PeakShrdVec coFitPeaks,
                              const double mean0, const double sigma0,
                              const double area0,
                              const vector<double> &lowerEnergies,
                              const vector<double> &upperEnergies )
{
  typedef std::shared_ptr<const PeakDef> PeakDefShrdPtr;
  
  assert( !lowerEnergies.empty() );
  assert( lowerEnergies.size() == upperEnergies.size() );
  
  chi2Dof = DBL_MAX;
  results.clear();
  
  const size_t nchannels = dataH->num_gamma_channels();
  const size_t midbin = dataH->find_gamma_channel( mean0 );
  const float binwidth = dataH->gamma_channel_width( midbin );
  const bool highres = PeakFitUtils::is_high_res( dataH );
  const size_t nFitPeaks = coFitPeaks.size() + 1;
  
  //The below should probably go off the number of bins in the ROI
  PeakContinuum::OffsetType offsetType;
  if( highres )
    offsetType = (nFitPeaks < 3) ? PeakContinuum::Linear : PeakContinuum::Quadratic;
  else
    offsetType = (nFitPeaks < 2) ? PeakContinuum::Linear : PeakContinuum::Quadratic;
  
  for( size_t i = 0; i < coFitPeaks.size(); ++i )
    offsetType = std::max( offsetType, coFitPeaks[i]->continuum()->type() );
  
  std::shared_ptr<PeakDef> candidatepeak
                           = std::make_shared<PeakDef>(mean0, sigma0, area0);
  
  coFitPeaks.push_back( candidatepeak );
  std::sort( coFitPeaks.begin(), coFitPeaks.end(),
            &PeakDef::lessThanByMeanShrdPtr );
  
  for( size_t i = 0; i < lowerEnergies.size(); ++i )
  {
    const float lenergy = lowerEnergies[i];
    const float uenergy = upperEnergies[i];
    
    try
    {
      if( lenergy > uenergy )
        continue;
      
      const double range = (uenergy - lenergy);
      
      double minsigma = binwidth;
      double maxsigma = 0.5*range;
      
      ROOT::Minuit2::MnUserParameters params;
      
      for( size_t i = 0; i < coFitPeaks.size(); ++i )
      {
        char name[64];
        snprintf( name, sizeof(name), "Mean%i", static_cast<int>(i) );
        const double mean = coFitPeaks[i]->mean();
        const double sigma = coFitPeaks[i]->sigma();
        if( !coFitPeaks[i]->fitFor(PeakDef::Mean) )
        {
          params.Add( name, mean );
        }else
        {
          if( coFitPeaks[i] == candidatepeak )
            params.Add( name, mean, 0.1*sigma, mean-sigma, mean+sigma );
          else
            params.Add( name, mean, 0.1*range, mean-0.25*sigma, mean+0.25*sigma );
        }
        
        
        if( !highres )
        {
//          cout << "Testing setting peak resolution limits based on expected_lowres_peak_width_limits" << endl;
          float lowersigma, uppersigma;
          expected_peak_width_limits( mean, false, lowersigma, uppersigma );
          if( !i )
            minsigma = lowersigma;
          if( i == (coFitPeaks.size()-1) )
            maxsigma = 1.33*uppersigma;
        }
      }//for( const PeakDefShrdPtr &peak : coFitPeaks )
      
      params.Add( "Sigma0", sigma0, 0.1*sigma0, minsigma, maxsigma );
      if( coFitPeaks.size() > 1 )
        params.Add( "SigmaFcn", 0.0, 0.001, -0.10, 0.10 );
            
      LinearProblemSubSolveChi2Fcn chi2Fcn( coFitPeaks, dataH, offsetType,
                                           lenergy, uenergy );
      
      ROOT::Minuit2::MnUserParameterState inputParamState( params );
      ROOT::Minuit2::MnStrategy strategy( 2 ); //0 low, 1 medium, >=2 high
      
      ROOT::Minuit2::CombinedMinimizer fitter;
      unsigned int maxFcnCall = 0;
      const double tolerance = 0.01;
      
      ROOT::Minuit2::FunctionMinimum minimum
      = fitter.Minimize( chi2Fcn, params, strategy, maxFcnCall, tolerance );
      
      params = minimum.UserState().Parameters();
      
      const vector<double> pars = params.Params();
      const vector<double> errors = params.Errors();
      
      vector<PeakDef> fitpeaks;
      double firstFitChi2 = chi2Fcn.parametersToPeaks( fitpeaks, &pars[0], &errors[0] );
      double thisChi2Dof = firstFitChi2 / chi2Fcn.dof();
      
      for( const PeakDef peak : fitpeaks )
      {
        const double mean = peak.mean();
        const double sigma = peak.sigma();
        const double data = dataH->gamma_integral( mean-0.5*sigma, mean+0.5*sigma );
        const double area = peak.gauss_integral( mean-0.5*sigma, mean+0.5*sigma );
        
        if( area < 5.0 || area < sqrt(data) )
        {
          thisChi2Dof = DBL_MAX;
          break;
        }//if( area < 5.0 || area < sqrt(data) )
      }//for( const PeakDefShrdPtr peak : answer.first )
      
      
      if( thisChi2Dof < chi2Dof )
      {
        chi2Dof = thisChi2Dof;
        results.clear();
        for( const PeakDef &p : fitpeaks )
          results.push_back( std::make_shared<PeakDef>(p) );
      }//if( thisChi2Dof < chi2Dof )
    }catch( std::exception &e )
    {
      cout << "Caught: " << e.what() << endl;
    }//try / catch
  }//for( const float lenergy : lowerEnergies )
}//void fit_peak_for_user_click(...)


//lowres_shrink_roi(): all peaks in 'inpeaks' are assumed to share a ROI, and
//  have the correct definition of chi2/DOF.
//  This function has not been tested well, and could use further development.
//If there is an error 'inpeaks' will be returned.
PeakShrdVec lowres_shrink_roi( const PeakShrdVec &inpeaks,
                               const std::shared_ptr<const Measurement> &dataH,
                               const bool lowstatregion,
                               const bool automated )
{
  PeakShrdVec answer;
  
//  const double lowres_roi_shrink_min_nsigma_lowstat = automated ? 3.5 : 2.0;
//  const double lowres_roi_shrink_min_nsigma_highstat = 2.5;
  const double lowres_roi_rel_len_ratio = 1.25;
  
  if( inpeaks.empty() )
    return answer;
  
  try
  {
    vector<PeakDef> fitpeaks;
    for( size_t i = 0; i < inpeaks.size(); ++i )
      fitpeaks.push_back( *inpeaks[i] );
    
    double roiLower = inpeaks[0]->continuum()->lowerEnergy();
    double roiUpper = inpeaks[0]->continuum()->upperEnergy();
    
    //  now go through and try to ahrink ROI by taking off bins until the end bin is close
    //  to the average chi2/bin of the fit, or when datahits zero or when gaussian
    //  contribution becomes significant
    const size_t initialFirstChannel = dataH->find_gamma_channel( roiLower );
    const size_t initialLastChannel = dataH->find_gamma_channel( roiUpper );
      
    size_t finalFirstChannel = initialFirstChannel;
    size_t finalLastChannel = initialLastChannel;
      
    double finalUpperE = roiUpper;
    double finalLowerE = roiLower;
    const double origFitChi2Dof = inpeaks[0]->chi2dof();
    double chi2Dof = origFitChi2Dof;
    
    //Try to shrink the upper edge of ROI
    //We could now look at the the regions above ~4 sigma away, and see if
    //  their chi2/dof is just really good, in which case we should consider
    //  removing.  But for right now (20141203) the above appears to be
    //  working mostly pretty well, see
    //  W187_GR135P(NaI)_52sec_0.5cmW.chn_20140724T124116.n42
    //  (upper ROIO range for peak at 777 keV) for a case that doesnt work so
    //  well currently (not bad, just ROI is larger than necassarry).
    const double lower_sigma = fitpeaks.front().sigma();
    const double upper_sigma = fitpeaks.back().sigma();
    const double lower_start = (fitpeaks.front().mean() - 2.0*lower_sigma);
    const double upper_start = (fitpeaks.back().mean() + 2.0*upper_sigma);
    
    double lower_extent = std::max( 2.0*lower_sigma, lower_start - finalLowerE );
    double upper_extent = std::max( 2.0*upper_sigma, finalUpperE - upper_start );
      
    if( upper_extent > lowres_roi_rel_len_ratio*lower_extent )
    {
      const double startx = upper_start + lower_extent;
      const double endx = finalUpperE;
      const double tailChi2Dof = evaluate_chi2dof_for_range( fitpeaks, dataH, startx, endx );
      const double generalChi2Dof = evaluate_chi2dof_for_range( fitpeaks, dataH, finalLowerE, startx );
      
#if( PRINT_DEBUG_INFO_FOR_PEAK_SEARCH_FIT_LEVEL > 0 )
      DebugLog(cout) << "Above tail checked " << startx << " to " << endx << "\n"
           << "tailChi2Dof=" << tailChi2Dof
           << ", generalChi2Dof=" << generalChi2Dof
           << ", origFitChi2Dof=" << origFitChi2Dof << "\n";
#endif
      
      if( tailChi2Dof < 0.95*generalChi2Dof )
      {
        double newChi2Dof;
        vector<PeakDef> newfitpeaks;
        refit_for_new_roi( inpeaks, dataH, finalLowerE, startx,
                           newChi2Dof, newfitpeaks );
          
        const double totalOldlen  = finalUpperE - finalLowerE;
        const double totalNewLen  = startx - finalLowerE;
        const double totalRemovedFrac = (totalOldlen - totalNewLen) / totalOldlen;
        double oldChi2Body = (chi2Dof - totalRemovedFrac*tailChi2Dof) /( 1.0 - totalRemovedFrac );
        
#if( PRINT_DEBUG_INFO_FOR_PEAK_SEARCH_FIT_LEVEL > 0 )
        DebugLog(cout) << "newChi2Dof=" << newChi2Dof << ", oldchi2dof=" << chi2Dof
             << ", oldChi2Body=" << oldChi2Body << "\n";
#endif
        
        //1.25 is arbitrary
        if( newChi2Dof < 1.25*oldChi2Body )
        {
          chi2Dof = newChi2Dof;
          fitpeaks = newfitpeaks;
          finalLastChannel = dataH->find_gamma_channel( startx );
          finalUpperE = startx;
        }
      }//if( tailChi2Dof < 0.95*generalChi2Dof )
        
    }else if( lower_extent > lowres_roi_rel_len_ratio*upper_extent )
    {
      const double startx = finalLowerE;
      const double endx = finalLowerE + upper_extent;
      const double tailChi2Dof = evaluate_chi2dof_for_range( fitpeaks, dataH, startx, endx );
      const double generalChi2Dof = evaluate_chi2dof_for_range( fitpeaks, dataH, endx, finalUpperE );
      
#if( PRINT_DEBUG_INFO_FOR_PEAK_SEARCH_FIT_LEVEL > 0 )
      DebugLog(cout) << "Below tail checked " << startx << " to " << endx << "\n"
           << "tailChi2Dof=" << tailChi2Dof
           << ", generalChi2Dof=" << generalChi2Dof
           << ", chi2Dof=" << chi2Dof << "\n";
#endif
      
      //0.95 is arbitrary
      if( tailChi2Dof < 0.95*generalChi2Dof )
      {
        double newChi2Dof;
        vector<PeakDef> newfitpeaks;
        refit_for_new_roi( inpeaks, dataH, endx, finalUpperE,
                            newChi2Dof, newfitpeaks );
          
        const double totalOldlen  = finalUpperE - finalLowerE;
        const double totalNewLen  = finalUpperE - endx;
        const double totalRemovedFrac = (totalOldlen - totalNewLen) / totalOldlen;
        double oldChi2Body = (chi2Dof - totalRemovedFrac*tailChi2Dof) /( 1.0 - totalRemovedFrac );
          
#if( PRINT_DEBUG_INFO_FOR_PEAK_SEARCH_FIT_LEVEL > 0 )
        DebugLog(cout) << "newChi2Dof=" << newChi2Dof << ", oldchi2dof=" << chi2Dof << ", oldChi2Body=" << oldChi2Body << "\n";
#endif
        
        //1.25 is arbitrary
        if( newChi2Dof < 1.25*oldChi2Body )
        {
          chi2Dof = newChi2Dof;
          fitpeaks = newfitpeaks;
          finalFirstChannel = dataH->find_gamma_channel( endx );
          finalLowerE = endx;
        }
      }//if( tailChi2Dof < 0.95*generalChi2Dof )
    }//if( upper_extent > 1.5*lower_extent ) / else
    
    if( fitpeaks.size() )
    {
#if( PRINT_DEBUG_INFO_FOR_PEAK_SEARCH_FIT_LEVEL > 0 )
      DebugLog(cout) << "Stopping shrinking upper end at channel " << finalLastChannel << " {"
           << dataH->gamma_channel_lower( finalLastChannel )
           << " kev}, (started at " << initialLastChannel << " {"
        << dataH->gamma_channel_lower(initialLastChannel) << " kev}), newChi2Dof="
        << chi2Dof << ", origFitChi2Dof=" << origFitChi2Dof
        << ", preAmp=" << inpeaks.back()->amplitude()
        << ", not Amp=" << fitpeaks.back().amplitude() << " keV"
        << "\n";
#endif
      
      if( (finalLastChannel != initialLastChannel)
            || (finalFirstChannel != initialFirstChannel) )
      {
        double newChi2Dof;
        vector<PeakDef> newfitpeaks;
          
        PeakShrdVec peaksToReFit;
        for( const PeakDef &p : fitpeaks )
          peaksToReFit.push_back( std::make_shared<PeakDef>(p) );
          
        const vector<double> originalFitPars, originalFitErrors;
          
        refit_for_new_roi( peaksToReFit, dataH, finalLowerE, finalUpperE,
                            newChi2Dof, newfitpeaks );
          
          
        if( (newChi2Dof < chi2Dof) && (newfitpeaks.size() > 0) )
        {
#if( PRINT_DEBUG_INFO_FOR_PEAK_SEARCH_FIT_LEVEL > 0 )
          cerr << "Refitign peak dropped chi2/dof from " << chi2Dof << " to " << newChi2Dof << endl;
#endif
          chi2Dof = newChi2Dof;
          fitpeaks = newfitpeaks;
        }else
        {
#if( PRINT_DEBUG_INFO_FOR_PEAK_SEARCH_FIT_LEVEL > 0 )
          cerr << "Refit of peaks didnt actually help! newChi2Dof=" << newChi2Dof << " vs chi2Dof=" << chi2Dof << endl;
#endif
        }
        
#if( PRINT_DEBUG_INFO_FOR_PEAK_SEARCH_FIT_LEVEL > 0 )
        DebugLog(cout) << "Final PeakRoiLower=" << fitpeaks[0].continuum()->lowerEnergy()
             << ", PeakRoiUpper=" << fitpeaks[0].continuum()->upperEnergy() << "\n";
#endif
      }//if( finalLastBin != upBin )
        
      answer.clear();
      for( size_t i = 0; i < fitpeaks.size(); ++i )
        answer.push_back( std::make_shared<PeakDef>(fitpeaks[i]) );
    }//if( fitpeaks.size() )
  }catch( std::exception & )
  {
    answer.clear();
  }
  
  if( answer.empty() )
    return inpeaks;
  
  return answer;
}//PeakShrdVec lowres_shrink_roi( PeakShrdVec initialfitpeaks )



PeakShrdVec highres_shrink_roi( const PeakShrdVec &inpeaks,
                                const std::shared_ptr<const Measurement> &dataH,
                                const bool lowstatregion,
                                const bool automated )
{
  PeakShrdVec answer;
  
  const double nsigma_start_shrinking = 10.0;
  const double nsigma_shrink_to = 8.0;
  
  if( inpeaks.empty() )
    return answer;
  
  try
  {
    vector<PeakDef> fitpeaks;
    for( size_t i = 0; i < inpeaks.size(); ++i )
      fitpeaks.push_back( *inpeaks[i] );
    
    const double origRoiLower = inpeaks[0]->continuum()->lowerEnergy();
    const double origRoiUpper = inpeaks[0]->continuum()->upperEnergy();
    
    const size_t initialFirstChannel = dataH->find_gamma_channel( origRoiLower );
    const size_t initialLastChannel = dataH->find_gamma_channel( origRoiUpper );
    
    size_t finalFirstChannel = initialFirstChannel;
    size_t finalLastChannel = initialLastChannel;
    
    double finalUpperE = origRoiUpper;
    double finalLowerE = origRoiLower;
    const double origFitChi2Dof = inpeaks[0]->chi2dof();
    double chi2Dof = origFitChi2Dof;
    
    //Try to shrink the upper edge of ROI
    //We could now look at the the regions above ~4 sigma away, and see if
    //  their chi2/dof is just really good, in which case we should consider
    //  removing.  But for right now (20141203) the above appears to be
    //  working mostly pretty well, see
    //  W187_GR135P(NaI)_52sec_0.5cmW.chn_20140724T124116.n42
    //  (upper ROIO range for peak at 777 keV) for a case that doesnt work so
    //  well currently (not bad, just ROI is larger than necassarry).
    const double lower_mean = fitpeaks.front().mean();
    const double upper_mean = fitpeaks.back().mean();
    const double lower_sigma = fitpeaks.front().sigma();
    const double upper_sigma = fitpeaks.back().sigma();
    
//    const double tailChi2Dof = evaluate_chi2dof_for_range( fitpeaks, dataH, startx, endx );
//    const double generalChi2Dof = evaluate_chi2dof_for_range( fitpeaks, dataH, finalLowerE, startx );
    
    
    const double nLowOriginal = (lower_mean - origRoiLower) / lower_sigma;
    const double nHighOriginal = (origRoiUpper - upper_mean) / upper_sigma;
    
    const bool tryShrinkLow = (nLowOriginal > nsigma_start_shrinking);
    const bool tryShrinkHigh = (nHighOriginal > nsigma_start_shrinking);
    
    if( tryShrinkLow || tryShrinkHigh )
    {
      //const double origChi2dof = inpeaks[0]->chi2dof();
      
//      const double extraTailChi2Dof = evaluate_chi2dof_for_range( fitpeaks, dataH, origRoiLower, lower_mean-3.0*nsigmatry );
      const double test_lower_roi = tryShrinkLow ? lower_mean-nsigma_shrink_to*lower_sigma : origRoiLower;
      const double test_upper_roi = tryShrinkHigh ? upper_mean+nsigma_shrink_to*upper_sigma : origRoiUpper;
      
      double testChi2Dof;
      vector<PeakDef> newfitpeaks;
      refit_for_new_roi( inpeaks, dataH, test_lower_roi, test_upper_roi, testChi2Dof, newfitpeaks );
      const double origChi2ForNewRange = evaluate_chi2dof_for_range( fitpeaks, dataH, test_lower_roi, test_upper_roi );
      
//      if( fabs(lower_mean-144.176) < 1.0 )
//        cout << endl;
      
      if( newfitpeaks.size() && (testChi2Dof < (1.1*origChi2ForNewRange+0.2)) )
      {
        const double delta_lower_mean = fabs(lower_mean - newfitpeaks.front().mean())/lower_sigma;
        const double delta_upper_mean = fabs(upper_mean - newfitpeaks.back().mean())/upper_sigma;
        
#if( PRINT_DEBUG_INFO_FOR_PEAK_SEARCH_FIT_LEVEL > 0 )
        DebugLog(cout) << "Shrinking from {" <<origRoiLower
        << ", " << origRoiUpper << "} to {" << test_lower_roi << ", "
        << test_upper_roi << "} made chi2dof go from " << origFitChi2Dof << " to "
        << testChi2Dof << ", delta_lower_mean=" << delta_lower_mean
        << ", delta_upper_mean=" << delta_upper_mean << "\n";
#endif

        if( delta_lower_mean < 0.05 && delta_upper_mean < 0.05 )
        {
          try
          {
            bool lowisgood = true, highisgood = true;
            
            const vector<float> &energies = *dataH->gamma_channel_energies();
            const vector<float> &contents = *dataH->gamma_channel_contents();
            
            if( tryShrinkLow )
            {
              const size_t start_channel = initialFirstChannel;
              const size_t end_channel = dataH->find_gamma_channel( lower_mean - 5.0*lower_sigma );
              
              std::vector<double> poly_coeffs, coeff_uncerts;
              const size_t nchannelsrange = (1 + end_channel - start_channel);
              const float *x = &(energies[0]) + start_channel;
              const float *y = &(contents[0]) + start_channel;
              const double linechi2 = fit_to_polynomial( x, y, nchannelsrange,
                                                1, poly_coeffs, coeff_uncerts );
              const double linchi2dof = linechi2 / (nchannelsrange - 2);
              
#if( PRINT_DEBUG_INFO_FOR_PEAK_SEARCH_FIT_LEVEL > 0 )
              cout << lower_mean << ", Lowerside linchi2dof=" << linchi2dof << ", nLowOriginal=" << nLowOriginal << endl;
#endif
              
              lowisgood = (linchi2dof < 1.5);
            }//if( tryShrinkLow )
            
            if( tryShrinkHigh )
            {
              const size_t start_channel = dataH->find_gamma_channel( upper_mean + 5.0*upper_sigma );
              const size_t end_channel = initialLastChannel;
              
              std::vector<double> poly_coeffs, coeff_uncerts;
              const size_t nchannelsrange = (1 + end_channel - start_channel);
              const float *x = &(energies[0]) + start_channel;
              const float *y = &(contents[0]) + start_channel;
              const double linechi2 = fit_to_polynomial( x, y, nchannelsrange,
                                                        1, poly_coeffs, coeff_uncerts );
              const double linchi2dof = linechi2 / (nchannelsrange - 2);
              
#if( PRINT_DEBUG_INFO_FOR_PEAK_SEARCH_FIT_LEVEL > 0 )
              cout << upper_mean << ", Upperside linchi2dof=" << linchi2dof <<", nHighOriginal=" << nHighOriginal << endl;
#endif
              
              highisgood = (linchi2dof < 1.5);
            }//if( tryShrinkHigh )
          
            //fit a line from
            if( lowisgood && highisgood )
            {
              finalFirstChannel = dataH->find_gamma_channel( test_lower_roi );
              finalLastChannel = dataH->find_gamma_channel( test_upper_roi );
              finalLowerE = test_lower_roi;
              finalUpperE = test_upper_roi;
              fitpeaks = newfitpeaks;
            } else
            {
              //Check if its a super high stat region - if so, try to shrink the
              //  ROI even more
            }
          }catch(...)
          {
          }
        }//if( delta_lower_mean < 0.05 && delta_upper_mean < 0.05 )
      }
      
    }//if( nLowOriginal > nsigma_start_shrinking )
    
  
    
    if( fitpeaks.size() )
    {
#if( PRINT_DEBUG_INFO_FOR_PEAK_SEARCH_FIT_LEVEL > 0 )
      DebugLog(cout) << "Stopping shrinking upper end at channel " << finalLastChannel << " {"
      << dataH->gamma_channel_lower( finalLastChannel )
      << " kev}, (started at " << initialLastChannel << " {"
      << dataH->gamma_channel_lower(initialLastChannel) << " kev}), newChi2Dof="
      << chi2Dof << ", origFitChi2Dof=" << origFitChi2Dof
      << ", preAmp=" << inpeaks.back()->amplitude()
      << ", not Amp=" << fitpeaks.back().amplitude() << " keV"
      << "\n";
#endif
      
      if( (finalLastChannel != initialLastChannel)
         || (finalFirstChannel != initialFirstChannel) )
      {
        double newChi2Dof;
        vector<PeakDef> newfitpeaks;
        
        PeakShrdVec peaksToReFit;
        for( const PeakDef &p : fitpeaks )
          peaksToReFit.push_back( std::make_shared<PeakDef>(p) );
        
        const vector<double> originalFitPars, originalFitErrors;
        
        refit_for_new_roi( peaksToReFit, dataH, finalLowerE, finalUpperE,
                          newChi2Dof, newfitpeaks );
        
        vector<PeakDef> origpeaks;
        for( size_t i = 0; i < inpeaks.size(); ++i )
          origpeaks.push_back( *inpeaks[i] );
//        const double origChi2ForNewRange = evaluate_chi2dof_for_range( origpeaks, dataH, finalLowerE, finalUpperE );
        
        
        if( (newChi2Dof < (chi2Dof+0.2)) && (newfitpeaks.size() > 0) )
        {
#if( PRINT_DEBUG_INFO_FOR_PEAK_SEARCH_FIT_LEVEL > 0 )
          cerr << "Refitign peak dropped chi2/dof from " << chi2Dof << " to " << newChi2Dof << endl;
#endif
          chi2Dof = newChi2Dof;
          fitpeaks = newfitpeaks;
        }else
        {
#if( PRINT_DEBUG_INFO_FOR_PEAK_SEARCH_FIT_LEVEL > 0 )
          cerr << "Refit of peaks didnt actually help! newChi2Dof=" << newChi2Dof << " vs chi2Dof=" << chi2Dof << endl;
#endif
        }
        
#if( PRINT_DEBUG_INFO_FOR_PEAK_SEARCH_FIT_LEVEL > 0 )
        DebugLog(cout) << "Final PeakRoiLower=" << fitpeaks[0].continuum()->lowerEnergy()
        << ", PeakRoiUpper=" << fitpeaks[0].continuum()->upperEnergy() << "\n";
#endif
      }//if( finalLastBin != upBin )
      
      answer.clear();
      for( size_t i = 0; i < fitpeaks.size(); ++i )
        answer.push_back( std::make_shared<PeakDef>(fitpeaks[i]) );
    }//if( fitpeaks.size() )
  }catch( std::exception & )
  {
    answer.clear();
  }
  
  if( answer.empty() )
    return inpeaks;
  
  return answer;
}//PeakShrdVec highres_shrink_roi( PeakShrdVec initialfitpeaks )




bool check_lowres_single_peak_fit( const std::shared_ptr<const PeakDef> peak,
                                   const std::shared_ptr<const Measurement> &dataH,
                                   const bool lowstatregion,
                                   const bool automated )
{
  const double lowres_max_chi2dof = automated ? 25.0 : 50.0;
  const double lowres_min_core_chi2dof_peak_improvment = automated ? 0.5 : 0.25;
  const double lowres_min_withinsigma_chi2dof_peak_improvment = automated ? 1.5 : 0.5;
  const double lowres_min_energy_require_chi2dof_cut = 100.0;
  const double lowres_max_nsigma_to_require_chi2dof_cut = 50;
  const double lowres_min_nsigma_peak = automated ? 3.0 : 1.5;
  const double lowres_roi_min_nsigma = 3.5;
  const double lowres_min_for_narrow_roi_nsigma_peak = automated ? 10.0 : 5.0;
  const double lowres_min_core_chi2dof_over_line_improvment = automated ? 0.8 : 0.5;
  const double lowres_min_core_line_chi2dof_lower_ratio = automated ? 0.5 : 0.25;
  const double lowres_bad_continuum_fit_multiple = automated ? 0.333 : 0.0;
  const double lowres_min_necassary_chi2_improv_over_line = automated ? 0.35 : 0.1;
  const double lowres_badcont_line_chi2dof = 4.0;
  const double lowres_badcont_corecontinuum_chi2dof = 10.0;
  const double lowres_badcont_cont_to_line_ratio = 3.5;
  const bool lowres_enforce_peak_width_limits = true;
  const double max_avrg_uncert_to_require_chi2_improv_over_line = 0.45;
  
  const double fwhm = peak->fwhm();
  const double mean = peak->mean();
  const double sigma = peak->sigma();
  const double core_start = std::max( mean - fwhm, peak->lowerX() );
  const double core_end = std::min( mean + fwhm, peak->upperX() );
      
  vector<PeakDef> fitpeaks( 1, *peak ), fitpeaksnoamp( 1, *peak );
  fitpeaksnoamp[0].setAmplitude( 0.0 );
  const double core_chi2dof = evaluate_chi2dof_for_range( fitpeaks,
                                                             dataH, core_start, core_end );
  const double no_peak_chi2dof = evaluate_chi2dof_for_range( fitpeaksnoamp,
                                                                dataH, core_start, core_end );
  
  if( (no_peak_chi2dof - core_chi2dof) < lowres_min_core_chi2dof_peak_improvment )
  {
#if( PRINT_DEBUG_INFO_FOR_PEAK_SEARCH_FIT_LEVEL > 0 )
    DebugLog(cout) << "check_lowres_single_peak_fit: Failed to fit a peak for the "
         << "change in chi2 without the peak being to small (chi2dof="
         << no_peak_chi2dof << " w/ continuum only, " << core_chi2dof
         << " w/ continuum and peak)" << "\n";
#endif
    return false;
  }//if( (no_peak_chi2dof - core_chi2dof) < 0.5 )
      
  const double withpeakchi2dof = evaluate_chi2dof_for_range( fitpeaks, dataH, mean-sigma, mean+sigma );
  const double withoutpeakschi2dof = evaluate_chi2dof_for_range( fitpeaksnoamp, dataH, mean-sigma, mean+sigma );
        
  //Isnt this just a duplicate of the above???
  if( !lowstatregion && withoutpeakschi2dof < (withpeakchi2dof+lowres_min_withinsigma_chi2dof_peak_improvment) )
  {
#if( PRINT_DEBUG_INFO_FOR_PEAK_SEARCH_FIT_LEVEL > 0 )
    DebugLog(cerr) << "check_lowres_single_peak_fit: Failed to fit a peak for not improving"
         << " the chi2/dof enough withpeakchi2dof=" << withpeakchi2dof
         << ", withoutpeakschi2dof=" << withoutpeakschi2dof << "\n";
#endif
    
    return false;
  }
  
  const double gausarea = peak->gauss_integral( mean-2.0*sigma, mean+2.0*sigma );
  const double dataarea = dataH->gamma_integral( mean-2.0*sigma, mean+2.0*sigma );
  const double nsigma = gausarea / sqrt( std::max(dataarea,1.0) );
  const double chi2Dof = peak->chi2dof();

#if( PRINT_DEBUG_INFO_FOR_PEAK_SEARCH_FIT_LEVEL > 0 )
  DebugLog(cout) << "mea " << mean << ", nsigma=" << nsigma << "\n";
#endif
  
  if( chi2Dof > lowres_max_chi2dof
      && mean > lowres_min_energy_require_chi2dof_cut
      && nsigma < lowres_max_nsigma_to_require_chi2dof_cut )
  {
#if( PRINT_DEBUG_INFO_FOR_PEAK_SEARCH_FIT_LEVEL > 0 )
    DebugLog(cerr) << "check_lowres_single_peak_fit: Failed to fit a peak for the chi2DOF"
         << " being to bad (" << chi2Dof << ")" << "\n";
#endif
    
    return false;
  }//if( chi2Dof > 25.0 )
  
  if( nsigma < lowres_min_nsigma_peak )
  {
#if( PRINT_DEBUG_INFO_FOR_PEAK_SEARCH_FIT_LEVEL > 0 )
    DebugLog(cerr) << "check_lowres_single_peak_fit: Failed to fit a peak for the gros stat"
         << " significance to low (" << nsigma << ")" << "\n";
#endif
    
    return false;
  }
  
  //Check if ROI extent kinda makes sense for this peak
  const double roi_width = peak->upperX() - peak->lowerX();
      
  if( ((roi_width/sigma) < lowres_roi_min_nsigma)
     && (nsigma < lowres_min_for_narrow_roi_nsigma_peak) )
  {
#if( PRINT_DEBUG_INFO_FOR_PEAK_SEARCH_FIT_LEVEL > 0 )
    DebugLog(cerr) << "check_lowres_single_peak_fit: Failed to fit a peak for the ROI"
         << " being to narrow for this peak (roiwidth=" << roi_width
         << ", sigma=" << sigma << "), with nsigma only equal to "
         << nsigma << "\n";
#endif
    
    return false;
  }
  
//The following test erroneously fails CZT spectra actual peaks
//  const double lowres_roi_max_nsigma = 20.0;
//  cout << mean << ", (roi_width/sigma)=" << (roi_width/sigma) << endl;
//  if( (roi_width/sigma) > lowres_roi_max_nsigma )
//  {
//    cerr << "check_lowres_single_peak_fit: Failed to fit a peak for the sigma"
//    << " being too small for ROI extent (roiwidth=" << roi_width
//    << ", sigma=" << sigma << ")" << endl;
//    return false;
//  }
    
  
  //Make sure the peak width is within bounds of what would be expected
  if( lowres_enforce_peak_width_limits )
  {
    float min_sigma, max_sigma;
    expected_peak_width_limits( mean, false, min_sigma, max_sigma );
    
    if( sigma < min_sigma || sigma > max_sigma )
    {
#if( PRINT_DEBUG_INFO_FOR_PEAK_SEARCH_FIT_LEVEL > 0 )
      DebugLog(cerr) << "check_lowres_single_peak_fit: Failed to fit a peak for the width"
      << " being out of expected range "
      << "({mean: " << mean << ", sigma: " << sigma << ", min_sigma: "
      << min_sigma << ", max_sigma: " << max_sigma << "})" << "\n";
#endif
      
      return false;
    }
  }//if( lowres_enforce_peak_width_limits )
  
  
  //check that we couldnt just draw a line and have the same chi2 as with the
  //  peak
  try
  {
    const vector<float> &energies = *dataH->gamma_channel_energies();
    const vector<float> &contents = *dataH->gamma_channel_contents();
    const size_t lowerchannel = dataH->find_gamma_channel( peak->lowerX() );
    const size_t upperchannel = dataH->find_gamma_channel( peak->upperX() );
        
    std::vector<double> poly_coeffs, coeff_uncerts;
    const size_t nchannelsrange = (1 + upperchannel - lowerchannel);
    fit_to_polynomial( &(energies[0]) + lowerchannel,
                       &(contents[0]) + lowerchannel,
                       nchannelsrange, 1, poly_coeffs, coeff_uncerts );
    
    const size_t lowercore = dataH->find_gamma_channel( core_start );
    const size_t uppercore = dataH->find_gamma_channel( core_end );
        
    double linechi2 = 0.0, avrguncert = 0.0;
    for( size_t channel = lowercore; channel <= uppercore; ++channel )
    {
      const double x = dataH->gamma_channel_lower( channel );
      const double y = dataH->gamma_channel_content( channel );
      const double y_pred = poly_coeffs[0] + poly_coeffs[1]*x;
      const double uncert = (y > 0.0f ? std::sqrt(y) : 1.0);
      const double thichi2 = std::pow( (y_pred - y) / uncert, 2.0 );
      
      linechi2 += thichi2;
      avrguncert += 1.0 / uncert;
      
//      cerr << "\t{" << x << ", " << y << ", " << y_pred << ", " << thichi2
//           << ", " << linechi2/(channel-lowercore+1) << "}" << endl;
    }//for( int bin = 0; bin < nbin; ++bin )
    
    avrguncert /= (uppercore - lowercore + 1);
    const double linechi2dof = linechi2 / (uppercore - lowercore + 1);

#if( PRINT_DEBUG_INFO_FOR_PEAK_SEARCH_FIT_LEVEL > 0 )
    DebugLog(cout) << "For " << mean << " core_chi2dof=" << core_chi2dof
         << ", linechi2dof=" << linechi2dof << ", nchannelsrange=" << nchannelsrange << "\n"
     << "avrguncert=" << avrguncert << "\n";
#endif
    
    const double n1sigma = mean - sigma;
    const double p1sigma = mean + sigma;
    const double peakarea = peak->gauss_integral( n1sigma, p1sigma );
    const double dataarea = dataH->gamma_integral( n1sigma, p1sigma );
        
    size_t lbin = dataH->find_gamma_channel( n1sigma );
    size_t rbin = dataH->find_gamma_channel( p1sigma );
    const size_t nbin_pm1sigma = (rbin - lbin + 1);
        
    const double peak_above_uncert = peakarea / sqrt( dataarea );
    
#if( PRINT_DEBUG_INFO_FOR_PEAK_SEARCH_FIT_LEVEL > 0 )
    DebugLog(cout) << "peak_above_uncert=" << peak_above_uncert << " over nbins=" << nbin_pm1sigma
        << "--->" << (peak_above_uncert/nbin_pm1sigma) << "\n"
        << "For " << mean
         << "\tcore_chi2dof=" << core_chi2dof << "\n"
         << "\tlinechi2dof=" << linechi2dof << "\n"
         << "\tno_peak_chi2dof=" << no_peak_chi2dof << "\n"
         << "\t(linechi2dof-core_chi2dof)=" << (linechi2dof - core_chi2dof) << "\n"
        << "\t(linechi2dof-core_chi2dof)/linechi2dof=" << (linechi2dof - core_chi2dof)/linechi2dof << "\n"
        << "\t(core_chi2dof/linechi2dof)=" << (core_chi2dof/linechi2dof) << "\n"
        << "\t(linechi2dof/core_chi2dof)=" << (linechi2dof/core_chi2dof) << ", (no_peak_chi2dof/linechi2dof)=" << (no_peak_chi2dof/linechi2dof) << "\n";
#endif
    
    //if the continuum only chi2 is much different then the line-only chi2,
    if( (linechi2dof - core_chi2dof) < lowres_min_core_chi2dof_over_line_improvment
         && ((core_chi2dof/linechi2dof) > lowres_min_core_line_chi2dof_lower_ratio)
         && ((peak_above_uncert/nbin_pm1sigma) > 0.85
               || (linechi2dof/core_chi2dof) < lowres_bad_continuum_fit_multiple*(no_peak_chi2dof/linechi2dof)) )
    {
#if( PRINT_DEBUG_INFO_FOR_PEAK_SEARCH_FIT_LEVEL > 0 )
      DebugLog(cerr) << "check_lowres_single_peak_fit: Failed to fit a peak because the "
           << "change in chi2 over a straight line being to small (core_chi2dof="
           << core_chi2dof << ", linechi2dof=" << linechi2dof << ")"
           << "\n";
#endif
      return false;
    }//if( (no_peak_chi2dof - core_chi2dof) < 0.5 )
  
    if( (linechi2dof-core_chi2dof) < lowres_min_necassary_chi2_improv_over_line
       && avrguncert < max_avrg_uncert_to_require_chi2_improv_over_line )
    {
#if( PRINT_DEBUG_INFO_FOR_PEAK_SEARCH_FIT_LEVEL > 0 )
      DebugLog(cerr) << "check_lowres_single_peak_fit: Failed to fit a peak because the "
           << "change in chi2 over a straight line being to small no matter what"
           << " (core_chi2dof=" << core_chi2dof << ", linechi2dof="
           << linechi2dof << ")" << "\n";
#endif
      return false;
    }

    //This next test is intended to elimnate peaks where the continuum is
    //  much below where it visually should be, but because of the gausians
    //  amplitude the overall chi2 is decent in the fit with the peak, but
    //  really this is due to having the incorrect continuum.
    const double lowres_badcont_upper_chi2diff = 0.75;
    if( linechi2dof < lowres_badcont_line_chi2dof
           && no_peak_chi2dof > lowres_badcont_corecontinuum_chi2dof
           && (no_peak_chi2dof/linechi2dof) > lowres_badcont_cont_to_line_ratio
           && (linechi2dof-core_chi2dof) < lowres_badcont_upper_chi2diff )
    {
#if( PRINT_DEBUG_INFO_FOR_PEAK_SEARCH_FIT_LEVEL > 0 )
      DebugLog(cerr) << "check_lowres_single_peak_fit: Failed to fit a peak because the "
           << "a line fit the region well, but the peaks continuum didnt"
           << " (core_chi2dof=" << core_chi2dof  << ", no_peak_chi2dof="
           << no_peak_chi2dof << ", linechi2dof=" << linechi2dof
           << ")" << "\n";
#endif
      
      return false;
    }
    
    const double lowres_line_is_close = 1.1;
    const double lowres_line_is_close_necassary_improvment = 0.1;
    if( linechi2dof < lowres_line_is_close
        && (linechi2dof-core_chi2dof) < lowres_line_is_close_necassary_improvment )
    {
#if( PRINT_DEBUG_INFO_FOR_PEAK_SEARCH_FIT_LEVEL > 0 )
      DebugLog(cerr) << "check_lowres_single_peak_fit: Failed to fit a peak because the "
      << "a line fit the region well, and adding a peak didnt improve fit enough"
      << " (linechi2dof=" << linechi2dof  << ", core_chi2dof="
      << core_chi2dof << ")" << "\n";
#endif
      
      return false;
    }

    if( avrguncert < 0.2 && linechi2dof < 1.2 )
    {
#if( PRINT_DEBUG_INFO_FOR_PEAK_SEARCH_FIT_LEVEL > 0 )
      DebugLog(cerr) << "check_lowres_single_peak_fit: Failed to fit a peak because the "
      << "a line fit the region well, and average uncertainty wast too high"
      << " (linechi2dof=" << linechi2dof  << ", avrguncert="
      << avrguncert << ")" << "\n";
#endif
      
      return false;
    }
    
    
    //make sure the continuum isnt changing faster than the peak
    // (being lazy and just integrating, rather than evaluating)
    const double ptipval = peak->gauss_integral( mean-0.1*sigma, mean+0.1*sigma );
    const double p2val = peak->gauss_integral( mean+1.9*sigma, mean+2.1*sigma );
    const double conttipval = peak->offset_integral( mean-0.1*sigma, mean+0.1*sigma, dataH );
    const double cont2val = peak->offset_integral( mean+1.9*sigma, mean+2.1*sigma, dataH );
    const double contdiff = conttipval - cont2val;
    const double peakdiff = ptipval - p2val;
    
    const double max_relative_continuum_slope = 1.25;
    const double minuncert_apply_cont_slope_test = 0.05;
    
    const double roi_lower = peak->lowerX();
    const double roi_upper = peak->upperX();
    
    const double below_roi_cont_area = peak->continuum()->offset_integral( roi_lower - sigma, roi_lower, dataH );
    const double above_roi_cont_area = peak->continuum()->offset_integral( roi_upper, roi_upper + sigma, dataH );
    const double below_roi_data_area = dataH->gamma_integral( roi_lower - sigma, roi_lower );
    const double above_roi_data_area = dataH->gamma_integral( roi_upper, roi_upper + sigma );
    
    const double below_extra_nsigma = (below_roi_data_area - below_roi_cont_area) / sqrt(std::max(1.0,below_roi_data_area));
    const double above_extra_nsigma = (above_roi_data_area - above_roi_cont_area) / sqrt(std::max(1.0,above_roi_data_area));
    
#if( PRINT_DEBUG_INFO_FOR_PEAK_SEARCH_FIT_LEVEL > 0 )
    DebugLog(cout) << "above_extra_nsigma=" << above_extra_nsigma
         << ", below_extra_nsigma=" << below_extra_nsigma
         << ", contdiff/peakdiff=" << (contdiff/peakdiff) << "\n";
#endif
    
    //We will only require a not-so-fast drop in data for low statistics areas
    //  (since high stat continuums can fall faster than the peak drops off),
    //  and areas where the continuum goes above the data on both sides of the
    //  peak (this later condition catches compton bumbs)
    if( fabs(contdiff/peakdiff) > max_relative_continuum_slope
        && (avrguncert > minuncert_apply_cont_slope_test
            || (above_extra_nsigma<-3.0 && below_extra_nsigma<-3.0)) )
    {
#if( PRINT_DEBUG_INFO_FOR_PEAK_SEARCH_FIT_LEVEL > 0 )
      DebugLog(cerr) << "check_lowres_single_peak_fit: Failed to fit a peak because the"
      << " continuum is steeper than the peak"
      << "({peakdrop: " << peakdiff << ", continuumdrop: " << contdiff
      << "})"
      << " ratio=" << (contdiff/peakdiff) << ", nsigma=" << nsigma
      << ", avrguncert=" << avrguncert << "\n";
#endif
      
      return false;
    }//If slope is too steep )
    
  }catch( std::exception &e )
  {
    cerr << "check_lowres_single_peak_fit(): caught " << e.what() << endl;
  }
  
  return true;
}//bool check_lowres_single_peak_fit(...)


enum PeakRejectionStatus
{
  AcceptPeak,
  RejectedCanTryAgain,
  RejectedDontTryAgain
};//enum PeakRejectionStatus

PeakRejectionStatus check_lowres_multi_peak_fit( const vector<std::shared_ptr<const PeakDef> > fitpeaks,
                                  const vector<std::shared_ptr<const PeakDef> > originalpeaks,
                                  const std::shared_ptr<const Measurement> &dataH,
                                  const bool automated )
{
  const double lowres_min_nsigma_peak = automated ? 2.75 : 1.5;
  const double lowres_min_core_multipeak_chi2dof_peak_improvment = automated ? 0.75 : 0.5;
  const double max_ratio_make_chi2_worse = 2.0;
  const double min_line_chi2 = 1.2;
  const double twopeak_chi2dof_improvement_over_onepeak = 0.5;
  
  if( originalpeaks.empty() )
  {
#if( PRINT_DEBUG_INFO_FOR_PEAK_SEARCH_FIT_LEVEL > 0 )
    DebugLog(cerr) << "check_lowres_multi_peak_fit: should have _some_ originalpeaks!"
         << "  Ignoring this error and continuing" << "\n";
#endif
    
    return RejectedCanTryAgain;
  }
  
  vector<std::shared_ptr<const PeakDef> > toadd = fitpeaks;
  vector<std::shared_ptr<const PeakDef> > toremove = originalpeaks;
    
  while( !toremove.empty() )
  {
    std::shared_ptr<const PeakDef> oldpeak = toremove[0];
    const double mean = oldpeak->mean();
    size_t maxind = 0;
    for( size_t i = 1; i < toadd.size(); ++i )
      if( fabs(toadd[i]->mean()-mean) < fabs(toadd[maxind]->mean()-mean) )
        maxind = i;
    toremove.erase( toremove.begin() );
    toadd.erase( toadd.begin() + maxind );
  }//while( !toremove.empty() )
  
  if( toadd.size() != 1 )
  {
#if( PRINT_DEBUG_INFO_FOR_PEAK_SEARCH_FIT_LEVEL > 0 )
    DebugLog(cerr) << "check_lowres_multi_peak_fit: found toadd.size()=" << toadd.size()
    << " when it should have been 1.  This is a serious logical error,"
    << " but I'm letting it slip and and instead failing these peaks" << "\n";
#endif
    
    return RejectedCanTryAgain;
  }//if( toadd.size() != 1 )
  
  std::shared_ptr<const PeakDef> newpeak = toadd[0];
  const double mean = newpeak->mean();
  const double sigma = newpeak->sigma();
  const double fwhm = newpeak->fwhm();
  const double gausarea = newpeak->gauss_integral( mean-sigma, mean+sigma );
  const double dataarea = dataH->gamma_integral( mean-sigma, mean+sigma );
    
//  cout << "check_lowres_multi_peak_fit: New Peak at mean=" << mean << " and amplitude " << gausarea << endl;
  
  const double newchi2dof = newpeak->chi2dof();
  double oldchi2dof = 0.0;
  for( size_t i = 0; i < originalpeaks.size(); ++i )
    oldchi2dof += originalpeaks[i]->chi2dof();
  oldchi2dof /= originalpeaks.size();  //should actually do based on unique continuums
  
#if( PRINT_DEBUG_INFO_FOR_PEAK_SEARCH_FIT_LEVEL > 0 )
  DebugLog(cout) << "New chi2=" << newchi2dof << ", oldchi2=" << oldchi2dof << "\n";
#endif
  
  if( newchi2dof/oldchi2dof > max_ratio_make_chi2_worse )
  {
#if( PRINT_DEBUG_INFO_FOR_PEAK_SEARCH_FIT_LEVEL > 0 )
    DebugLog(cerr) << "check_lowres_multi_peak_fit: Failed add a peak to a ROI for"
    << " for making the chi2DOF much worse "
    << "(newchi2dof:" << newchi2dof << ", oldchi2dof:" << oldchi2dof
    << ")" << "\n";
#endif
    
    return RejectedCanTryAgain;
  }
  
  const double nsigma = gausarea / sqrt( std::max(dataarea,1.0) );
#if( PRINT_DEBUG_INFO_FOR_PEAK_SEARCH_FIT_LEVEL > 0 )
  DebugLog(cout) << "mean=" << mean << ", nsigma=" << nsigma << "\n";
#endif
  
  if( nsigma < lowres_min_nsigma_peak )
  {
#if( PRINT_DEBUG_INFO_FOR_PEAK_SEARCH_FIT_LEVEL > 0 )
    DebugLog(cerr) << "check_lowres_multi_peak_fit: Failed add a peak to a ROI for"
         << " for not being statistically significant enough "
         << "(nsigma:" << nsigma << ", needed " << lowres_min_nsigma_peak
         << ")" << "\n";
#endif
    
    return RejectedCanTryAgain;
  }
      
  const double core_start = std::max( mean - fwhm, newpeak->lowerX() );
  const double core_end = std::min( mean + fwhm, newpeak->upperX() );
          
  vector<PeakDef> oldpeaks, allpeaks;
  for( size_t i = 0; i < fitpeaks.size(); ++i )
  {
    allpeaks.push_back( *fitpeaks[i] );
    if( fitpeaks[i] != newpeak )
        oldpeaks.push_back( *fitpeaks[i] );
  }//for( size_t i = 0; i < answer.first.size(); ++i )
          
  const double core_chi2dof = evaluate_chi2dof_for_range( allpeaks,
                                                  dataH, core_start, core_end );
  const double no_peak_chi2dof = evaluate_chi2dof_for_range( oldpeaks,
                                                  dataH, core_start, core_end );
          
          
  if( (no_peak_chi2dof - core_chi2dof) < lowres_min_core_multipeak_chi2dof_peak_improvment )
  {
#if( PRINT_DEBUG_INFO_FOR_PEAK_SEARCH_FIT_LEVEL > 0 )
    DebugLog(cerr) << "check_lowres_multi_peak_fit: Failed add a peak to a ROI for"
         << " for not imroving chi2 enough in center part of new peak "
         << "(noNewPeakChi2Dof:" << no_peak_chi2dof
         << ", withNewPeakChi2Dof:" << core_chi2dof << ")" << "\n";
#endif
    
    return RejectedCanTryAgain;
  }
  
  
  {//begin codeblock to make sure the continuum doesnt dip down all crazy like
    const size_t startchannel = dataH->find_gamma_channel( newpeak->lowerX() );
    size_t endchannel = dataH->find_gamma_channel( newpeak->upperX() );
    const vector<float> &energies = *dataH->gamma_channel_energies();
  
    if( endchannel >= (energies.size()-1) )
      --endchannel;

    size_t minchanel = 0;
    double minval = DBL_MAX;
    std::shared_ptr<const PeakContinuum> continuum = newpeak->continuum();
  
    for( size_t i = startchannel; i <= endchannel; ++i )
    {
      const double val = continuum->offset_integral( energies[i], energies[i+1], dataH );
      if( val < minval )
      {
        minval = val;
        minchanel = i;
      }
    }//for( size_t i = startchannel; i <= endchannel; ++i )
  
    const double lowedgeval = continuum->offset_integral( energies[startchannel],
                                                    energies[startchannel+1], dataH );
    const double highedgeval = continuum->offset_integral( energies[endchannel],
                                                    energies[endchannel+1], dataH );
  
    //THe below 0.5 and 10.0 are based off nearly nothing
    if( minval < 0.5*lowedgeval && minval < 0.5*highedgeval
        && (lowedgeval > 10.0 && highedgeval>10.0) )
    {
#if( PRINT_DEBUG_INFO_FOR_PEAK_SEARCH_FIT_LEVEL > 0 )
      DebugLog(cerr) << "check_lowres_multi_peak_fit: Failed add a peak to a ROI because"
      << " doing so made continuum act badly "
      << "(minval:" << minval << " at channel " << minchanel
      << ", leftval: " << lowedgeval << " at channel " << startchannel
      << " energy " << energies[startchannel]
      << ", rightval: " << highedgeval << " at channel " << endchannel
      << " energy " << energies[endchannel]
      << ")" << "\n";
#endif
      
      return RejectedCanTryAgain;
    }
  }//end codeblock to make sure the continuum doesnt dip down all crazy like
  
  
  //check that we couldnt just draw a line and have the same chi2 as with the
  //  peak
  try
  {
    const vector<float> &energies = *dataH->gamma_channel_energies();
    const vector<float> &contents = *dataH->gamma_channel_contents();
    
    
    const vector<std::shared_ptr<const PeakDef> >::const_iterator pos
                           = find( fitpeaks.begin(), fitpeaks.end(), newpeak );
    if( pos == fitpeaks.end() )
      throw logic_error( "Couldnt find newpeak in fitpeaks" );
    
    const size_t index = pos - fitpeaks.begin();
    double new_peak_lowerx, new_peak_upperx;
    if( index == 0 )
      new_peak_lowerx = newpeak->lowerX();
    else
      new_peak_lowerx = 0.5*(newpeak->mean() + fitpeaks[index-1]->mean());
    
    if( index == (fitpeaks.size()-1) )
      new_peak_upperx = newpeak->upperX();
    else
      new_peak_upperx = 0.5*(newpeak->mean() + fitpeaks[index+1]->mean());
      
    const size_t lowerchannel = dataH->find_gamma_channel( new_peak_lowerx );
    const size_t upperchannel = dataH->find_gamma_channel( new_peak_upperx );
    
    std::vector<double> poly_coeffs, coeff_uncerts;
    const size_t nchannelsrange = (1 + upperchannel - lowerchannel);
    fit_to_polynomial( &(energies[0]) + lowerchannel,
                      &(contents[0]) + lowerchannel,
                      nchannelsrange, 1, poly_coeffs, coeff_uncerts );
    
    const size_t lowercore = dataH->find_gamma_channel( core_start );
    const size_t uppercore = dataH->find_gamma_channel( core_end );
    
    double linechi2 = 0;
    for( size_t channel = lowercore; channel <= uppercore; ++channel )
    {
      const double x = dataH->gamma_channel_lower( channel );
      const double y = dataH->gamma_channel_content( channel );
      const double y_pred = poly_coeffs[0] + poly_coeffs[1]*x;
      const double uncert = (y > 0.0f ? sqrt(y) : 1.0);
      linechi2 += std::pow( (y_pred - y) / uncert, 2.0 );
    }//for( int bin = 0; bin < nbin; ++bin )
    
    const double linechi2dof = linechi2 / nchannelsrange;
    
#if( PRINT_DEBUG_INFO_FOR_PEAK_SEARCH_FIT_LEVEL > 0 )
    DebugLog(cout) << "multipeak For " << mean << " core_chi2dof=" << core_chi2dof
    << ", linechi2dof=" << linechi2dof
    << "\n";
#endif
    
    if( linechi2dof < min_line_chi2 )
    {
#if( PRINT_DEBUG_INFO_FOR_PEAK_SEARCH_FIT_LEVEL > 0 )
      DebugLog(cerr) << "check_lowres_multi_peak_fit: Failed add a peak to a ROI for"
      << " for region of peak being compatible with a line "
      << "(linechi2dof:" << linechi2dof
      << ", core_chi2dof:" << core_chi2dof
      << ", new_peak_lowerx: " << new_peak_lowerx
      << ", new_peak_upperx: " << new_peak_upperx
      << ")" << "\n";
#endif
      
      return RejectedCanTryAgain;
    }
    
  }catch( std::exception &e )
  {
    cerr << "check_lowres_multi_peak_fit caught: " << e.what() << endl;
  }
  
  
  //Try to refit ROI using all peaks besides the one fit, to see if the chi2dof
  //  improves with having the additional peak, verses going form a linear to
  //  quadratic continuum,

//  if( fitpeaks.size() == 3 )
  {
    vector< std::shared_ptr<const PeakDef> > otherpeak;
    for( size_t i = 0; i < fitpeaks.size(); ++i )
      if( fitpeaks[i] != newpeak )
        otherpeak.push_back( fitpeaks[i] );
  
    const double lx = newpeak->lowerX();
    const double ux = newpeak->upperX();
    double withoutNewChi2Dof;
    vector<PeakDef> withoutResultPeaks;
    const double withNewChi2Dof = newpeak->chi2dof();
    
    refit_for_new_roi( otherpeak, dataH, lx, ux, withoutNewChi2Dof, withoutResultPeaks );
    
#if( PRINT_DEBUG_INFO_FOR_PEAK_SEARCH_FIT_LEVEL > 0 )
    DebugLog(cerr) << "second peak at " << newpeak->mean() << " original peak at "
         << otherpeak[0]->mean() << ", withNewChi2Dof=" << withNewChi2Dof
         << ", withoutNewChi2Dof=" << withoutNewChi2Dof
         << ", diff=" << (withoutNewChi2Dof - withNewChi2Dof) << "\n";
#endif
    
    if( withoutResultPeaks.size()
        && (withoutNewChi2Dof - withNewChi2Dof) < twopeak_chi2dof_improvement_over_onepeak )
    {
#if( PRINT_DEBUG_INFO_FOR_PEAK_SEARCH_FIT_LEVEL > 0 )
      DebugLog(cerr) << "check_lowres_multi_peak_fit: Failed add a peak at "
           << newpeak->mean() << " to a ROI (for peak at "
           << otherpeak[0]->mean() << ") for not giving a big enough"
           << " improvement in chi2, vs just incrementing the order of"
           << " polynomial continuum." << "\n";
#endif
      
      return RejectedDontTryAgain;
    }
  }//if( fitpeaks.size() == 2 )
  
  
  return AcceptPeak;
}//PeakRejectionStatus check_lowres_multi_peak_fit(...)



PeakRejectionStatus check_highres_multi_peak_fit( const vector<std::shared_ptr<const PeakDef> > fitpeaks,
                                                const vector<std::shared_ptr<const PeakDef> > originalpeaks,
                                                const std::shared_ptr<const Measurement> &dataH,
                                                const bool automated )
{
  typedef std::shared_ptr<const PeakDef> PeakDefShrdPtr;
  
  const double min_sigma_nearest_existing_peak = 1.0;
  const double max_chi2_dof = 25.0;
  const double max_nsigma_newpeak_to_nearest_other = 10.0; //guessed
  const double min_nsigma_peak = automated ? 3.0 : 1.5;
  
  vector<std::shared_ptr<const PeakDef> > toadd = fitpeaks;
  vector<std::shared_ptr<const PeakDef> > toremove = originalpeaks;

  
  while( !toremove.empty() )
  {
    std::shared_ptr<const PeakDef> oldpeak = toremove[0];
    const double mean = oldpeak->mean();
    size_t maxind = 0;
    for( size_t i = 1; i < toadd.size(); ++i )
      if( fabs(toadd[i]->mean()-mean) < fabs(toadd[maxind]->mean()-mean) )
        maxind = i;
    toremove.erase( toremove.begin() );
    toadd.erase( toadd.begin() + maxind );
  }//while( !toremove.empty() )
  
  if( toadd.size() != 1 )
  {
#if( PRINT_DEBUG_INFO_FOR_PEAK_SEARCH_FIT_LEVEL > 0 )
    DebugLog(cerr) << "check_highres_multi_peak_fit: found toadd.size()=" << toadd.size()
    << " when it should have been 1.  This is a serious logical error,"
    << " but I'm letting it slip and and instead failing these peaks" << "\n";
#endif
    
    return RejectedCanTryAgain;
  }//if( toadd.size() != 1 )
  
  std::shared_ptr<const PeakDef> newpeak = toadd[0];
  const double mean = newpeak->mean();
  const double sigma = newpeak->sigma();
//  const double fwhm = newpeak->fwhm();
  const double gausarea = newpeak->gauss_integral( mean-sigma, mean+sigma );
  const double dataarea = dataH->gamma_integral( mean-sigma, mean+sigma );
  
  const bool debug_this_peak = false; //fabs(mean - 729.293) < 2.0;
  
  if( debug_this_peak )
    cout << "debug_this_peak" << endl;
  
  
  const double newchi2dof = newpeak->chi2dof();
  double oldchi2dof = 0.0;
  for( size_t i = 0; i < originalpeaks.size(); ++i )
    oldchi2dof += originalpeaks[i]->chi2dof();
  oldchi2dof /= originalpeaks.size();  //should actually do based on unique continuums
  
  //Check that the ROI Chi2 isnt horrible
  if( newchi2dof > max_chi2_dof && newchi2dof > oldchi2dof )
  {
#if( PRINT_DEBUG_INFO_FOR_PEAK_SEARCH_FIT_LEVEL > 0 )
    DebugLog(cerr) << "check_highres_multi_peak_fit: Failed to fit a peak for it having "
         << " too high a chi2dof (" << newchi2dof << ", was " << oldchi2dof
         << ")" << "\n";
#endif
    return RejectedCanTryAgain;
  }//if( newchi2dof > max_chi2_dof && newchi2dof > oldchi2dof )
  
  //Check that the new peak isnt super close to another peak
  for( const PeakDefShrdPtr &p : fitpeaks )
  {
    if( p == newpeak )
      continue;
    
    const double dx = fabs( p->mean() - mean );
    
    if( (dx/sigma) < min_sigma_nearest_existing_peak )
    {
#if( PRINT_DEBUG_INFO_FOR_PEAK_SEARCH_FIT_LEVEL > 0 )
      DebugLog(cerr) << "check_highres_multi_peak_fit: Failed to fit a peak for it being "
           << " to close to another peak (" << mean << " vs " << p->mean()
           << " with sigma=" << sigma << "})" << "\n";
#endif
      return RejectedDontTryAgain;
    }
  }//for( const PeakDefShrdPtr &p : fitpeaks )
  
  
  //Check that none of the peaks have gone outside of the sigma range they
  //  should stay in.
  for( const PeakDefShrdPtr &p : fitpeaks )
  {
    const float mean = static_cast<float>( p->mean() );
    const float sigma = static_cast<float>( p->sigma() );
    
    float min_sigma, max_sigma;
    expected_peak_width_limits( mean, true, min_sigma, max_sigma );
    
    bool outsideExpectedFwhm = (sigma < min_sigma || sigma > max_sigma);
    
    // We checked against reasonable expected FWHM, but incase this failed for some reason,
    //  we'll give it another opportunity by seeing if channel counts are reasonable.
    if( outsideExpectedFwhm )
    {
      auto cal = dataH->energy_calibration();
      if( cal && cal->valid() )
      {
        // TODO: The valid number of channels in a peak has not been looked at very closely at all
        const double min_num_channel = 2.5;  // 2.5 seen on HPGe with 4096 channels and 3 MeV scale
        const double max_num_channel = 15.0; // 12 seen for the 2614 of a 16k channel, 3 MeV spec
        
        const double lowerSigmaChannel = cal->channel_for_energy( mean - sigma );
        const double upperSigmaChannel = cal->channel_for_energy( mean + sigma );
        const double nchandiff = upperSigmaChannel - lowerSigmaChannel;
        outsideExpectedFwhm = (nchandiff > min_num_channel && nchandiff < max_num_channel);
      }
    
    }//if( outsideExpectedFwhm )
    
    if( outsideExpectedFwhm )
    {
#if( PRINT_DEBUG_INFO_FOR_PEAK_SEARCH_FIT_LEVEL > 0 )
      DebugLog(cerr) << "check_highres_multi_peak_fit: Failed to fit a peak for the width"
      << " being out of range (" << sigma << ", expected {"
      << min_sigma << ", " << max_sigma << "})" << "\n";
#endif
      
      return RejectedDontTryAgain;
    }
  }//for( const PeakDefShrdPtr &p : fitpeaks )
  
  
  
  //reject if a peak is more than X sigma from nearest peak.
  double smallestdx = DBL_MAX;
  for( const PeakDefShrdPtr &p : fitpeaks )
  {
    if( p != newpeak )
      smallestdx = std::min( fabs(p->mean() - newpeak->mean()), smallestdx );
  }//for( const PeakDefShrdPtr &p : fitpeaks )
  
//  if( mean < 100.0 )
//    cerr << "For mean " << mean << " (smallestdx/sigma)=" << (smallestdx/sigma) << endl;
  
  if( (smallestdx/sigma) > max_nsigma_newpeak_to_nearest_other )
  {
#if( PRINT_DEBUG_INFO_FOR_PEAK_SEARCH_FIT_LEVEL > 0 )
    DebugLog(cerr) << "check_highres_multi_peak_fit: Failed to fit a peak for it being "
         << " to far away from nearest neighbor (dist=" << smallestdx
         << ", sigma=" << sigma << ")" << "\n";
#endif
    return RejectedCanTryAgain;
  }//
  
  
  //reject if any mean is outside ROI  (RejectedCanTryAgain)
  for( const PeakDefShrdPtr &p : fitpeaks )
  {
    if( p->mean() < p->lowerX() || p->mean() > p->upperX() )
    {
#if( PRINT_DEBUG_INFO_FOR_PEAK_SEARCH_FIT_LEVEL > 0 )
      DebugLog(cerr) << "check_highres_multi_peak_fit: Failed to fit a peak for causing "
           << " a peak sharing the continuum to have a mean outside the ROI "
           << "(mean=" << p->mean() << ", roilow=" << p->lowerX()
           << ", roiupper=" << p->upperX() << ")" << "\n";
#endif
      return RejectedCanTryAgain;
    }
  }//for( const PeakDefShrdPtr &p : fitpeaks )
  
  
  //reject if a peak is not statistically significant (RejectedCanTryAgain)
  const double nsigma = gausarea / sqrt( std::max(dataarea,1.0) );
#if( PRINT_DEBUG_INFO_FOR_PEAK_SEARCH_FIT_LEVEL > 0 )
  DebugLog(cout) << "mean=" << mean << ", nsigma=" << nsigma << "\n";
#endif
  
  if( nsigma < min_nsigma_peak )
  {
#if( PRINT_DEBUG_INFO_FOR_PEAK_SEARCH_FIT_LEVEL > 0 )
    DebugLog(cerr) << "check_highres_multi_peak_fit: Failed add a peak to a ROI for"
         << " for not being statistically significant enough "
         << "(nsigma:" << nsigma << ", needed " << min_nsigma_peak
         << ")" << "\n";
#endif
    
    return RejectedCanTryAgain;
  }//if( nsigma < min_nsigma_peak )
  
  return AcceptPeak;
}//PeakRejectionStatus check_highres_multi_peak_fit(...)



bool check_highres_single_peak_fit( const std::shared_ptr<const PeakDef> peak,
                                   const std::shared_ptr<const Measurement> &dataH,
                                   const bool automated )
{
  const double max_chi2dof_persignificance = 2.0;
  const double min_nsigma_peak = automated ? 5.0 : 1.5;
  const double low_stat_min_nsigma_peak = automated ? 3.5 : 0.5;
  const double med_stat_min_nsigma_peak = automated ? 4.25 : 0.75;
  const double min_core_chi2dof_peak_improvment = automated ? 0.5 : 0.25;
  const double min_significance_test_width = 7.5;
  const double min_chi2dof_test_width = 3.0;
  const double max_chi2dof_roi = automated ? 50.0 : 250.0;
  const double max_nsignif_to_apply_chidof_check = 100.0; //based on a single example (80.0 keV peak of example Ba133 spectrum)
  
  const double fwhm = peak->fwhm();
  const double mean = peak->mean();
  const double sigma = peak->sigma();
  const double chi2dof = peak->chi2dof();
  const double core_start = std::max( mean - fwhm, peak->lowerX() );
  const double core_end = std::min( mean + fwhm, peak->upperX() );
  

  const bool debug_this_peak = false; //fabs(mean - 32.9752) < 2.5;
  
  if( debug_this_peak )
    cout << "debug_this_peak" << endl;
  
  vector<PeakDef> fitpeaks( 1, *peak ), fitpeaksnoamp( 1, *peak );
  fitpeaksnoamp[0].setAmplitude( 0.0 );
  const double core_chi2dof = evaluate_chi2dof_for_range( fitpeaks,
                                                         dataH, core_start, core_end );
  const double no_peak_chi2dof = evaluate_chi2dof_for_range( fitpeaksnoamp,
                                                            dataH, core_start, core_end );
  
  // Check to see if having the peak be there is actually any improvement to the fit.
  //  However, if the Chi/dof is already extremely good, just require there is some improvement
  //  (this happens on artificially good statistics spectra)
  // TODO: The "4" below is totally arbitrary - should have some sliding scale or something
  if( (core_chi2dof > (4*min_core_chi2dof_peak_improvment)) )
  {
    if( (no_peak_chi2dof - core_chi2dof) < min_core_chi2dof_peak_improvment )
    {
#if( PRINT_DEBUG_INFO_FOR_PEAK_SEARCH_FIT_LEVEL > 0 )
      if( debug_this_peak )
        DebugLog(cerr) << "check_highres_single_peak_fit: Failed to fit a peak for the "
        << "change in chi2 without the peak being to small (chi2dof="
        << no_peak_chi2dof << " w/ continuum only, " << core_chi2dof
        << " w/ continuum and peak)" << "\n";
#endif
      
      return false;
    }//if( (no_peak_chi2dof - core_chi2dof) < 0.5 )
  }else
  {
    if( (no_peak_chi2dof - core_chi2dof) < 0.0 )
    {
#if( PRINT_DEBUG_INFO_FOR_PEAK_SEARCH_FIT_LEVEL > 0 )
      if( debug_this_peak )
        DebugLog(cerr) << "check_highres_single_peak_fit: Failed to fit a peak because "
        << "the continuum only chi2 (chi2dof="
        << no_peak_chi2dof << ") was better than with the peak (chi2dof=" << core_chi2dof
        << " w/ continuum and peak)\n";
#endif
      
      return false;
    }//if( (no_peak_chi2dof - core_chi2dof) < 0.5 )

  }//if( (core_chi2dof > (4*min_core_chi2dof_peak_improvment)) )
  
  
  const double gausarea = peak->gauss_integral( mean-2.0*sigma, mean+2.0*sigma );
  const double dataarea = dataH->gamma_integral( mean-2.0*sigma, mean+2.0*sigma );
  const double nsigma = gausarea / sqrt( std::max(dataarea,1.0) );
  
#if( PRINT_DEBUG_INFO_FOR_PEAK_SEARCH_FIT_LEVEL > 0 )
  if( debug_this_peak )
  {
    const double chi2Dof = peak->chi2dof();
    DebugLog(cerr) << "mean: " << mean << ", nsigma=" << nsigma  << ", chi2Dof/nsigma="
         << chi2Dof/nsigma << "\n";
  }//
#endif
  
  if( (peak->chi2dof()/nsigma) > max_chi2dof_persignificance )
  {
#if( PRINT_DEBUG_INFO_FOR_PEAK_SEARCH_FIT_LEVEL > 0 )
    if( debug_this_peak )
      DebugLog(cerr) << "check_highres_single_peak_fit: Failed to fit a peak for the chi2DOF"
           << " being to bad (chi2dof=" << peak->chi2dof()
           << ", nsigma_significance=" << nsigma << ")" << "\n";
#endif
    return false;
  }//if( chi2Dof > 25.0 )
  
  const double nsignif = peak->amplitude() / peak->amplitudeUncert();
  const bool lowstatregion = ((dataarea - gausarea) <= 3.0*sqrt(dataarea));
  const bool medstatregion = ((dataarea - gausarea) <= 9.0*sqrt(dataarea));

  if( nsignif < min_nsigma_peak
     && (!lowstatregion || nsignif < low_stat_min_nsigma_peak || peak->amplitude()<15.0)
     && (!medstatregion || nsignif < med_stat_min_nsigma_peak || peak->amplitude()<25.0) )
  {
#if( PRINT_DEBUG_INFO_FOR_PEAK_SEARCH_FIT_LEVEL > 0 )
    if( debug_this_peak )
      DebugLog(cerr) << "check_highres_single_peak_fit: Failed to fit a peak for the gross "
           << "stat significance to low (" << nsigma << ")" << "\n";
#endif
    
    return false;
  }
  
  
  
  if( chi2dof > max_chi2dof_roi && nsignif < max_nsignif_to_apply_chidof_check )
  {
#if( PRINT_DEBUG_INFO_FOR_PEAK_SEARCH_FIT_LEVEL > 0 )
    if( debug_this_peak )
      DebugLog(cerr) << "check_highres_single_peak_fit: Failed to fit a peak chi2dof "
      << "too high (mean=" << mean << ", chi2dof=" << chi2dof
      << ", nsignif=" << nsignif << ")\n";
#endif
    
    return false;
  }
  
  
  float min_sigma, max_sigma;
  expected_peak_width_limits( (float)mean, true, min_sigma, max_sigma );
  
  //An issue is that doppler broadened peaks (like 511 keV) will have a width
  //  outside of limits - so if the chi2dof is good enough, or the peak is
  //  really significant, we'll let this test slide
  if( (nsignif < min_significance_test_width || core_chi2dof > min_chi2dof_test_width)
      && (sigma < min_sigma || sigma > max_sigma) )
  {
    if( debug_this_peak || PRINT_DEBUG_INFO_FOR_PEAK_SEARCH_FIT_LEVEL > 0 )
      cerr << "check_highres_single_peak_fit: Failed to fit a peak for the width"
           << " being out of range (mean=" << mean << ", sigma=" << sigma
           << ", expected {" << min_sigma << ", " << max_sigma << "})" << "\n";
    
    return false;
  }
  
  
  //if we're near the turn on of the detector, we'll try to
  const size_t meanchannel = dataH->find_gamma_channel( mean );
  const size_t nchannel = dataH->num_gamma_channels();
  const double fracchannel = static_cast<double>(meanchannel) / nchannel;
  const double turnonfraction = 0.03;  //90 keV on 3 MeV scale, 240 keV on 8 MeV scale
  if( automated && fracchannel < turnonfraction )
  {
    size_t lower_channel, upper_channel;
    const bool hasextent = ExperimentalPeakSearch::find_spectroscopic_extent(
                                          dataH, lower_channel, upper_channel );

    const float lowextent = dataH->gamma_channel_lower( lower_channel );
#if( PRINT_DEBUG_INFO_FOR_PEAK_SEARCH_FIT_LEVEL > 0 )
    cout << "Lower extent=" << lowextent << endl;
#endif
    
    const size_t minus1Sigmachannel = dataH->find_gamma_channel( mean - sigma );
    
    
    if( hasextent && (minus1Sigmachannel < lower_channel) )
    {
#if( PRINT_DEBUG_INFO_FOR_PEAK_SEARCH_FIT_LEVEL > 0 )
      if( debug_this_peak )
        DebugLog(cerr) << "check_highres_single_peak_fit: Failed to fit a because the"
        << " mean is below spectroscopic extent for this spectrum"
        << " (mean=" << mean << ", channel(mean-sigma)=" << minus1Sigmachannel
        << ", lowerspecchannel=" << lower_channel <<  ")" << "\n";
#endif
      
      return false;
    }
    
/*
    const double clx = peak->lowerX();
    const double cux = peak->upperX();
    const size_t lxchannel = dataH->find_gamma_channel( clx );
    const size_t uxchannel = dataH->find_gamma_channel( cux );
    const size_t m2sigmachannel = dataH->find_gamma_channel( mean-2.0*sigma );
  
    const float lxl = dataH->gamma_channel_lower(lxchannel);
    const float lxu = dataH->gamma_channel_upper(lxchannel);
    const float uxl = dataH->gamma_channel_lower(uxchannel);
    const float uxu = dataH->gamma_channel_upper(uxchannel);
    const float mxl = dataH->gamma_channel_lower(meanchannel);
    const float mxu = dataH->gamma_channel_upper(meanchannel);
    const float n2xl = dataH->gamma_channel_lower(m2sigmachannel);
    const float n2xu = dataH->gamma_channel_upper(m2sigmachannel);
    
    
    
    const double lcont = peak->continuum()->offset_integral( lxl, lxu );
    const double ucont = peak->continuum()->offset_integral( uxl, uxu );
    const double cslope = (ucont - lcont) / (uxu - lxl);
    
    const double mp = peak->gauss_integral( mxl, mxu );
    const double n2p = peak->gauss_integral( n2xl, n2xu );
    const double pslope = (mp - n2p) / (n2xu - n2xl);
    
    cout << mean << ", cslope=" << cslope << ", pslope=" << pslope << "-->" << cslope/pslope << endl;

    
    cout << "lower_channel=" << lower_channel << ", upper_channel=" << upper_channel << ", meanchannel=" << meanchannel << endl;
    
    
    const double max_ratio_continuum_to_peak_slope = 1.0;
    if( false && fabs(cslope/pslope) > max_ratio_continuum_to_peak_slope )
    {
      if( debug_this_peak || PRINT_DEBUG_INFO_FOR_PEAK_SEARCH_FIT_LEVEL > 0 )
        DebugLog(cerr) << "check_highres_single_peak_fit: Failed to fit a because the"
             << " continuum slope is too steep relative to the peak slope"
             << " (mean=" << mean << ", continuumslope=" << cslope
             << ", peakslope(2sig)=" << pslope <<  ")" << "\n";

      return false;
    }//if( fabs(cslope/pslope) > max_ratio_continuum_to_peak_slope )
*/
  }//if( invfracchannel < invturnonfraction )
  
  
  
  //check that we couldnt just draw a line and have the same chi2 as with the
  //  peak
  try
  {
    const vector<float> &energies = *dataH->gamma_channel_energies();
    const vector<float> &contents = *dataH->gamma_channel_contents();
    const size_t lowerchannel = dataH->find_gamma_channel( peak->lowerX() );
    const size_t upperchannel = dataH->find_gamma_channel( peak->upperX() );
    
    std::vector<double> poly_coeffs, coeff_uncerts;
    const size_t nchannelsrange = (1 + upperchannel - lowerchannel);
    fit_to_polynomial( &(energies[0]) + lowerchannel,
                      &(contents[0]) + lowerchannel,
                      nchannelsrange, 1, poly_coeffs, coeff_uncerts );
    
    const size_t lowercore = dataH->find_gamma_channel( core_start );
    const size_t uppercore = dataH->find_gamma_channel( core_end );
    
    double linechi2 = 0.0, avrguncert = 0.0;
    for( size_t channel = lowercore; channel <= uppercore; ++channel )
    {
      const double x = dataH->gamma_channel_lower( channel );
      const double y = dataH->gamma_channel_content( channel );
      const double y_pred = poly_coeffs[0] + poly_coeffs[1]*x;
      const double uncert = (y > 0.0f ? std::sqrt(y) : 1.0);
      const double thichi2 = std::pow( (y_pred - y) / uncert, 2.0 );
      
      linechi2 += thichi2;
      avrguncert += 1.0 / uncert;
    }//for( int bin = 0; bin < nbin; ++bin )
    
    avrguncert /= (uppercore - lowercore + 1);
    const double linechi2dof = linechi2 / (uppercore - lowercore + 1);
    
#if( PRINT_DEBUG_INFO_FOR_PEAK_SEARCH_FIT_LEVEL > 0 )
    if( debug_this_peak )
      DebugLog(cout) << "For " << mean << " core_chi2dof=" << core_chi2dof
           << ", linechi2dof=" << linechi2dof << ", nchannelsrange="
           << nchannelsrange << "\n"
           << "avrguncert=" << avrguncert << "\n";
#endif
    
    const double n1sigma = mean - sigma;
    const double p1sigma = mean + sigma;
    const double peakarea = peak->gauss_integral( n1sigma, p1sigma );
    const double dataarea = dataH->gamma_integral( n1sigma, p1sigma );
    
    size_t lbin = dataH->find_gamma_channel( n1sigma );
    size_t rbin = dataH->find_gamma_channel( p1sigma );
    const size_t nbin_pm1sigma = (rbin - lbin + 1);
    
    const double peak_above_uncert = peakarea / sqrt( dataarea );
    
#if( PRINT_DEBUG_INFO_FOR_PEAK_SEARCH_FIT_LEVEL > 0 )
    if( debug_this_peak )
      DebugLog(cout) << "peak_above_uncert=" << peak_above_uncert
           << " over nbins=" << nbin_pm1sigma
           << "--->" << (peak_above_uncert/nbin_pm1sigma) << "\n"
           << "For " << mean
           << "\tcore_chi2dof=" << core_chi2dof << "\n"
           << "\tlinechi2dof=" << linechi2dof << "\n"
           << "\tno_peak_chi2dof=" << no_peak_chi2dof << "\n"
           << "\t(linechi2dof-core_chi2dof)=" << (linechi2dof - core_chi2dof) << "\n"
           << "\t(linechi2dof-core_chi2dof)/linechi2dof=" << (linechi2dof - core_chi2dof)/linechi2dof << "\n"
           << "\t(core_chi2dof/linechi2dof)=" << (core_chi2dof/linechi2dof) << "\n"
           << "\t(linechi2dof/core_chi2dof)=" << (linechi2dof/core_chi2dof)
           << ", (no_peak_chi2dof/linechi2dof)=" << (no_peak_chi2dof/linechi2dof)
           << "\n";
#endif
    
    //None of the below cuts have been validated for highres spectra
    const double min_core_chi2dof_over_line_improvment  = automated ? 0.8 : 0.5;
    const double min_core_line_chi2dof_lower_ratio = automated ? 0.5 : 0.25;
    const double bad_continuum_fit_multiple = automated ? 0.333 : 0.0;
    const double min_necassary_chi2_improv_over_line = automated ? 0.35 : 0.1;
    const double max_avrg_uncert_to_require_chi2_improv_over_line = 0.45;
    const double badcont_line_chi2dof = 4.0;
    const double badcont_corecontinuum_chi2dof = 10.0;
    const double badcont_cont_to_line_ratio = 3.5;
    const double line_is_close = 1.1;
    const double line_is_close_necassary_improvment = 0.1;
    const double badcont_upper_chi2diff = 0.75;
    const double max_line_chi2dof = automated ? 1.5 : 0.25;
    const double medstat_max_line_chi2dof = automated ? 1.25 : 0.25;
    
    if( linechi2dof < max_line_chi2dof
        && (!medstatregion || linechi2dof < medstat_max_line_chi2dof)
        && !lowstatregion )
    {
#if( PRINT_DEBUG_INFO_FOR_PEAK_SEARCH_FIT_LEVEL > 0 )
      if( debug_this_peak )
        DebugLog(cerr) << "check_lowres_single_peak_fit: Failed to fit a peak because the "
             << "data was consistent with a straight line"
             << " (linechi2dof=" << linechi2dof << ")" << "\n";
#endif
      return false;
    }
    
    //if the continuum only chi2 is much different then the line-only chi2,
    if( (linechi2dof - core_chi2dof) < min_core_chi2dof_over_line_improvment
       && ((core_chi2dof/linechi2dof) > min_core_line_chi2dof_lower_ratio)
       && ((peak_above_uncert/nbin_pm1sigma) > 0.85
           || (linechi2dof/core_chi2dof) < bad_continuum_fit_multiple*(no_peak_chi2dof/linechi2dof)) )
    {
#if( PRINT_DEBUG_INFO_FOR_PEAK_SEARCH_FIT_LEVEL > 0 )
      if( debug_this_peak )
        DebugLog(cerr) << "check_lowres_single_peak_fit: Failed to fit a peak because the "
             << "change in chi2 over a straight line being to small (core_chi2dof="
             << core_chi2dof << ", linechi2dof=" << linechi2dof << ")"
             << "\n";
#endif
      
      return false;
    }//if( (no_peak_chi2dof - core_chi2dof) < 0.5 )
    
    if( (linechi2dof-core_chi2dof) < min_necassary_chi2_improv_over_line
       && avrguncert < max_avrg_uncert_to_require_chi2_improv_over_line )
    {
#if( PRINT_DEBUG_INFO_FOR_PEAK_SEARCH_FIT_LEVEL > 0 )
      if( debug_this_peak )
        DebugLog(cerr) << "check_lowres_single_peak_fit: Failed to fit a peak because the "
             << "change in chi2 over a straight line being to small no matter what"
             << " (core_chi2dof=" << core_chi2dof << ", linechi2dof="
             << linechi2dof << ")" << "\n";
#endif
      return false;
    }
    
    //This next test is intended to elimnate peaks where the continuum is
    //  much below where it visually should be, but because of the gausians
    //  amplitude the overall chi2 is decent in the fit with the peak, but
    //  really this is due to having the incorrect continuum.
    if( linechi2dof < badcont_line_chi2dof
       && no_peak_chi2dof > badcont_corecontinuum_chi2dof
       && (no_peak_chi2dof/linechi2dof) > badcont_cont_to_line_ratio
       && (linechi2dof-core_chi2dof) < badcont_upper_chi2diff )
    {
#if( PRINT_DEBUG_INFO_FOR_PEAK_SEARCH_FIT_LEVEL > 0 )
      if( debug_this_peak )
        DebugLog(cerr) << "check_lowres_single_peak_fit: Failed to fit a peak because the "
             << "a line fit the region well, but the peaks continuum didnt"
             << " (core_chi2dof=" << core_chi2dof  << ", no_peak_chi2dof="
             << no_peak_chi2dof << ", linechi2dof=" << linechi2dof
             << ")" << "\n";
#endif
      return false;
    }
    
    if( linechi2dof < line_is_close
       && (linechi2dof-core_chi2dof) < line_is_close_necassary_improvment )
    {
#if( PRINT_DEBUG_INFO_FOR_PEAK_SEARCH_FIT_LEVEL > 0 )
      if( debug_this_peak )
        DebugLog(cerr) << "check_lowres_single_peak_fit: Failed to fit a peak because the "
             << "a line fit the region well, and adding a peak didnt improve fit enough"
             << " (linechi2dof=" << linechi2dof  << ", core_chi2dof="
             << core_chi2dof << ")" << "\n";
#endif
      return false;
    }
  }catch( std::exception &e )
  {
    cerr << "check_highres_single_peak_fit(): caught " << e.what() << endl;
  }//try / catch
  
  
  return true;
}//bool check_highres_single_peak_fit(...)





pair< PeakShrdVec, PeakShrdVec > searchForPeakFromUser( const double x,
                                                        double pixelPerKev,
                                                        const std::shared_ptr<const Measurement> &dataH,
                                                        const PeakShrdVec &inpeaks )
{
  typedef std::shared_ptr<const PeakDef> PeakDefShrdPtr;
  
  if( !dataH || !dataH->num_gamma_channels() )
    return pair<PeakShrdVec,PeakShrdVec>();
  
  const bool automated = (pixelPerKev <= 0.0);
  if( automated )
    pixelPerKev = 5.0;
  
  const bool lowres_shrink_roi_for_multipeaks = true;
  
  bool lowstatregion = false;
  const size_t nchannels = dataH->num_gamma_channels();
  
  double sigma0, mean0, area0;
  get_candidate_peak_estimates_for_user_click( sigma0, mean0, area0, x,
                                              pixelPerKev, dataH, inpeaks );
  
  PeakShrdVec coFitPeaks;
  double roiLower, roiUpper;
  
  try
  {
    combine_peaks_to_roi( coFitPeaks, roiLower, roiUpper, lowstatregion,
                          dataH, inpeaks, mean0, sigma0, area0, pixelPerKev );
  }catch( std::exception & )
  {
    return pair<PeakShrdVec,PeakShrdVec>();
  }
  
  const size_t nFitPeaks = coFitPeaks.size() + 1;
  
  if( coFitPeaks.size() )
  {
    //we should update sigma 0 to be for lowest energy peak, and start out a
    //  bit narrower (this is purely a guess at this point, we should really
    //  do something that takes into account sigma relative to the ROI or
    //  something)
    if( coFitPeaks.size()==1 && fabs(coFitPeaks[0]->mean()-x) < 2.0*sigma0 )
      sigma0 = coFitPeaks[0]->sigma() / 2.0;
    else
      sigma0 = coFitPeaks[0]->sigma() * nFitPeaks / (nFitPeaks + 1);
    mean0 = x;
  }//if( coFitPeaks.size() > 1 )
  
  
  double chi2Dof;
  vector<double> lowerEnergies, upperEnergies;
  lowerEnergies.push_back( roiLower );
  upperEnergies.push_back( roiUpper );
  
//  double roiLowerFeature, roiUpperFeature;
//  findROIEnergyLimits( roiLowerFeature, roiUpperFeature, dummypeak, dataH );
//  initialLowerEnergies.push_back( roiLowerFeature );
//  initialUpperEnergies.push_back( roiUpperFeature );
  
  PeakShrdVec initialfitpeaks;
  fit_peak_for_user_click( initialfitpeaks, chi2Dof, dataH, coFitPeaks,
                           mean0, sigma0, area0, lowerEnergies, upperEnergies );
  
  if( initialfitpeaks.empty() )
    return pair<PeakShrdVec,PeakShrdVec>();
  
  // Using the number of channels to determine if high-resolution isnt a great method, as its not
  //  uncommon for LaBr systems to have 4096 channels.  We should probably define some resolution
  //  function that is the worst possible possible for high-resolution detectors, and threshold off
  //  of this
  const float keV_per_channel = (dataH->gamma_energy_max() - dataH->gamma_energy_min()) / dataH->num_gamma_channels();
  // Plan: if we have
  //inpeaks
  
  const bool highres = PeakFitUtils::is_high_res( dataH );
  
  if( initialfitpeaks.size() > 1 )
  {
    PeakRejectionStatus status;
    
    if( highres )
      status = check_highres_multi_peak_fit( initialfitpeaks, coFitPeaks,
                                                 dataH, automated );
    else
      status = check_lowres_multi_peak_fit( initialfitpeaks, coFitPeaks,
                                           dataH, automated );

    switch( status )
    {
      case AcceptPeak:
        return make_pair( initialfitpeaks, coFitPeaks );
        
      case RejectedCanTryAgain:
        break;
        
      case RejectedDontTryAgain:
        return pair<PeakShrdVec,PeakShrdVec>();
    }//switch( status )
      
    
    const PeakDef &lpeak = *coFitPeaks.front();
    const PeakDef &rpeak = *coFitPeaks.back();
    
    if( mean0 < (lpeak.mean()-3.0*lpeak.sigma())
        || mean0 > (rpeak.mean()+3.0*rpeak.sigma()))
    {
#if( PRINT_DEBUG_INFO_FOR_PEAK_SEARCH_FIT_LEVEL > 0 )
      DebugLog(cout) << "mean0=" << mean0 << ", (mean0-lpeak.mean())/lpeak.sigma()="
           << (mean0-lpeak.mean())/lpeak.sigma() << "\n"
           << "mean0=" << mean0 << ", (mean0-rpeak.mean())/rpeak.sigma()="
           << (mean0-rpeak.mean())/rpeak.sigma() << "\n";
#endif
      
      try
      {
        combine_peaks_to_roi( coFitPeaks, roiLower, roiUpper, lowstatregion,
                    dataH, PeakShrdVec(), mean0, sigma0, area0, pixelPerKev );
      }catch( std::exception & )
      {
        return pair<PeakShrdVec,PeakShrdVec>();
      }
      
      lowerEnergies = vector<double>( 1, roiLower );
      upperEnergies = vector<double>( 1, roiUpper );
      
      fit_peak_for_user_click( initialfitpeaks, chi2Dof, dataH, coFitPeaks,
                          mean0, sigma0, area0, lowerEnergies, upperEnergies );
    }else
    {
      return pair<PeakShrdVec,PeakShrdVec>();
    }
  }//if( !highres && initialfitpeaks.size() > 1 )
  
  if( !highres && lowres_shrink_roi_for_multipeaks && (initialfitpeaks.size() > 1 || lowstatregion) )
    initialfitpeaks = lowres_shrink_roi( initialfitpeaks, dataH, lowstatregion, automated );
  
  if( highres && initialfitpeaks.size()==1 )
    initialfitpeaks = highres_shrink_roi( initialfitpeaks, dataH, lowstatregion, automated );
  
  if( initialfitpeaks.size() == 1 )
  {
    std::shared_ptr<const PeakDef> p = initialfitpeaks[0];
    
    bool passed;
    if( highres )
      passed = check_highres_single_peak_fit( p, dataH, automated );
    else
      passed = check_lowres_single_peak_fit( p, dataH, lowstatregion, automated );
    
    if( passed )
      return std::make_pair( initialfitpeaks, coFitPeaks );
    
    return pair<PeakShrdVec,PeakShrdVec>();
  }//if( !highres && fitpeaks.size()==1 )
  
  
  pair<PeakShrdVec,PeakShrdVec> answer;
  answer.first = initialfitpeaks;
  answer.second = coFitPeaks;
  
  return answer;
}//searchForPeakFromUser(...)


void secondDerivativePeakCanidates( const std::shared_ptr<const Measurement> data,
                                   size_t start_channel,
                                   size_t end_channel,
                                   std::vector< std::tuple<float,float,float> > &results )
{
#if( PRINT_DEBUG_INFO_FOR_PEAK_SEARCH_FIT_LEVEL > 0 )
  //If we're debuging things, lets make sure we printout information from just
  //  one function call contiguously to the log.
  static std::mutex s_fcnmutex;
  std::lock_guard<std::mutex> lock( s_fcnmutex );
  
  ofstream ouputfile( "secondDerivativePeakCanidates.txt", ios::app );
  //  ostream &debugstrm = cout;
  ostream &debugstrm = ouputfile;
#endif
  
  results.clear();
  
  if( !data->num_gamma_channels() )
    return;
  
  const size_t nchannel = data->num_gamma_channels();
  const bool highres = PeakFitUtils::is_high_res( data );
  
  if( start_channel >= nchannel )
    start_channel = 0;
  if( end_channel <= start_channel || end_channel >= (nchannel-1) )
    end_channel = nchannel - 2;
  
  const double threshold_FOM = 1.3;
  //const double range_nsigma_thresh = highres ? 5.0 : 2.75;
  const float pos_sum_threshold_sf = -0.01f;
  //We will let one bin fluctate negative to avoid fluctations near threshold_FOM
  //Untested for HPGe data.
  //  Currently (20141209) for low res data, this should be kept the same as
  //  in find_roi_for_2nd_deriv_candidate(...) {although all this is under
  //  development}.
  const size_t nFluxuate = highres ? 2 : 2;
  assert( nFluxuate >= 1 );
  
  
  //XXX: using middle energy range so peak finding will always be consistent
  //     despite intput range
  //     Should keep consistent with find_roi_for_2nd_deriv_candidate()
  const size_t midbin = data->num_gamma_channels() / 2;// (start_channel + end_channel) / 2;
  const float midenergy = data->gamma_channel_center( midbin );
  const float midbinwidth = data->gamma_channel_width( midbin );
  
  const int order = highres ? 3 : 2;
  const size_t side_bins = highres ? 4 : std::max( size_t(5), static_cast<size_t>( 0.022f*midenergy/midbinwidth + 0.5f ) );
  
  
  vector<float> second_deriv;
  smoothSpectrum( data, static_cast<int>(side_bins), order, 2, second_deriv );
  
  //Since the peak resolution changes a lot for low-resolution spectra, if
  //  side_bins is to large, it will wipe out low energy features, meaning we
  //  wont detect low energy peaks
  //Note this code should be kept the same as in
  //  find_roi_for_2nd_deriv_candidate(...) while all of this is in development
  if( !highres && side_bins > 5 && nchannel >= 512
     && start_channel < (nchannel/15) )
  {
    //We should also have a minbimum statistics requirment here.
    const size_t index = std::max( (nchannel/15), side_bins );
    vector<float> second_deriv_lower;
    smoothSpectrum( data, 4, order, 2, second_deriv_lower );
    
    for( size_t i = 0; i < (index-side_bins); ++i )
      second_deriv[i] = second_deriv_lower[i];
    
    //transition over 'side_bins' between the smoothings.
    for( size_t i = 0; i < side_bins; ++i )
    {
      const float factor = float(i+1) / float(side_bins+1);
      const size_t current = index - side_bins + i;
      second_deriv[current] = factor*second_deriv[current]
      + (1.0f-factor)*second_deriv_lower[current];
    }
    
  }//if( !highres )
  
#if( PRINT_DEBUG_INFO_FOR_PEAK_SEARCH_FIT_LEVEL > 0 )
  {
    static std::mutex secondderivfilelock;
    std::lock_guard<std::mutex> lock( secondderivfilelock );
    ofstream secondderiv( "secondderiv.csv" );
    secondderiv << "Energy,Counts" << endl;
    const size_t nchannel = data->gamma_counts()->size();
    for( size_t bin = 0; bin < nchannel; ++bin )
      secondderiv << data->gamma_channel_lower(bin) << "," << second_deriv[bin] << endl;
    vector<float> smoothed;
    smoothSpectrum( data, side_bins, order, 0, smoothed );
    ofstream smoothedfile( "smoothed.csv" );
    smoothedfile << "Energy,Counts" << endl;
    for( size_t bin = 0; bin < nchannel; ++bin )
      smoothedfile << data->gamma_channel_lower(bin) << "," << smoothed[bin] << endl;
    DebugLog(debugstrm) << "Made smoothed.csv and secondderiv.csv" << "\n";
    //    cerr << "side_bins=" << side_bins << ", order=" << order << endl;
  }
#endif
  
  //XXX: the below 1.5 is empiracally found, I'm not entirely sure where
  //     comes from...and infact might be higher
  const double amp_fake_factor = 1.5;
  
  
  const vector<float> &energies = *data->gamma_channel_energies();
  
  size_t minbin = 0, firstzero = 0, secondzero = 0;
  float secondsum = 0.0f, minval = 9999999999.9f;
  
  for( size_t channel = start_channel; channel <= end_channel; ++channel )
  {
    const float secondDeriv = second_deriv[channel]; //Not dividing by binwidth^2 here,
    
#if( PRINT_DEBUG_INFO_FOR_PEAK_SEARCH_FIT_LEVEL > 3 )
    DebugLog(debugstrm) << data->gamma_channel_lower(channel) << ": secondDeriv=" << secondDeriv
    << ", secondsum=" << secondsum << ", minval=" << minval << ", firstzero="
    << firstzero << ", channel=" << channel << "\n";
#endif
    
    bool secondSumPositive = true;
    float positivesum = 0.0f;
    for( size_t i = 0; i < nFluxuate; ++i )
    {
      if( (channel+i) <= end_channel )
      {
        const bool above = (second_deriv[channel+i] > 0.0f);
        if( above )
          positivesum += second_deriv[channel+i];
        secondSumPositive &= above;
      }
    }
    
    //Rather than using 'pos_sum_threshold_sf*secondsum', it might be better to
    //  use something invlolving sqrt(secondsum) since this makes a bit more
    //  sense.
    //Also, positivesum can probably also thresholded off of some sort of more
    //  absolute quantity
    secondSumPositive &= (positivesum > pos_sum_threshold_sf*secondsum);
    
    if( secondSumPositive && (minval < 99999999999.9)
       && (secondsum!=0.0) && (firstzero>0)
       && ((channel-firstzero)>2) )
    {
      secondzero = channel;
      
      const double mean = data->gamma_channel_center(minbin);
      const double sigma = 0.5*(data->gamma_channel_center(secondzero)
                                - data->gamma_channel_center(firstzero));
      
      const double deriv_sigma = 0.5*( secondzero - firstzero );
      const double part = sqrt( 2.0 / ( boost::math::constants::pi<double>() *
                                       boost::math::constants::e<double>() ) )
      / ( deriv_sigma * deriv_sigma );
      const double amplitude = -amp_fake_factor * secondsum / part;
      
#if( PRINT_DEBUG_INFO_FOR_PEAK_SEARCH_FIT_LEVEL > 2 )
      DebugLog(debugstrm) << "firstzero=" << data->gamma_channel_center(firstzero)
      << ", secondzero=" << data->gamma_channel_center(secondzero) << "\n";
#endif
      
      const float lowerEnengy = static_cast<float>( mean - 3.0*sigma );
      const float upperEnergy = static_cast<float>( mean + 3.0*sigma );
      
      double data_area = data->gamma_integral( lowerEnengy, upperEnergy );
      double est_sigma = sqrt( std::max(data_area,1.0) );
      
      //In principle we would want to use the (true) continuums area to derive
      //  the est_sigma from, but for practical purposes I think this can give
      //  us false positives fairly often
      
      const double figure_of_merit = 0.68*amplitude / est_sigma;
      
#if( PRINT_DEBUG_INFO_FOR_PEAK_SEARCH_FIT_LEVEL > 2 )
      //double cont_area = peak->offset_integral( lowerEnengy, upperEnergy );
      //double new_amp = data_area - cont_area;
      //DebugLog(debugstrm) << "mean=" << mean << ", amplitude=" << amplitude
      //<< ", sigma=" << peak->sigma()
      //<< ", lowerEnengy=" << lowerEnengy << ", upperEnergy=" << upperEnergy
      //<< ", cont_area=" << cont_area << ", data_area=" << data_area
      //<< ", new_amp=" << new_amp << ", FOM=" << figure_of_merit << "\n"
      //<< "\n";
#endif
      
      if( figure_of_merit > threshold_FOM )
      {
#if( PRINT_DEBUG_INFO_FOR_PEAK_SEARCH_FIT_LEVEL > 2 )
        DebugLog(debugstrm) << "Candidate a peak with mean=" << mean
        << ", width=" << sigma
        << ", amplitude=" << amplitude
        << ", new_amp=" << amplitude
        << ", ROI start=" << lowerEnengy << ", ROI end=" << upperEnergy
        << ", figure_of_merit=" << figure_of_merit
        << "\n\tKeeping" << "\n";
#endif
        
        bool passescuts = true;
        if( !highres && energies[minbin] < 130.0f )
        {
          //look 2 sigma forward and make sure the data has dropped enough
          const size_t p2sigmbin = data->find_gamma_channel( mean + 1.5*sigma );
          const float p2binlower = data->gamma_channel_lower( p2sigmbin );
          const float p2binupper = data->gamma_channel_upper( p2sigmbin );
          
          const double p2gausheight = PeakDef::gaus_integral( mean, sigma, amplitude, p2binlower, p2binupper );
          const float p2contents = data->gamma_channel_content( p2sigmbin );
          
          const float meanbinlower = data->gamma_channel_lower( minbin );
          const float meanbinupper = data->gamma_channel_upper( minbin );
          const double meangausheight = PeakDef::gaus_integral( mean, sigma, amplitude, meanbinlower, meanbinupper );
          const float meancontents = data->gamma_channel_content( minbin );
          const double expecteddiff = meangausheight - p2gausheight;
          const float actualdiff = meancontents - p2contents;
          
          //We dont expect the continuum to be changing rate of any more than
          //  1/2 the rate of peaks (this rate made up from my head, so take
          //  it with a grain of salt).  Should incorporate stat uncertainites
          //  here as well!
          passescuts = (actualdiff > 0.45*expecteddiff);
          
#if( PRINT_DEBUG_INFO_FOR_PEAK_SEARCH_FIT_LEVEL > 0 )
          if( !passescuts )
            DebugLog(debugstrm) << "Failing candidate peak, mean: " << mean
            << ", meancontents=" << meancontents
            << ", p2contents=" << p2contents << ", actualdiff="
            << actualdiff << ", expecteddiff=" << expecteddiff << "\n";
#endif
        }//if( !highres && energies[minbin] < 130.0f )
        
        if( !highres && passescuts )
        {
          //For really wide peaks, we'll let there be a bit more fluxuation,
          //  since sometimes
          size_t nflux = max( nFluxuate, ((secondzero-firstzero)/side_bins) + 1 );
          
          //Look forward and backwards to see if the sum of the second
          //  derivative, while positive, is roughly comparable to the negative
          //  sum.  We expect the positive-summs on either side of the negative
          //  region to add up to about the same area as the negative region.
          float nextpositivesum = 0.0;
          for( size_t i = channel; i <= end_channel; ++i )
          {
            bool secondSumNegative = true;
            for( size_t j = 0; j < nflux && ((i+j) < end_channel); ++j )
              secondSumNegative &= (second_deriv[i+j] < 0.0f);
            if( secondSumNegative )
              break;
            nextpositivesum += second_deriv[i];
          }//for( size_t i = 0; i <= end_channel; ++i )
          
          
          float prevpositivesum = 0.0;
          for( size_t i = firstzero; i > 0; --i )
          {
            bool secondSumNegative = true;
            for( size_t j = 0; j < nflux && ((i-j) > 0); ++j )
              secondSumNegative &= (second_deriv[i-j] < 0.0f);
            if( secondSumNegative )
              break;
            prevpositivesum += second_deriv[i];
          }//for( size_t i = 0; i <= end_channel; ++i )
          
          //If the current candidate peak is a result of compton backscatter,
          //  then it is likely the next positive region will be large, while
          //  the previous positive region will be small (we expect them to be
          //  about equal, and sum to be equal in magnitide to the negative
          //  region).
          const float nextratio = (-nextpositivesum/secondsum);
          const float prevratio = (-prevpositivesum/secondsum);
          passescuts = (nextratio < 4.0 || prevratio > 0.2)
          && ((nextratio+prevratio)>0.3);
          
#if( PRINT_DEBUG_INFO_FOR_PEAK_SEARCH_FIT_LEVEL > 0 )
          if( !passescuts )
            DebugLog(debugstrm) << "Failing candidate peak, mean=" << mean
            << ", prevsumratios=" << (-prevpositivesum/secondsum)
            << ", possumratios=" << (-nextpositivesum/secondsum)
            << ", ((secondzero-firstzero)/side_bins)=" << ((secondzero-firstzero)/side_bins)
            << "\n";
#endif
        }//if( !highres )
        
        if( passescuts )
          results.push_back( std::tuple<float,float,float>{mean, sigma, amplitude} );
      }//if( region we were just in passed_threshold )
      
      secondsum = 0.0;
      minval = 9999999999.9f;
      minbin = secondzero = firstzero = 0;
    }else
    {
      bool belowzero = true, goingnegative = true, abovezero = true;
      for( size_t i = 0; i < nFluxuate; ++i )
      {
        if( (channel+i+1) < nchannel )
          goingnegative &= (second_deriv[channel+i+1] < 0.0f);
        if( channel >= i )
        {
          belowzero &= (second_deriv[channel-i] <= 0.0f);
          abovezero &= (second_deriv[channel-i] > 0.0f);
        }
      }//for( size_t i = 0; i < nFluxuate; ++i )
      
      if( channel /*&& (firstzero==0)*/ && !firstzero && goingnegative )
      {
        firstzero = channel;
        minbin = channel;
        minval = secondDeriv;
        
        for( size_t i = 1; i < nFluxuate; ++i )
          if( channel >= i )
            secondsum += second_deriv[channel-i];
      }else if( secondSumPositive )
      {
        secondsum = 0.0;
        minval = 9999999999.9f;
        minbin = secondzero = firstzero = 0;
      }
      
      if( firstzero > 0 )
      {
        secondsum += secondDeriv;
        
        if( secondDeriv < minval )
        {
          minbin = channel;
          minval = secondDeriv;
        }
      }//if( firstzero > 0 )
    }//if( we are out of region of interest) / else( in region of )
  }//for( loop over bins )
}//secondDerivativePeakCanidates(...)


std::vector<std::shared_ptr<PeakDef> > secondDerivativePeakCanidatesWithROI( std::shared_ptr<const Measurement> dataH,
                                                          size_t start_channel,
                                                          size_t end_channel )
{
#if( PRINT_DEBUG_INFO_FOR_PEAK_SEARCH_FIT_LEVEL > 0 )
  //If we're debuging things, lets make sure we printout information from just
  //  one function call contiguously to the log.
  static std::mutex s_fcnmutex;
  std::lock_guard<std::mutex> lock( s_fcnmutex );
  
  ofstream ouputfile( "secondDerivativePeakCanidatesWithROI.txt", ios::app );
//  ostream &debugstrm = cout;
  ostream &debugstrm = ouputfile;
#endif
  
  vector<std::shared_ptr<PeakDef> > candidates;
  
  if( !dataH->num_gamma_channels() )
    return candidates;
  
  const size_t nchannel = dataH->num_gamma_channels();
  const bool highres = PeakFitUtils::is_high_res( dataH );
  
  if( start_channel >= nchannel )
    start_channel = 0;
  if( end_channel <= start_channel || end_channel >= (nchannel-1) )
    end_channel = nchannel - 2;
  
  const double threshold_FOM = 1.3;
  const double range_nsigma_thresh = highres ? 5.0 : 2.75;
  const float pos_sum_threshold_sf = -0.01f;
  //We will let one bin fluctate negative to avoid fluctations near threshold_FOM
  //Untested for HPGe data.
  //  Currently (20141209) for low res data, this should be kept the same as
  //  in find_roi_for_2nd_deriv_candidate(...) {although all this is under
  //  development}.
  const size_t nFluxuate = highres ? 2 : 2;
  assert( nFluxuate >= 1 );
  
  
  //XXX: using middle energy range so peak finding will always be consistent
  //     despite intput range
  //     Should keep consistent with find_roi_for_2nd_deriv_candidate()
  const size_t midbin = dataH->num_gamma_channels() / 2;// (start_channel + end_channel) / 2;
  const float midenergy = dataH->gamma_channel_center( midbin );
  const float midbinwidth = dataH->gamma_channel_width( midbin );
  
  const int order = highres ? 3 : 2;
  const size_t side_bins = highres ? 4 : std::max( size_t(5), static_cast<size_t>( 0.022f*midenergy/midbinwidth + 0.5f ) );
  
  
  vector<float> second_deriv;
  smoothSpectrum( dataH, static_cast<int>(side_bins), order, 2, second_deriv );
  
  //Since the peak resolution changes a lot for low-resolution spectra, if
  //  side_bins is to large, it will wipe out low energy features, meaning we
  //  wont detect low energy peaks
  //Note this code should be kept the same as in
  //  find_roi_for_2nd_deriv_candidate(...) while all of this is in development
  if( !highres && side_bins > 5 && nchannel >= 512
      && start_channel < (nchannel/15) )
  {
    //We should also have a minbimum statistics requirment here.
    const size_t index = std::max( (nchannel/15), side_bins );
    vector<float> second_deriv_lower;
    smoothSpectrum( dataH, 4, order, 2, second_deriv_lower );
    
    for( size_t i = 0; i < (index-side_bins); ++i )
      second_deriv[i] = second_deriv_lower[i];
    
    //transition over 'side_bins' between the smoothings.
    for( size_t i = 0; i < side_bins; ++i )
    {
      const float factor = float(i+1) / float(side_bins+1);
      const size_t current = index - side_bins + i;
      second_deriv[current] = factor*second_deriv[current]
      + (1.0f-factor)*second_deriv_lower[current];
    }
    
  }//if( !highres )
  
#if( PRINT_DEBUG_INFO_FOR_PEAK_SEARCH_FIT_LEVEL > 0 )
  {
    static std::mutex secondderivfilelock;
    std::lock_guard<std::mutex> lock( secondderivfilelock );
    ofstream secondderiv( "secondderiv.csv" );
    secondderiv << "Energy,Counts" << endl;
    const size_t nchannel = dataH->gamma_counts()->size();
    for( size_t bin = 0; bin < nchannel; ++bin )
      secondderiv << dataH->gamma_channel_lower(bin) << "," << second_deriv[bin] << endl;
    vector<float> smoothed;
    smoothSpectrum( dataH, side_bins, order, 0, smoothed );
    ofstream smoothedfile( "smoothed.csv" );
    smoothedfile << "Energy,Counts" << endl;
    for( size_t bin = 0; bin < nchannel; ++bin )
      smoothedfile << dataH->gamma_channel_lower(bin) << "," << smoothed[bin] << endl;
    DebugLog(debugstrm) << "Made smoothed.csv and secondderiv.csv" << "\n";
//    cerr << "side_bins=" << side_bins << ", order=" << order << endl;
  }
#endif
  
  //XXX: the below 1.5 is empiracally found, I'm not entirely sure where
  //     comes from...and infact might be higher
  const double amp_fake_factor = 1.5;
  

  const vector<float> &energies = *dataH->gamma_channel_energies();
  
  size_t minbin = 0, firstzero = 0, secondzero = 0;
  float secondsum = 0.0f, minval = 9999999999.9f;
  
  for( size_t channel = start_channel; channel <= end_channel; ++channel )
  {
    const float secondDeriv = second_deriv[channel]; //Not dividing by binwidth^2 here,
    
#if( PRINT_DEBUG_INFO_FOR_PEAK_SEARCH_FIT_LEVEL > 3 )
        DebugLog(debugstrm) << dataH->gamma_channel_lower(channel) << ": secondDeriv=" << secondDeriv
        << ", secondsum=" << secondsum << ", minval=" << minval << ", firstzero="
        << firstzero << ", channel=" << channel << "\n";
#endif
    
    bool secondSumPositive = true;
    float positivesum = 0.0f;
    for( size_t i = 0; i < nFluxuate; ++i )
    {
      if( (channel+i) <= end_channel )
      {
        const bool above = (second_deriv[channel+i] > 0.0f);
        if( above )
          positivesum += second_deriv[channel+i];
        secondSumPositive &= above;
      }
    }
    
    //Rather than using 'pos_sum_threshold_sf*secondsum', it might be better to
    //  use something invlolving sqrt(secondsum) since this makes a bit more
    //  sense.
    //Also, positivesum can probably also thresholded off of some sort of more
    //  absolute quantity
    secondSumPositive &= (positivesum > pos_sum_threshold_sf*secondsum);
    
    if( secondSumPositive && (minval < 99999999999.9)
       && (secondsum!=0.0) && (firstzero>0)
       && ((channel-firstzero)>2) )
    {
      secondzero = channel;
      
      const double mean = dataH->gamma_channel_center(minbin);
      const double sigma = 0.5*(dataH->gamma_channel_center(secondzero)
                                - dataH->gamma_channel_center(firstzero));
      
      const double deriv_sigma = 0.5*( secondzero - firstzero );
      const double part = sqrt( 2.0 / ( boost::math::constants::pi<double>() *
                                       boost::math::constants::e<double>() ) )
      / ( deriv_sigma * deriv_sigma );
      const double amplitude = -amp_fake_factor * secondsum / part;
      
#if( PRINT_DEBUG_INFO_FOR_PEAK_SEARCH_FIT_LEVEL > 2 )
      DebugLog(debugstrm) << "firstzero=" << dataH->gamma_channel_center(firstzero)
      << ", secondzero=" << dataH->gamma_channel_center(secondzero) << "\n";
#endif
      
      std::shared_ptr<PeakDef> peak( new PeakDef( mean, sigma, amplitude ) );
      
      double lowerEnengy, upperEnergy;
      findROIEnergyLimits( lowerEnengy, upperEnergy, *peak, dataH );
      
      //Clamp the ROI to not get riducuolouse
      lowerEnengy = std::max( lowerEnengy, mean-5.0*sigma );
      upperEnergy = std::min( upperEnergy, mean+5.0*sigma );
      
      std::shared_ptr<PeakContinuum> continuum = peak->continuum();
      continuum->calc_linear_continuum_eqn( dataH, lowerEnengy, upperEnergy, 1 );
      
      const size_t lowchannel = dataH->find_gamma_channel( lowerEnengy );
      const size_t highchannel = dataH->find_gamma_channel( upperEnergy );
      lowerEnengy = dataH->gamma_channel_lower( lowchannel );
      upperEnergy = dataH->gamma_channel_upper( highchannel );
      
      double data_area = dataH->gamma_channels_sum( lowchannel, highchannel );
      double est_sigma = sqrt( std::max(data_area,1.0) );
      
      //In principle we would want to use the (true) continuums area to derive
      //  the est_sigma from, but for practical purposes I think this can give
      //  us false positives fairly often
      
      const double figure_of_merit = 0.68*peak->amplitude()/est_sigma;

#if( PRINT_DEBUG_INFO_FOR_PEAK_SEARCH_FIT_LEVEL > 2 )
      double cont_area = peak->offset_integral( lowerEnengy, upperEnergy, dataH );
      double new_amp = data_area - cont_area;
      DebugLog(debugstrm) << "mean=" << mean << ", amplitude=" << amplitude
            << ", sigma=" << peak->sigma()
            << ", lowerEnengy=" << lowerEnengy << ", upperEnergy=" << upperEnergy
            << ", cont_area=" << cont_area << ", data_area=" << data_area
            << ", new_amp=" << new_amp << ", FOM=" << figure_of_merit << "\n"
            << "\n";
#endif
      
      //      findROIEnergyLimits( lowerEnengy, upperEnergy, peak, dataH );
      
      assert( fabs(sigma-peak->sigma()) < FLT_EPSILON );
      bool rangeOk = ((upperEnergy-lowerEnengy)>range_nsigma_thresh*sigma);
      
      //A problem here is if we are near another definite peak, then the ROI
      //  for this one may be small, causing the check for this below to fail.
      if( !rangeOk && highres && candidates.size() )
      {
        const PeakDef &last = *candidates.back();
        const double s = 0.5*(last.sigma() + sigma);
        const double dx = mean - last.mean();
        rangeOk = ( ((dx/s) < range_nsigma_thresh) && ((dx/s) > 1.75));
      }//if( !rangeOk && candidates.size() )
      
      
      if( (figure_of_merit > threshold_FOM) && rangeOk )
      {
#if( PRINT_DEBUG_INFO_FOR_PEAK_SEARCH_FIT_LEVEL > 2 )
        DebugLog(debugstrm) << "Candidate a peak with mean=" << peak->mean()
                << ", width=" << peak->sigma()
                << ", amplitude=" << peak->amplitude()
                << ", new_amp=" << new_amp
                << ", ROI start=" << lowerEnengy << ", ROI end=" << upperEnergy
                << ", cont_area=" << cont_area
                << ", figure_of_merit=" << figure_of_merit
                 << "\n\tKeeping" << "\n";
#endif
        
        bool passescuts = true;
        if( !highres && energies[minbin] < 130.0f )
        {
          //look 2 sigma forward and make sure the data has dropped enough
          const size_t p2sigmbin = dataH->find_gamma_channel( mean + 1.5*sigma );
          const float p2binlower = dataH->gamma_channel_lower( p2sigmbin );
          const float p2binupper = dataH->gamma_channel_upper( p2sigmbin );
          const double p2gausheight = peak->gauss_integral( p2binlower, p2binupper );
          const float p2contents = dataH->gamma_channel_content( p2sigmbin );
          
          const float meanbinlower = dataH->gamma_channel_lower( minbin );
          const float meanbinupper = dataH->gamma_channel_upper( minbin );
          const double meangausheight = peak->gauss_integral( meanbinlower, meanbinupper );
          const float meancontents = dataH->gamma_channel_content( minbin );
          const double expecteddiff = meangausheight - p2gausheight;
          const float actualdiff = meancontents - p2contents;
          
          //We dont expect the continuum to be changing rate of any more than
          //  1/2 the rate of peaks (this rate made up from my head, so take
          //  it with a grain of salt).  Should incorporate stat uncertainites
          //  here as well!
          passescuts = (actualdiff > 0.45*expecteddiff);
          
#if( PRINT_DEBUG_INFO_FOR_PEAK_SEARCH_FIT_LEVEL > 0 )
          if( !passescuts )
            DebugLog(debugstrm) << "Failing candidate peak, mean: " << mean
                 << ", meancontents=" << meancontents
                 << ", p2contents=" << p2contents << ", actualdiff="
                 << actualdiff << ", expecteddiff=" << expecteddiff << "\n";
#endif
        }//if( !highres && energies[minbin] < 130.0f )
        
        if( !highres && passescuts )
        {
          //For really wide peaks, we'll let there be a bit more fluxuation,
          //  since sometimes 
          size_t nflux = max( nFluxuate, ((secondzero-firstzero)/side_bins) + 1 );
          
          //Look forward and backwards to see if the sum of the second
          //  derivative, while positive, is roughly comparable to the negative
          //  sum.  We expect the positive-summs on either side of the negative
          //  region to add up to about the same area as the negative region.
          float nextpositivesum = 0.0;
          for( size_t i = channel; i <= end_channel; ++i )
          {
            bool secondSumNegative = true;
            for( size_t j = 0; j < nflux && ((i+j) < end_channel); ++j )
              secondSumNegative &= (second_deriv[i+j] < 0.0f);
            if( secondSumNegative )
              break;
            nextpositivesum += second_deriv[i];
          }//for( size_t i = 0; i <= end_channel; ++i )
          
          
          float prevpositivesum = 0.0;
          for( size_t i = firstzero; i > 0; --i )
          {
            bool secondSumNegative = true;
            for( size_t j = 0; j < nflux && ((i-j) > 0); ++j )
              secondSumNegative &= (second_deriv[i-j] < 0.0f);
            if( secondSumNegative )
              break;
            prevpositivesum += second_deriv[i];
          }//for( size_t i = 0; i <= end_channel; ++i )
          
          //If the current candidate peak is a result of compton backscatter,
          //  then it is likely the next positive region will be large, while
          //  the previous positive region will be small (we expect them to be
          //  about equal, and sum to be equal in magnitide to the negative
          //  region).
          const float nextratio = (-nextpositivesum/secondsum);
          const float prevratio = (-prevpositivesum/secondsum);
          passescuts = (nextratio < 4.0 || prevratio > 0.2)
                       && ((nextratio+prevratio)>0.3);

#if( PRINT_DEBUG_INFO_FOR_PEAK_SEARCH_FIT_LEVEL > 0 )
          if( !passescuts )
            DebugLog(debugstrm) << "Failing candidate peak, mean=" << peak->mean()
                 << ", prevsumratios=" << (-prevpositivesum/secondsum)
                 << ", possumratios=" << (-nextpositivesum/secondsum)
                 << ", ((secondzero-firstzero)/side_bins)=" << ((secondzero-firstzero)/side_bins)
                 << "\n";
#endif
        }//if( !highres )
        
        if( passescuts )
          candidates.push_back( peak );
      }//if( region we were just in passed_threshold )
      
      secondsum = 0.0;
      minval = 9999999999.9f;
      minbin = secondzero = firstzero = 0;
    }else
    {
      bool belowzero = true, goingnegative = true, abovezero = true;
      for( size_t i = 0; i < nFluxuate; ++i )
      {
        if( (channel+i+1) < nchannel )
          goingnegative &= (second_deriv[channel+i+1] < 0.0f);
        if( channel >= i )
        {
          belowzero &= (second_deriv[channel-i] <= 0.0f);
          abovezero &= (second_deriv[channel-i] > 0.0f);
        }
      }//for( size_t i = 0; i < nFluxuate; ++i )
      
      if( channel /*&& (firstzero==0)*/ && !firstzero && goingnegative )
      {
        firstzero = channel;
        minbin = channel;
        minval = secondDeriv;
        
        for( size_t i = 1; i < nFluxuate; ++i )
          if( channel >= i )
            secondsum += second_deriv[channel-i];
      }else if( secondSumPositive )
      {
        secondsum = 0.0;
        minval = 9999999999.9f;
        minbin = secondzero = firstzero = 0;
      }
      
      if( firstzero > 0 )
      {
        secondsum += secondDeriv;
        
        if( secondDeriv < minval )
        {
          minbin = channel;
          minval = secondDeriv;
        }
      }//if( firstzero > 0 )
    }//if( we are out of region of interest) / else( in region of )
  }//for( loop over bins )
  
  return candidates;
}//secondDerivativePeakCanidatesWithROI( std::shared_ptr<const Measurement> dataH,



void get_chi2_and_dof_for_roi( double &chi2, double &dof,
                              const std::shared_ptr<const SpecUtils::Measurement> &data,
                              const vector<PeakDef *> &peaks )
{
  dof = chi2 = 0.0;
  if( peaks.empty() || !data )
    return;
  
  assert( peaks[0] );
  const std::shared_ptr<const PeakContinuum> continuum = peaks[0]->continuum();
  
  for( size_t i = 1; i < peaks.size(); ++i )
  {
    assert( peaks[i] );
    assert( continuum == peaks[i]->continuum() );
  }
  
  const double lx = continuum->lowerEnergy();
  const double ux = continuum->upperEnergy();
  
  const size_t startchannel = data->find_gamma_channel( lx + 0.0000001 );
  const size_t endchannel = data->find_gamma_channel( ux - 0.0000001 );
  
  for( size_t channel = startchannel; channel <= endchannel; ++channel )
  {
    const double xbinlow = data->gamma_channel_lower( channel );
    const double xbinup  = data->gamma_channel_upper( channel );
    double nfitpeak = 0.0;
    for( size_t i = 0; i < peaks.size(); ++i )
      nfitpeak += peaks[i]->gauss_integral( xbinlow, xbinup );
    
    const double ndata = data->gamma_channel_content( channel );
    const double ncontinuim = continuum->offset_integral( xbinlow, xbinup, data );
    
    const double datauncert = std::max( ndata, 1.0 );
    const double nabove = (ndata - ncontinuim - nfitpeak);
    chi2 += nabove*nabove / datauncert;
  }//for( int bin = xlowbin; bin <= xhighbin; ++bin )
  

  int nfitsigma = 0, nfitamp = 0, nfitmean = 0;
  for( auto p : peaks )
  {
    nfitsigma += p->fitFor(PeakDef::CoefficientType::Sigma);
    nfitmean += p->fitFor(PeakDef::CoefficientType::Mean);
    nfitamp += p->fitFor(PeakDef::CoefficientType::GaussAmplitude);
  }

  dof = 1.0*(endchannel - startchannel);// - 2.0 - 1.0*(peaks.size()-1);// - 1.0*continuum->type();
  
  //We fit the amplitudes independantly
  dof -= nfitamp;

  //The means are kinda, sorta, independent
  dof -= nfitmean;
  
  //We fit with the sigmas tied together, with a max of two parameters to control across the whole
  //  ROI - actually its a bit more complicated than this, but good enough for right now
  dof -= std::min( nfitsigma, 2 );
  
  for( const bool fit : continuum->fitForParameter() )
    dof -= (fit ? 1.0 : 0.0);
  
  dof -= 1.0;
  
  if( dof < 1.0 )
    dof = 1.0;
  
  /// \TODO: (20200718) more accurately calculate the DOF
  
  //Note: Previous to 20200718, we used the following formula for DOF... not quite sure why:
  //  1.0*(endchannel - startchannel) - 2.0 - 1.0*(peaks.size()-1); - 1.0*continuum->type();
}//get_chi2_and_dof_for_roi(...)



double set_chi2_dof( std::shared_ptr<const Measurement> data,
                    std::vector<PeakDef> &fitpeaks,
                    const size_t startpeak, const size_t npeaks )
{
  double totalDOF = 0;
  //It would be nice to use chi2_for_region(...) to actually compute the chi2
  //  for the region
  
  map< std::shared_ptr<const PeakContinuum>, vector<PeakDef *> > roigroups;
  for( size_t i = startpeak; i < npeaks && i < fitpeaks.size(); ++i )
  {
    if( fitpeaks[i].gausPeak() )
      roigroups[fitpeaks[i].continuum()].push_back( &(fitpeaks[i]) );
  }
  
  for( auto i = begin(roigroups); i != end(roigroups); ++i )
  {
    const vector<PeakDef *> &peakptrs = i->second;
    assert( peakptrs.size() );
    
    double chi2, dof;
    get_chi2_and_dof_for_roi( chi2, dof, data, peakptrs );
    
    totalDOF += dof;
    const double chi2Dof = chi2 / dof;
    
    for( PeakDef * const peak : peakptrs )
    {
      peak->set_coefficient( chi2Dof, PeakDef::Chi2DOF );
      peak->set_uncertainty( 0.0, PeakDef::Chi2DOF );
    }
    
<<<<<<< HEAD
    //cout << "Set chi2dof=" << chi2Dof << endl;
=======
    // cout << "Set chi2dof=" << chi2Dof << endl;
>>>>>>> c79925f5
  }//for( loop over ROIs )
  
  return totalDOF;
}//void set_chi2_dof( )


void fitPeaks( const std::vector<PeakDef> &all_near_peaks,
              const double stat_threshold,
              const double hypothesis_threshold,
              std::shared_ptr<const Measurement> data,
              std::vector<PeakDef> &fitpeaks,
              const std::vector<PeakDef> &all_fixedpeaks,
              bool amplitudeOnly ) throw()
{
  try
  {
    fitpeaks.clear();
      
    //We have to seperate out non-fgaussian peaks since they cant enter the
    //  fitting methods
    vector<PeakDef> fixedpeaks, near_peaks, datadefined_peaks;
    
    std::shared_ptr<const Measurement> continuum;
    
    fixedpeaks.reserve( all_fixedpeaks.size() );
    near_peaks.reserve( all_near_peaks.size() );
    
    for( const PeakDef &p : all_near_peaks )
    {
      if( p.gausPeak() )
        near_peaks.push_back( p );
      else
        datadefined_peaks.push_back( p );
      
      if( !!p.continuum()->externalContinuum() )
        continuum = p.continuum()->externalContinuum();
    }//for( const PeakDef &p : all_near_peaks )
    
    for( const PeakDef &p : all_fixedpeaks )
    {
      if( p.gausPeak() )
        fixedpeaks.push_back( p );
      else
        datadefined_peaks.push_back( p );
      
      if( !!p.continuum()->externalContinuum() )
        continuum = p.continuum()->externalContinuum();
    }//for( const PeakDef &p : all_fixedpeaks )
    
    if( near_peaks.empty() )
      return;
    
    unique_copy_continuum( near_peaks );
    unique_copy_continuum( fixedpeaks );  //prob not necassary, but JIC
      
    //Need to make sure near_peaks and fixedpeaks are all gaussian (if not
    //  seperate them out, and add them in later).  If fitpeaks is non-gaussian
    //  ignore it or throw an exception.
    
    double lowx( 0.0 ), highx( 0.0 );
    
    {
      const PeakDef &lowgaus = near_peaks.front();
      const PeakDef &highgaus = near_peaks.back();
      double dummy = 0.0;
      findROIEnergyLimits( lowx, dummy, lowgaus, data );
      findROIEnergyLimits( dummy, highx, highgaus, data );
    }
    
    const int npeaks = static_cast<int>( near_peaks.size() + fixedpeaks.size() );
    PeakFitChi2Fcn chi2Fcn( npeaks, data, continuum );
    chi2Fcn.useReducedChi2( false );
    
    //    ROOT::Minuit2::Minuit2Minimizer fitter( ROOT::Minuit2::kMigrad );
    //    fitter.SetFunction( chi2Fcn );
    //    fitter.SetMaxFunctionCalls( 2500 );
    //    fitter.SetTolerance( 0.1 );
    //    fitter.SetPrintLevel( -1 );
    
    /*
     static std::mutex smutex;
     {
     std::lock_guard<std::mutex> lock( smutex );
     cerr << "fitPeaks(): we have " << near_peaks.size() << " near peaks, and "
     << fixedpeaks.size() << " fixedpeaks\nNearPeaks:" << endl;
     for( const PeakDef &peak : near_peaks )
       cerr << "\t" << peak.mean() << endl;
     cerr << "FixedPeaks:" << endl;
     for( const PeakDef &peak : fixedpeaks )
       cerr << "\t" << peak.mean() << endl;
     }
     */
    
    ROOT::Minuit2::MnUserParameters inputPrams;
    PeakFitChi2Fcn::AddPeaksToFitterMethod method = (amplitudeOnly
                                                     ? PeakFitChi2Fcn::kRefitPeakParameters
                                                     : PeakFitChi2Fcn::kFitForPeakParameters);
    
    PeakFitChi2Fcn::addPeaksToFitter( inputPrams, near_peaks, data, method );
    PeakFitChi2Fcn::addPeaksToFitter( inputPrams, fixedpeaks, data,
                                     PeakFitChi2Fcn::kFixPeakParameters );
    
    if( inputPrams.VariableParameters() == 0 )
    {
      fitpeaks = near_peaks;
      return;
    }//if( inputPrams.VariableParameters() == 0 )
    
    
    ROOT::Minuit2::MnUserParameterState inputParamState( inputPrams );
    ROOT::Minuit2::MnStrategy strategy( 2 ); //0 low, 1 medium, >=2 high
    ROOT::Minuit2::MnMinimize fitter( chi2Fcn, inputParamState, strategy );
    //fitter.SetPrecision(<#double#>)
    
    unsigned int maxFcnCall = 5000;
    double tolerance = 2.5;
    tolerance = 0.5;
    ROOT::Minuit2::FunctionMinimum minimum = fitter( maxFcnCall, tolerance );
    const ROOT::Minuit2::MnUserParameters &fitParams = fitter.Parameters();
    //  minimum.IsValid()
    //      ROOT::Minuit2::MinimumState minState = minimum.State();
    //      ROOT::Minuit2::MinimumParameters minParams = minState.Parameters();
    
    //    cerr << endl << endl << "EDM=" << minimum.Edm() << endl;
    //    cerr << "MinValue=" <<  minimum.Fval() << endl << endl;
    
    if( !minimum.IsValid() )
      minimum = fitter( maxFcnCall, tolerance );
      
    if( !minimum.IsValid() )
    {
      //XXX - should we try to re-fit here? Or do something to handle the
      //      faliure in some reasonable way?
      cerr << endl << endl << "status is not valid"
           << "\n\tHasMadePosDefCovar: " << minimum.HasMadePosDefCovar()
           << "\n\tHasAccurateCovar: " << minimum.HasAccurateCovar()
           << "\n\tHasReachedCallLimit: " << minimum.HasReachedCallLimit()
           << "\n\tHasValidCovariance: " << minimum.HasValidCovariance()
           << "\n\tHasValidParameters: " << minimum.HasValidParameters()
           << "\n\tIsAboveMaxEdm: " << minimum.IsAboveMaxEdm()
           << endl;
      if( minimum.IsAboveMaxEdm() )
        cout << "\t\tEDM=" << minimum.Edm() << endl;
    }//if( !minimum.IsValid() )
    
    
    vector<double> fitpars = fitParams.Params();
    vector<double> fiterrors = fitParams.Errors();
    chi2Fcn.parametersToPeaks( fitpeaks, &fitpars[0], &fiterrors[0] );
      
    //Lets try to keep whether or not to fit parameters should be the same for
    //  the output peaks as the input peaks.
    //Note that this doesnt account for peaks swapping with eachother in the fit
    if( fitpeaks.size() != (near_peaks.size()+fixedpeaks.size()) )
      throw std::logic_error( "fitPeaks(...): unexpected number of peaks" );
        
    for( size_t i = 0; i < near_peaks.size(); ++i )
      fitpeaks[i].inheritUserSelectedOptions( near_peaks[i], true );
    for( size_t i = 0; i < fixedpeaks.size(); ++i )
      fitpeaks[i+near_peaks.size()].inheritUserSelectedOptions( fixedpeaks[i], true );
      
    set_chi2_dof( data, fitpeaks, 0, near_peaks.size() );
      
    std::sort( fitpeaks.begin(), fitpeaks.end(), &PeakDef::lessThanByMean );
        
    vector<PeakDef> *all_peaks = &fitpeaks;
    std::unique_ptr< vector<PeakDef> > all_peaks_ptr;
    if( fixedpeaks.size() )
    {
      all_peaks = new vector<PeakDef>( fitpeaks );
      all_peaks_ptr.reset( all_peaks );
      all_peaks->insert( all_peaks->end(), fixedpeaks.begin(), fixedpeaks.end() );
      std::sort( all_peaks->begin(), all_peaks->end(), &PeakDef::lessThanByMean );
    }//if( fixedpeaks.size() )
    
    for( size_t i = 1; i <= fitpeaks.size(); ++i ) //Note weird convntion of index
    {
      const PeakDef *peak = &(fitpeaks[i-1]);
      const bool significant = chi2_significance_test( *peak, stat_threshold, hypothesis_threshold,
                                                          *all_peaks, data );
      if( !significant )
      {
#if( PRINT_DEBUG_INFO_FOR_PEAK_SEARCH_FIT_LEVEL > 0 )
        DebugLog(cerr) << "\tPeak at mean=" << peak->mean()
                       << "is being discarded for not being significant"
                       << "\n";
#endif
        fitpeaks.erase( fitpeaks.begin() + --i );
      }//if( !significant )
    }//for( size_t i = 1; i < fitpeaks.size(); ++i )
        
    bool removed_peak = false;
    for( size_t i = 1; i < fitpeaks.size(); ++i ) //Note weird convntion of index
    {
      PeakDef *this_peak = &(fitpeaks[i-1]);
      PeakDef *next_peak = &(fitpeaks[i+1-1]);
          
      const double min_sigma = min( this_peak->sigma(), next_peak->sigma() );
      const double mean_diff = next_peak->mean() - this_peak->mean();
          
      //In order to remove a gaussian, the peaks must both be within a sigma
      //  of eachother.  Note that this proccess doesnt care about the widths
      //  of the gaussians because we are assuming that the width of the gaussian
      //  should only be dependant on energy, so should only have one width of
      //  gaussian for a given energy
      if( (mean_diff/min_sigma) < 1.0 ) //XXX 1.0 chosen arbitrarily, and not checked
      {
#if( PRINT_DEBUG_INFO_FOR_PEAK_SEARCH_FIT_LEVEL > 0 )
        DebugLog(cerr) << "Removing duplicate peak at x=" << this_peak->mean() << " sigma="
            << this_peak->sigma() << " in favor of mean=" << next_peak->mean()
            << " sigma=" << next_peak->sigma() << "\n";
#endif
            
        removed_peak = true;
            
        //Delete the peak with the worst chi2
        if( this_peak->chi2dof() > next_peak->chi2dof() )
          fitpeaks.erase( fitpeaks.begin() + i - 1 );
        else
          fitpeaks.erase( fitpeaks.begin() + i );
            
        i = i - 1; //incase we have multiple close peaks in a row
      }//if( (mean_diff/min_sigma) < 1.0 ) / else
    }//for( size_t i = 1; i < fitpeaks.size(); ++i )
        
    if( removed_peak )
      fitPeaks( fitpeaks, stat_threshold, hypothesis_threshold,
                data, fitpeaks, fixedpeaks, false );
        
    if( datadefined_peaks.size() )
    {
      fitpeaks.insert( fitpeaks.end(),
                      datadefined_peaks.begin(), datadefined_peaks.end() );
      std::sort( fitpeaks.begin(), fitpeaks.end(), &PeakDef::lessThanByMean );
    }
        
    return;
  }catch( std::exception &e )
  {
    cerr << "fitPeaks(...)\n\tSerious programming logic error: caught"
         << " exception where I really shouldnt have.  what()=" << e.what()
         << endl;
  }catch(...)
  {
    cerr << "fitPeaks(...)\n\tSerious programming logic error: caught"
         << " unknown exception where I really shouldnt have." << endl;
  }//try/catch()
        
  //We will only reach here if there was no exception, so since never expect
  //  this to actually happen, just assign the results to be same as the input
  fitpeaks = all_near_peaks;
}//vector<PeakDef> fitPeaks(...);
        
        
        
std::vector<PeakDef> peaksInRange( const double lowx,
                                   const double highx,
                                   const double nsigma,
                                   const std::vector<PeakDef> &inputs )
{
  vector<PeakDef> answer;
          
  for( const PeakDef &peak : inputs )
  {
    const double peakmin  = (peak.gausPeak() ? (peak.mean() - nsigma*peak.sigma()) : peak.lowerX());
    const double peakmax  = (peak.gausPeak() ? (peak.mean() + nsigma*peak.sigma()) : peak.upperX());
            
            //1   ----------        x
            //          ++++++++    peak
            //
            //2       ----------    x
            //    ++++++++          peak
            //
            //3   ----------------  x
            //        ++++++        peak
            //
            //4         -------     x
            //      +++++++++++++++ peak
            
    if( (peakmin<=highx) && (peakmax>=lowx) )  //covers case 1 and 3
      answer.push_back( peak );
    else if( (peakmin<=lowx) && (peakmax>=lowx) ) //covers case 2
      answer.push_back( peak );
  }//for( const PeakDef &peak : inputs )
          
  std::sort( answer.begin(), answer.end(), &PeakDef::lessThanByMean );
          
  return answer;
}//peaksInRange(...)
        
        
        std::vector<PeakDef> peaksTouchingRange( double lowx, double highx,
                                                const std::vector<PeakDef> &inputs )
        {
          if( highx < lowx )
            std::swap( lowx, highx );
          
          vector<PeakDef> answer;
          
          for( const PeakDef &peak : inputs )
          {
            const double peakmin  = peak.lowerX();
            const double peakmax  = peak.upperX();
            
            //1   ----------        x
            //          ++++++++    peak
            //
            //2       ----------    x
            //    ++++++++          peak
            //
            //3   ----------------  x
            //        ++++++        peak
            //
            //4         -------     x
            //      +++++++++++++++ peak
            
            if( (peakmin<=highx) && (peakmax>=lowx) )  //covers case 1 and 3
              answer.push_back( peak );
            else if( (peakmin<=lowx) && (peakmax>=lowx) ) //covers case 2
              answer.push_back( peak );
          }//for( const PeakDef &peak : inputs )
          
          std::sort( answer.begin(), answer.end(), &PeakDef::lessThanByMean );
          
          return answer;
        }//peaksTouchingRange(...)
        
        
PeakShrdVec peaksTouchingRange( double lowx, double highx,
                                const PeakShrdVec &inputs )
{
  typedef std::shared_ptr<const PeakDef> PeakDefShrdPtr;
  
  if( highx < lowx )
    std::swap( lowx, highx );
          
  PeakShrdVec answer;
          
  for( const PeakDefShrdPtr &peak : inputs )
  {
    const double peakmin  = peak->lowerX();
    const double peakmax  = peak->upperX();
            
    if( (peakmin<=lowx) && (peakmax>=highx) )
      answer.push_back( peak );
    else if( (peak->mean()>=lowx) && (peak->mean()<=highx) )
      answer.push_back( peak );
    else if( (peakmin>=lowx) && (peakmin<=highx) )
      answer.push_back( peak );
    else if( (peakmax>=lowx) && (peakmax<=highx) )
      answer.push_back( peak );
  }//for( const PeakDef &peak : inputs )
          
  std::sort( answer.begin(), answer.end(), &PeakDef::lessThanByMeanShrdPtr );
          
  return answer;
}//peaksTouchingRange(...)
        
        
double evaluate_polynomial( const double x,
                                 const std::vector<double> &poly_coeffs )
{
  double y = 0.0;
  for( size_t i = 0; i < poly_coeffs.size(); ++i )
    y += poly_coeffs[i] * std::pow( x, double(i) );
  return y;
}//
      
      
double fit_to_polynomial( const float *x, const float *data, const size_t nbin,
                                 const int polynomial_order,
                                 std::vector<double> &poly_coeffs,
                                 std::vector<double> &coeff_uncerts )
{
  //Using variable names of section 15.4 of Numerical Recipes, 3rd edition
  //Implementation is quite inneficient
  using namespace boost::numeric;
  const int poly_terms = polynomial_order + 1;
  ublas::matrix<double> A( nbin, poly_terms );
  ublas::vector<double> b( nbin );
  
  for( size_t row = 0; row < nbin; ++row )
  {
    const double uncert = (data[row] > 0.0 ? sqrt( data[row] ) : 1.0);
    b(row) = (data[row] > 0.0 ? sqrt( data[row] ) : 0.0);
    for( int col = 0; col < poly_terms; ++col )
      A(row,col) = std::pow( double(x[row]), double(col)) / uncert;
  }//for( int col = 0; col < poly_terms; ++col )
  
  const ublas::matrix<double> A_transpose = ublas::trans( A );
  const ublas::matrix<double> alpha = prod( A_transpose, A );
  ublas::matrix<double> C( alpha.size1(), alpha.size2() );
  const bool success = matrix_invert( alpha, C );
  if( !success )
    throw runtime_error( "fit_to_polynomial(...): trouble inverting matrix" );
  
  const ublas::vector<double> beta = prod( A_transpose, b );
  const ublas::vector<double> a = prod( C, beta );
  
  poly_coeffs.resize( poly_terms );
  coeff_uncerts.resize( poly_terms );
  for( int coef = 0; coef < poly_terms; ++coef )
  {
    poly_coeffs[coef] = a(coef);
    coeff_uncerts[coef] = std::sqrt( C(coef,coef) );
  }//for( int coef = 0; coef < poly_terms; ++coef )
  
  double chi2 = 0;
  for( size_t bin = 0; bin < nbin; ++bin )
  {
    double y_pred = 0.0;
    for( int i = 0; i < poly_terms; ++i )
      y_pred += a(i) * std::pow( double(x[bin]), double(i) );
    const double uncert = (data[bin] > 0.0 ? sqrt( data[bin] ) : 1.0);
    chi2 += std::pow( (y_pred - data[bin]) / uncert, 2.0 );
  }//for( int bin = 0; bin < nbin; ++bin )
  
  return chi2;
}//double fit_to_polynomial(...)
        
        
double fit_amp_and_offset( const float *x, const float *data, const size_t nbin,
                                  const int num_polynomial_terms,
                                  const bool step_continuum,
                                  const double ref_energy,
                                  const vector<double> &means,
                                  const vector<double> &sigmas,
                                  const vector<PeakDef> &fixedAmpPeaks,
                                  std::vector<double> &amplitudes,
                                  std::vector<double> &continuum_coeffs,
                                  std::vector<double> &amplitudes_uncerts,
                                  std::vector<double> &continuum_coeffs_uncerts )
{
  if( sigmas.size() != means.size() )
    throw runtime_error( "fit_amp_and_offset: invalid input" );
  
  if( step_continuum && ((num_polynomial_terms < 2) || (num_polynomial_terms > 4)) )
    throw runtime_error( "fit_amp_and_offset: Only 2 to 4 terms are supported for step continuums" );
  
  if( num_polynomial_terms < 0 )
    throw runtime_error( "fit_amp_and_offset: continuum must have at least 0 (e.g., no continuum) terms" );
  
  if( num_polynomial_terms > 4 )
    throw runtime_error( "fit_amp_and_offset: you asked for a higher order polynomial continuum than reasonable" );
  
  //Using variable names of section 15.4 of Numerical Recipes, 3rd edition
  //
  //Implementation is quite inefficient
  //
  //Current implementation is not necessarily numerically the most accurate or
  //  the best when there are near degeneracies.  Should switch to using SVD for
  //  solving.
  //
  //When uncertainties are not needed (e.g., while fitting means), could save
  //  maybe a factor of three or so in computations.
  //
  //Could use Eigen and do things a bit better, see
  // https://eigen.tuxfamily.org/dox/group__LeastSquares.html
  //
  
  
//For experimentation to see how much all the allocations are actually slowing
//  things done - horribly thread un-safe, and will explode if used from GUI!
#define TRIAL_MINIMIZE_MATRIX_ALLOCATIONS 0
  
  
  using namespace boost::numeric;
  const size_t npeaks = sigmas.size();
  const size_t npoly = static_cast<size_t>( num_polynomial_terms );
  const int nfit_terms = npoly + npeaks;
  
#if( TRIAL_MINIMIZE_MATRIX_ALLOCATIONS )
#warning "TRIAL_MINIMIZE_MATRIX_ALLOCATIONS Is enabled - this will blow up if making an InterSpec GUI"
  static ublas::matrix<double> A( nbin, nfit_terms );
  static ublas::vector<double> b( nbin );
  
  if( A.size1() != nbin || A.size2() != nfit_terms )
    A.resize( nbin, nfit_terms, false );
  if( b.size() != nbin )
    b.resize( nbin, false );
#else
  ublas::matrix<double> A( nbin, nfit_terms );
  ublas::vector<double> b( nbin );
#endif
  
  //  cerr << endl << "Input: " << ref_energy << ", ";
  //  for( size_t i = 0; i < npeaks; ++i )
  //    cerr << "{" << means[i] << ", " << sigmas[i] << "}, ";
  //  cerr << endl << endl;
  
  double step_roi_data_sum = 0.0, step_cumulative_data = 0.0;
  
  const double roi_lower = x[0];
  const double roi_upper = x[nbin];
  if( step_continuum )
  {
    for( size_t row = 0; row < nbin; ++row )
      step_roi_data_sum += data[row];
  }
  
  
  for( size_t row = 0; row < nbin; ++row )
  {
    double dataval = data[row];
    
    const double x0 = x[row];
    const double x1 = x[row+1];
    
    const double x0_rel = x0 - ref_energy;
    const double x1_rel = x1 - ref_energy;
    
    //const double uncert = (dataval > 0.0 ? sqrt(dataval) : 1.0);
    double uncert = (dataval > 0.0 ? sqrt(dataval) : 1.0);
  
    if( step_continuum )
      step_cumulative_data += dataval;
    
/*
    // If data is zero, or negative, lets look for the nearest non-zero bin, within 5 bins of here
    //  This situation might happen more often after a hard background subtraction.
    //
    //  TODO: this doesnt fix the one-example I was looking at - perhaps need to try ignoring a
    //        region. Maybe try looking for regions that are anomalously low (e.g., essentially
    //        zero), and just ignore them if they are extremely below surrounding region.
    //
    const double non_poisson_threshold = 0.5; //FLT_EPSILON
    const double significant_stats_threshold = 5.0;
  
    if( dataval < non_poisson_threshold )
    {
      double nearest_data = dataval;
      
      for( size_t i = 1; (i <= 5) && (nearest_data < significant_stats_threshold); ++i )
      {
        if( ((row + i) < nbin) && (data[row+i] > significant_stats_threshold) )
          nearest_data = data[row+i];
        
        if( i <= row && (data[row-i] > significant_stats_threshold) )
          nearest_data = data[row-i];
      }//for( size_t i = 1; (i <= 5) && (nearest_data < non_poisson_threshold); ++i )
      
      if( nearest_data > non_poisson_threshold )
        uncert = sqrt(nearest_data);
    }//if( dataval < FLT_EPSILON )
*/
    

    //TODO: I havent actually reasoned through the algorithm to see if this is the
    //      correct way to subtract off fixed-amplitude peaks.
    for( size_t i = 0; i < fixedAmpPeaks.size(); ++i )
      dataval -= fixedAmpPeaks[i].gauss_integral( x0, x1 );
    
    b(row) = ((dataval > 0.0 ? dataval : 0.0) / uncert);
    
    for( size_t col = 0; col < npoly; ++col )
    {
      const double exp = col + 1.0;
      
      if( step_continuum
          && ((num_polynomial_terms == 2) || (num_polynomial_terms == 3))
          && (col == (num_polynomial_terms - 1)) )
      {
        // This logic mirrors that of PeakContinuum::offset_integral(...), and code
        // If you change it in one place - change it in here, below, and in offset_integral.
        const double frac_data = (step_cumulative_data - 0.5*data[row]) / step_roi_data_sum;
        const double contribution = frac_data * (x1 - x0);
        
        A(row,col) = contribution / uncert;
      }else if( step_continuum && (num_polynomial_terms == 4) )
      {
        const double frac_data = (step_cumulative_data - 0.5*data[row]) / step_roi_data_sum;

        double contrib = 0.0;
        switch( col )
        {
          case 0: contrib = (1.0 - frac_data) * (x1_rel - x0_rel);                     break;
          case 1: contrib = 0.5 * (1.0 - frac_data) * (x1_rel*x1_rel - x0_rel*x0_rel); break;
          case 2: contrib = frac_data * (x1_rel - x0_rel);                             break;
          case 3: contrib = 0.5 * frac_data * (x1_rel*x1_rel - x0_rel*x0_rel);         break;
          default: assert( 0 ); break;
        }//switch( col )
        
        A(row,col) = contrib / uncert;
      }else
      {
        const double contribution = (1.0/exp) * (pow(x1_rel,exp) - pow(x0_rel,exp));
        
        A(row,col) = contribution / uncert;
      }
    }//for( int order = 0; order < maxorder; ++order )
    
    for( size_t i = 0; i < npeaks; ++i )
    {
      const size_t col = npoly + i;
      A(row,col) = PeakDef::gaus_integral( means[i], sigmas[i], 1.0, x0, x1 ) / uncert;
    }
  }//for( size_t row = 0; row < nbin; ++row )
  
  
#if( TRIAL_MINIMIZE_MATRIX_ALLOCATIONS )
  const ublas::matrix<double> A_transpose = ublas::trans( A );
  static ublas::matrix<double> alpha;
  
  if( alpha.size1() != A.size2() )
    alpha.resize( A.size2(), A.size2(), false );
  
  prod( A_transpose, A, alpha );
  
  static ublas::matrix<double> C;
  if( C.size1() != alpha.size1() || C.size2() != alpha.size2() )
    C.resize( alpha.size1(), alpha.size2(), false );
#else
  const ublas::matrix<double> A_transpose = ublas::trans( A );
  const ublas::matrix<double> alpha = prod( A_transpose, A );
  ublas::matrix<double> C( alpha.size1(), alpha.size2() );
#endif
  
  bool success = false;
  
  try
  {
    //See http://viennacl.sourceforge.net/doc/least-squares_8cpp-example.html#a8 for example
    //  of better solving things following the below commented out lines
    //typedef boost::numeric::ublas::matrix<double>              MatrixType;
    //typedef boost::numeric::ublas::vector<double>              VectorType;
    //boost::numeric::ublas::range ublas_range(0, 3);
    //boost::numeric::ublas::matrix_range<MatrixType> ublas_R(ublas_A, ublas_range, ublas_range);
    //boost::numeric::ublas::vector_range<VectorType> ublas_b2(ublas_b, ublas_range);
    //boost::numeric::ublas::inplace_solve(ublas_R, ublas_b2, boost::numeric::ublas::upper_tag());

#if( TRIAL_MINIMIZE_MATRIX_ALLOCATIONS )
    static boost::numeric::ublas::matrix<double> local_alpha;
    if( local_alpha.size1() != alpha.size1() || local_alpha.size2() != alpha.size2() )
      local_alpha.resize( alpha.size1(), alpha.size2());
    local_alpha.assign( alpha );
    
    ublas::permutation_matrix<std::size_t> pm( local_alpha.size1() );
    //if( pm.size() != local_alpha.size1() )
    //  pm.resize( local_alpha.size1(), false );
    
    const size_t res = boost::numeric::ublas::lu_factorize(local_alpha, pm);
    //const size_t res = boost::numeric::ublas::axpy_lu_factorize(local_alpha, pm);  //sometimes faster?
    success = (res == 0);
    if( success )
    {
      C.assign( boost::numeric::ublas::identity_matrix<double>( local_alpha.size1() ) );
      lu_substitute(local_alpha, pm, C);
    }
#else
    success = matrix_invert( alpha, C );
#endif
  }catch( std::exception &e )
  {
    cerr << "fit_amp_and_offset(...): caught: " << e.what() << endl;
    cerr << "For means = {";
    for( double m : means )
      cerr << m << ", ";
    cerr << "}, sigmas={";
    for( double m : sigmas )
      cerr << m << ", ";
    cerr << "}" << endl;
    
    printf( "b=" );
    for( size_t row = 0; row < b.size(); ++row )
      printf( "%.2f, ", b(row) );
    printf( "\n" );
    
    printf( "Alpha=\n" );
    for( size_t row = 0; row < alpha.size1(); ++row )
    {
      for( size_t col = 0; col < alpha.size2(); ++col )
        printf( "%12.2f, ", alpha(row,col) );
      printf( "\n" );
    }
    printf( "\n" );
    
    
    printf( "\nC=\n" );
    for( size_t row = 0; row < C.size1(); ++row )
    {
      for( size_t col = 0; col < C.size2(); ++col )
        printf( "%12.2f, ", C(row,col) );
      printf( "\n" );
    }
    printf( "\n\n\n" );
  }//try / catch
  
  if( !success )
  {
    cerr << "For means = {";
    for( double m : means )
      cerr << m << ", ";
    cerr << "}, sigmas={";
    for( double m : sigmas )
      cerr << m << ", ";
    cerr << "}" << endl;
    throw runtime_error( "fit_amp_and_offset(...): trouble inverting matrix" );
  }
  
  const ublas::vector<double> beta = prod( A_transpose, b );
  const ublas::vector<double> a = prod( C, beta );
  
  continuum_coeffs.resize( npoly );
  continuum_coeffs_uncerts.resize( npoly );
  for( size_t coef = 0; coef < npoly; ++coef )
  {
    continuum_coeffs[coef] = a(coef);
    continuum_coeffs_uncerts[coef] = std::sqrt( C(coef,coef) );
  }//for( int coef = 0; coef < poly_terms; ++coef )
  
  amplitudes.resize( npeaks );
  amplitudes_uncerts.resize( npeaks );
  
  for( size_t i = 0; i < npeaks; ++i )
  {
    const size_t coef = npoly + i;
    amplitudes[i] = a(coef);
    amplitudes_uncerts[i] = std::sqrt( C(coef,coef) );
  }//for( size_t i = 0; i < npeaks; ++i )
  
  double chi2 = 0;
  step_cumulative_data = 0.0;
  for( size_t bin = 0; bin < nbin; ++bin )
  {
    const double x0 = x[bin];
    const double x1 = x[bin+1];
    
    double dataval = data[bin];
    
    if( step_continuum )
      step_cumulative_data += dataval;
    
    //TODO: I havent actually reasoned through the algorithm to see if this is the
    //      correct way to subtract off fixed-amplitude peaks.
    for( size_t i = 0; i < fixedAmpPeaks.size(); ++i )
      dataval -= fixedAmpPeaks[i].gauss_integral( x0, x1 );
    
    double y_pred = 0.0;
    for( size_t col = 0; col < npoly; ++col )
    {
      const double exp = col + 1.0;
      const double x0_rel = x0 - ref_energy;
      const double x1_rel = x1 - ref_energy;
      
      if( step_continuum
         && ((num_polynomial_terms == 2) || (num_polynomial_terms == 3))
         && (col == (num_polynomial_terms - 1)) )
      {
        // This logic mirrors that of PeakContinuum::offset_integral(...) and above code in this
        //  function that defines the matrix, see above for comments
        const double frac_data = (step_cumulative_data - 0.5*data[bin]) / step_roi_data_sum;
        const double contribution = frac_data * (x1 - x0);
        
        y_pred += a(col)*contribution;
      }else if( step_continuum && (num_polynomial_terms == 4) )
      {
        // This logic mirrors that of PeakContinuum::offset_integral(...) and above code in this
        //  function that defines the matrix, see above for comments
        
        const double frac_data = (step_cumulative_data - 0.5*data[bin]) / step_roi_data_sum;
        
        double contrib = 0.0;
        switch( col )
        {
          case 0: contrib = (1.0 - frac_data) * (x1_rel - x0_rel);                     break;
          case 1: contrib = 0.5 * (1.0 - frac_data) * (x1_rel*x1_rel - x0_rel*x0_rel); break;
          case 2: contrib = frac_data * (x1_rel - x0_rel);                             break;
          case 3: contrib = 0.5 * frac_data * (x1_rel*x1_rel - x0_rel*x0_rel);         break;
          default: assert( 0 ); break;
        }//switch( col )
        
        y_pred += a(col) * contrib;
      }else
      {
        y_pred += a(col) * (1.0/exp) * (pow(x1_rel,exp) - pow(x0_rel,exp));
      }//if( step_continuum ) / else
    }//for( int order = 0; order < maxorder; ++order )
    
    if( y_pred < 0.0 )
      y_pred = 0.0;
    
    for( size_t i = 0; i < npeaks; ++i )
    {
      const size_t col = npoly + i;
      y_pred += a(col) * PeakDef::gaus_integral( means[i], sigmas[i], 1.0, x0, x1 );
    }
    
    for( size_t i = 0; i < fixedAmpPeaks.size(); ++i )
      y_pred += fixedAmpPeaks[i].gauss_integral( x0, x1 );
    
    //    cerr << "bin " << bin << " predicted " << y_pred << " data=" << data[bin] << endl;
    const double uncert = (data[bin] > 0.0 ? sqrt( data[bin] ) : 1.0);
    chi2 += std::pow( (y_pred - data[bin]) / uncert, 2.0 );
  }//for( int bin = 0; bin < nbin; ++bin )
  
  return chi2;
}//double fit_amp_and_offset(...)
        
        
        
bool chi2_significance_test( PeakDef peak,
                             const double withoutPeakDSigma,
                             const double chi2ratioRequired,
                             std::vector<PeakDef> other_peaks,
                             std::shared_ptr<const Measurement> data )
{
  if( !peak.gausPeak() )
    throw runtime_error( "chi2_significance_test can only evaluate gaussian defined peaks" );
          
  //need to edit paramsForPeak and zeroPeakParams to evaluate the chi2 to a max
  //  of 2.5 sigma from the mean
  peak.makeUniqueNewContinuum();
  
  // We will limit the test range to +-2.5 FWHM of the peak mean to do the Chi2 test so we capture,
  //  only the relevant part of the peak.  But the step-continuum peaks we need to keep the original
  //  energy range, or else it will alter each channels continuum values (and we will fail peak fits
  //  we shouldnt).
  //
  //TODO 20210726: I dont really remember why I limited this check to +-2.5 FWHM from peak mean, but
  //  I'm guessing its to avoid failing long continuums where the tails are badly matched to the
  //  data, but user wants in order to force things.  Should investigate/document more thoroughly.
  bool isStepContinuum = false;
  switch( peak.continuum()->type() )
  {
    case PeakContinuum::NoOffset: case PeakContinuum::Constant:
    case PeakContinuum::Linear:   case PeakContinuum::Quadratic:
    case PeakContinuum::Cubic:    case PeakContinuum::External:
      isStepContinuum = false;
      break;
    
    case PeakContinuum::FlatStep:     case PeakContinuum::LinearStep:
    case PeakContinuum::BiLinearStep:
      isStepContinuum = true;
      break;
  }//switch( peak.continuum()->type() )
  
  
  if( !isStepContinuum )
  {
    double ux = peak.upperX();
    double lx = peak.lowerX();
    ux = std::min( ux, peak.mean() + 2.5*peak.sigma() );
    lx = std::max( lx, peak.mean() - 2.5*peak.sigma() );
    peak.continuum()->setRange( lx, ux );
  }//if( !isStepContinuum )
  
  //For section of code below here, please see notes in searchForPeaks()
  std::vector<PeakDef>::iterator pos = other_peaks.end();
  for( size_t i = 0; i < other_peaks.size(); ++i )
  {
    const PeakDef &other = other_peaks[i];
    
    if( fabs(other.mean() - peak.mean()) < 0.0001
        && fabs(other.sigma() - peak.sigma()) < 0.0001 )
    {
      pos = other_peaks.begin() + i;
      break;
    }
  }//for( size_t i = 0; i < other_peaks.size(); ++i )
          
  //  pos = std::find( other_peaks.begin(), other_peaks.end(), peak );
  if( pos != other_peaks.end() )
    other_peaks.erase( pos );
          
  //Some basic quality checks
  if( IsNan(peak.mean()) || IsInf(peak.mean()) )
    return false;
  
  if( peak.gausPeak() )
  {
    if( IsNan(peak.sigma()) || IsInf(peak.sigma()) )
      return false;
    
    if( IsNan(peak.amplitude()) || IsInf(peak.amplitude()) )
      return false;
    
    if( peak.fitFor(PeakDef::CoefficientType::GaussAmplitude) && ((peak.amplitude() <= 0.0)) )
      return false;
    
    if( peak.fitFor(PeakDef::CoefficientType::Sigma) && ((peak.sigma() <= 0.0)) )
      return false;
  }//if( peak.gausPeak() )
          
  vector<double> paramsForOtherPeaks, zeroPeakParams, paramsForPeak;
          
  {//start code block to create PeakFitChi2Fcn parameters for other peaks
    ROOT::Minuit2::MnUserParameters mnparams;
    PeakFitChi2Fcn::addPeaksToFitter( mnparams, other_peaks,
                                    data, PeakFitChi2Fcn::kFixPeakParameters );
    paramsForOtherPeaks = mnparams.Params();
  }//end code block to create PeakFitChi2Fcn parameters for other peaks
          
  {//start code block to create PeakFitChi2Fcn parameters for zero amp test peak
    PeakDef zeropeak = peak;
    zeropeak.setAmplitude( 0.0 );
    
    ROOT::Minuit2::MnUserParameters mnparams;
    PeakFitChi2Fcn::addPeaksToFitter( mnparams, vector<PeakDef>(1,zeropeak),
                                      data, PeakFitChi2Fcn::kFixPeakParameters );
    zeroPeakParams = mnparams.Params();
            
    //I dont think this next little bit is necessary, but I left in to be sure
    //  to be compatible w/ legacy code pre 20131230
    if( !zeropeak.continuum()->energyRangeDefined() )
    {
      double xmin, xmax;
      findROIEnergyLimits( xmin, xmax, peak, data );
      zeroPeakParams[PeakFitChi2Fcn::RangeStartEnergy] = xmin;
      zeroPeakParams[PeakFitChi2Fcn::RangeEndEnergy]   = xmax;
    }//if( !zeropeak.continuum()->energyRangeDefined() )
  }//end code block to create PeakFitChi2Fcn parameters for zero amp test peak
          
  {//start code block to create PeakFitChi2Fcn parameters for test peak
    ROOT::Minuit2::MnUserParameters mnparams;
    PeakFitChi2Fcn::addPeaksToFitter( mnparams, vector<PeakDef>(1,peak),
                                      data, PeakFitChi2Fcn::kFixPeakParameters );
    paramsForPeak = mnparams.Params();
  }//end code block to create PeakFitChi2Fcn parameters for test peak
          
  const int npeaks = static_cast<int>( other_peaks.size() + 1 );
          
  std::shared_ptr<const Measurement> contnuum;
  if( !!peak.continuum()->externalContinuum() )
  {
    contnuum = peak.continuum()->externalContinuum();
  }else
  {
    for( size_t i = 0; !contnuum && (i<other_peaks.size()); ++i )
    {
      if( !!other_peaks[i].continuum()->externalContinuum() )
      {
        contnuum = other_peaks[i].continuum()->externalContinuum();
        break;
      }
    }
  }//
          
          
  PeakFitChi2Fcn chi2fcn( npeaks, data, contnuum );
  chi2fcn.useReducedChi2( true );
  
  vector<double> params = paramsForOtherPeaks;
  params.insert( params.end(), zeroPeakParams.begin(), zeroPeakParams.end() );
  
  const double withoutGausChi2 = chi2fcn( &(params[0]) );
  
  params = paramsForOtherPeaks;
  params.insert( params.end(), paramsForPeak.begin(), paramsForPeak.end() );
  
  const double withGausChi2 = chi2fcn( &(params[0]) );
  const double chi2Ratio = withoutGausChi2 / withGausChi2;
  
  bool noRatioRequired = false;
          
  if( withoutGausChi2 < 5 ) //XXX - arbitrary and untested as of 20131230
    noRatioRequired = true;
          
  //Dont require the ratio test to apply if peaks share a continuum
  std::shared_ptr<const PeakContinuum> continuum = peak.continuum();
  for( const PeakDef &p : other_peaks )
    noRatioRequired |= (continuum == p.continuum());

  const double deltaChi2 = withoutGausChi2 - withGausChi2;
          
  /*
  static std::mutex s_mutex;
  {
    std::lock_guard<std::mutex> lock( s_mutex );
    cerr << "chi2_significance_test(mean=" << peak.mean() << "): withGausChi2="
         << withGausChi2 << ", withoutGausChi2=" << withoutGausChi2 << endl
         << "chi2Ratio=" << chi2Ratio << " (requires " << chi2ratioRequired
         << "), deltaChi2=" << deltaChi2
         << " (required " << withoutPeakDSigma << ")"
         << ", noRatioRequired=" << noRatioRequired
         << ", peak.mean()=" << peak.mean()
         << ", peak.sigma()=" << peak.sigma()
         << " peak.amplitude()=" << peak.amplitude()
         << endl << endl;
  }
  */
  
  return ((noRatioRequired || chi2Ratio>=chi2ratioRequired) && (deltaChi2>withoutPeakDSigma));
}//bool chi2_significance_test( ... 0
        
        
namespace ExperimentalPeakSearch
{

AutoPeakSearchChi2Fcn::AutoPeakSearchChi2Fcn( std::shared_ptr<const Measurement> data,
                                             const std::vector<PeakDef > &fixed_peaks )
: ROOT::Minuit2::FCNBase(),
m_inited( false )
{
  if( !data )
    throw runtime_error( "AutoPeakSearchChi2Fcn: invalid input for construction" );
  
  m_meas = data;
  m_x = data->channel_energies();
  m_y = data->gamma_counts();
  
  m_fixed_peaks = fixed_peaks;
  
  const bool highres = PeakFitUtils::is_high_res( data );
  
  m_side_bins           = highres ? 7    : 10;
  m_smooth_order        = highres ? 3    : 2;
  m_second_deriv_thresh = highres ? -0.02 : 0.05;
  m_stat_thresh         = highres ? 1.0   : 1.3;
  m_width_thresh        = 0.0;//highres ? 3.5  : 4.5;
  
  m_min_chi2_dof_thresh = 1.5;
  m_min_gross_counts_sig_thresh = 2.0;
  m_nsigma_near_group = 3.0;
}//AutoPeakSearchChi2Fcn


size_t AutoPeakSearchChi2Fcn::lower_spectrum_channel() const { return m_lower_channel; }
size_t AutoPeakSearchChi2Fcn::upper_spectrum_channel() const { return m_upper_channel; }
size_t AutoPeakSearchChi2Fcn::num_initial_candidate_peaks() const { return m_num_peakstotal; }

void AutoPeakSearchChi2Fcn::second_derivative( const vector<float> &input, vector<float> &results )
{
  results.clear();
  SavitzyGolayCoeffs sgcoeffs( m_side_bins, m_side_bins, m_smooth_order, 2 );
  sgcoeffs.smooth( &(input[0]), input.size(), results );
}//void smoothSpectrum(...)



std::vector<PeakDef> AutoPeakSearchChi2Fcn::candidate_peaks( const vector<float> &energies,
                                                            const vector<float> &channel_counts )
{
#if( WRITE_CANDIDATE_PEAK_INFO_TO_FILE )
  static int nwrites = 0;
  if( nwrites++ < 3 )
    cerr << "Writing candadte peak info to files" << endl;
#endif
  
  vector<PeakDef> candidates;
  
  const int nchannel = static_cast<int>( channel_counts.size() );
  const bool highres = PeakFitUtils::is_high_res( m_meas );
  
  vector<float> second_deriv;
  second_derivative( channel_counts, second_deriv );
  
  {
    vector<float> results;
    SavitzyGolayCoeffs sgcoeffs( m_side_bins, m_side_bins, m_smooth_order, 0 );
    sgcoeffs.smooth( &(channel_counts[0]), channel_counts.size(), results );
    
#if( WRITE_CANDIDATE_PEAK_INFO_TO_FILE )
    ofstream fileout( "smoothout.csv" );
    fileout << "Energy,Counts" << endl;
    for( size_t i = 0; i < second_deriv.size(); ++i )
    fileout << energies[i] << "," << results[i] << endl;
#endif
  }
  
  {
#if( WRITE_CANDIDATE_PEAK_INFO_TO_FILE )
    ofstream fileout( "secondout.csv" );
    fileout << "Energy,Counts" << endl;
    for( size_t i = 0; i < second_deriv.size(); ++i )
    fileout << energies[i] << "," << second_deriv[i] << endl;
#endif
  }
  
  int minbin = -1, firstzero = -1, secondzero=-1;
  float secondsum = 0.0f, minval = 9999999999.9f;
  
  for( int bin = m_lower_channel; bin < (int)m_upper_channel; ++bin )
  {
    const float secondDeriv = second_deriv[bin]; //Not dividing by binwidth^2 here,
    
    if( secondDeriv > m_second_deriv_thresh*secondsum
       && (minval < 99999999999.9)
       && (secondsum!=0.0) && (firstzero>0)
       && ((bin-firstzero)>2) )
    {
      secondzero = bin;
      
      const double mean =  0.5*(energies[minbin] + energies[minbin+1]);
      const double sigma = 0.5*(energies[secondzero] - energies[firstzero]);
      
      //XXX: the below 1.5 is empiracally found, I'm not entirely sure where
      //     comes from...and infact might be higher
      const double amp_fake_factor = 1.5;
      const double deriv_sigma = 0.5*( secondzero - firstzero );
      const double part = sqrt( 2.0 / ( boost::math::constants::pi<double>() *
                                       boost::math::constants::e<double>() ) )
      / ( deriv_sigma * deriv_sigma );
      const double amplitude = -amp_fake_factor * secondsum / part;
      
      
      PeakDef peak( mean, sigma, amplitude );
      
      size_t lower_channel, upper_channel;
      double lowerEnengy = -999.9, upperEnergy = -999.9;
      
      //Set the ROI width here according to the second derivative.
      if( highres )
      {
        int i, j;
        
        i = firstzero-1;
        while( i > 0 && second_deriv[i] > 0.0 )
          --i;
        
        i = i-1;
        while( i > 0 && second_deriv[i] < 0.0 )
          --i;
        
        j = i-1;
        while( j > 0 && second_deriv[j] > 0.0 )
          --j;
        
        lower_channel = ((i + j) / 2) + ((i+j)%2);
        
        i = secondzero+1;
        while( i < nchannel && second_deriv[i] > 0.0 )
          ++i;
        
        i = i+1;
        while( i < nchannel && second_deriv[i] < 0.0 )
          ++i;
        
        upper_channel = i-1;
        lowerEnengy = 0.5*(energies[lower_channel] + energies[lower_channel+1]);
        upperEnergy = 0.5*(energies[upper_channel] + energies[upper_channel+1]);
      }else
      {
        /*
         lowerEnengy = 0.5*(energies[firstzero-1] + energies[firstzero]);
         for( lowerbin = firstzero-1; lowerbin > 0 && second_deriv[lowerbin] > 0.0f; --lowerbin )
         lowerEnengy = 0.5*(energies[lowerbin] + energies[lowerbin+1]);
         ++lowerbin;
         
         upperEnergy = 0.5*(energies[secondzero+1] + energies[secondzero+2]);
         for( upperbin = secondzero+1; upperbin < (nchannel-1) && second_deriv[upperbin] > 0.0f; ++upperbin )
         upperEnergy = 0.5*(energies[upperbin] + energies[upperbin+1]);
         */
        
        findROIEnergyLimits( lowerEnengy, upperEnergy, peak, m_meas );
        lower_channel = m_meas->find_gamma_channel( lowerEnengy );
        upper_channel = m_meas->find_gamma_channel( upperEnergy );
      }//if( highres ) / else
      
      //Clamp the ROI to not get riducuolouse
      //      lowerEnengy = std::max( lowerEnengy, mean-5.0*sigma );
      //      upperEnergy = std::min( upperEnergy, mean+5.0*sigma );
      
      std::shared_ptr<PeakContinuum> continuum = peak.continuum();
      continuum->setRange( lowerEnengy, upperEnergy );
      //      continuum->calc_linear_continuum_eqn( dataH, lowerEnengy, upperEnergy, 1 );
      
      double data_area = 0.0;
      assert( upper_channel < channel_counts.size() );
      for( size_t i = lower_channel; i <= upper_channel; ++i )
      data_area += channel_counts[i];
      
      double est_sigma = sqrt( std::max(data_area,1.0) );
      const double figure_of_merit = 0.68*peak.amplitude()/est_sigma;
      
      
      //        cout << "Found lowerEnengy=" << lowerEnengy
      //        << ", upperEnergy=" << upperEnergy
      //        << " for mean=" << mean << ", sigma=" << sigma
      //        << ", FOM="<<figure_of_merit << ", est_sigma=" << est_sigma
      //        << ", peak.amplitude()=" << peak.amplitude()
      //        << endl;
      
      if( figure_of_merit > m_stat_thresh
         && ((upperEnergy-lowerEnengy)>m_width_thresh*peak.sigma()) )
      {
        //          cout << "Found lowerEnengy=" << lowerEnengy
        //               << ", upperEnergy=" << upperEnergy
        //               << " for mean=" << mean << ", sigma=" << sigma << endl;
        
        candidates.push_back( peak );
      }//if( region we were just in passed_threshold )
      
      secondsum = 0.0;
      minval = 9999999999.9f;
      minbin = secondzero = firstzero = -1;
    }else
    {
      if( bin && (firstzero <= 0) && second_deriv[bin]>0.0 && second_deriv[bin+1]<0.0 )
      {
        firstzero = bin;
      }
      
      if( firstzero > 0 )
      {
        secondsum += secondDeriv;
        
        if( secondDeriv < minval )
        {
          minbin = bin;
          minval = secondDeriv;
        }
      }//if( firstzero > 0 )
    }//if( we are out of region of interest) / else( in region of )
  }//for( loop over bins )
  
  return candidates;
}//smoothingCandidatePeaks( std::shared_ptr<const Measurement> dataH,



//init(): returns if fitting can proced;
bool AutoPeakSearchChi2Fcn::init()
{
  if( m_inited )
    throw runtime_error( "AutoPeakSearchChi2Fcn: you cant call init twice" );
  
  ExperimentalPeakSearch::find_spectroscopic_extent( m_meas, m_lower_channel, m_upper_channel );
  
  
  if( m_fixed_peaks.empty() )
  {
    m_candidates = candidate_peaks( *m_x, *m_y );
  }else
  {
    vector<float> y = *m_y;
    for( size_t i = 0; i < (y.size()-1); ++i )
    {
      const float &lowere = (*m_x)[i];
      const float &uppere = (*m_x)[i+1];
      const float mide = 0.5f * (lowere + uppere);
      
      for( size_t j = 0; j < m_fixed_peaks.size(); ++j )
      {
        if( mide >= m_fixed_peaks[j].lowerX() && mide <= m_fixed_peaks[j].upperX() )
        {
          const double peakarea = m_fixed_peaks[j].gauss_integral( lowere, uppere );
          y[i] = std::max( y[i]-peakarea, 0.0 );
        }
      }//for( size_t j = 0; j < m_fixed_peaks.size(); ++j )
    }//for( size_t i = 0; i < (y.size()-1); ++i )
    
    std::vector<PeakDef> candidates = candidate_peaks( *m_x, y );
    
    
    //Now go through and remove all the candates within 1 sigma of an input put
    for( size_t i = 0; i < candidates.size(); ++i )
    {
      size_t nearest;
      double neareste = 99999999.9;
      for( size_t j = 0; j < m_fixed_peaks.size(); ++j )
      {
        const double de = fabs( m_fixed_peaks[j].mean() - candidates[i].mean() );
        if( de < neareste )
        {
          nearest = j;
          neareste = de;
        }
      }
      
      if( m_fixed_peaks.size() )
      {
        const PeakDef &p = m_fixed_peaks[nearest];
        if( fabs(p.mean() - candidates[i].mean()) > 1.0*p.sigma() )
          m_candidates.push_back( candidates[i] );
      }else
      {
        m_candidates.push_back( candidates[i] );
      }
    }//for( size_t i = 0; i < candidates.size(); ++i )
  }//if( m_fixed_peaks.empty() ) / else
  
  if( m_candidates.empty() )
    return false;
  
#if( WRITE_CANDIDATE_PEAK_TERMINAL_DEBUG_LEVEL > 2 )
  for( const PeakDef &p : m_candidates )
  {
    cout << "Initial candidate peak { mean: " << p.mean()
    << ", sigma: " << p.sigma()
    << ", amplitude: " << p.amplitude()
    << ", ROI_lower: " << p.continuum()->lowerEnergy()
    << ", ROI_upper: " << p.continuum()->upperEnergy()
    << " }" << endl;
  }//for( const PeakDef &p : m_candidates )
#endif
  
  
  const bool highres = PeakFitUtils::is_high_res( m_meas );
  
  const size_t npeaks = m_fixed_peaks.size() + m_candidates.size();
  
  if( npeaks == 1 )
    m_resolution_type = Polynomial0thOrder;
  //    else
  //      m_resolution_type = SqrtEnergy;
  else if( npeaks < 4 )
    m_resolution_type = Polynomial1stOrder;
  else if( npeaks < 5 || !highres )
    m_resolution_type = Polynomial2ndOrder;
  else
    m_resolution_type = Polynomial3rdOrder;
  
  //now we need to group peaks together into common ROI
  vector<PeakDef> allpeaks;
  allpeaks.insert( allpeaks.end(), m_candidates.begin(), m_candidates.end() );
  allpeaks.insert( allpeaks.end(), m_fixed_peaks.begin(), m_fixed_peaks.end() );
  std::sort( allpeaks.begin(), allpeaks.end(), &PeakDef::lessThanByMean );
  
  m_num_peakstotal = allpeaks.size();
  
  vector<bool> isfixed;
  vector<PeakDef> currentgroup;
  currentgroup.push_back( allpeaks[0] );
  
  
  std::vector<PeakDef>::const_iterator lb, ub;
  lb = std::lower_bound( m_fixed_peaks.begin(), m_fixed_peaks.end(), allpeaks[0], &PeakDef::lessThanByMean );
  ub = std::upper_bound( m_fixed_peaks.begin(), m_fixed_peaks.end(), allpeaks[0], &PeakDef::lessThanByMean );
  isfixed.push_back( (lb != ub) );
  
  size_t numpeaksinserted = 1;
  
  for( size_t i = 1; i < allpeaks.size(); ++i )
  {
    PeakDef p = allpeaks[i];
    
    lb = std::lower_bound( m_fixed_peaks.begin(), m_fixed_peaks.end(), p, &PeakDef::lessThanByMean );
    ub = std::upper_bound( m_fixed_peaks.begin(), m_fixed_peaks.end(), p, &PeakDef::lessThanByMean );
    
    const PeakDef &prev = currentgroup.back();
    
    const bool overlapping_roi = (p.lowerX() < prev.upperX());
    const bool isnear = (0.5*(p.mean() - prev.mean()) / (p.sigma() + prev.sigma())) < m_nsigma_near_group;
    
    if( overlapping_roi && isnear )
    {
      std::shared_ptr<PeakContinuum> cont = currentgroup.back().continuum();
      cont->setRange( cont->lowerEnergy(), std::max(p.upperX(),cont->upperEnergy()) );
      p.setContinuum( cont );
    }else
    {
      //        cout << "Adding group of " << isfixed.size() << " to fit for" << endl;
      m_grouped_isfixed.push_back( isfixed );
      m_grouped_candidates.push_back( currentgroup );
      
      std::shared_ptr<PeakContinuum> cont = currentgroup.back().continuum();
      
      //XXX - deciding the order of the continuum is purely a guess right now
      PeakContinuum::OffsetType type = PeakContinuum::Linear;
      if( highres )
      {
        if( currentgroup.size() > 2 )
          type = PeakContinuum::Quadratic;
        if( currentgroup.size() > 4 )
          type = PeakContinuum::Cubic;
      }else
      {
        if( currentgroup.size() > 2 )
          type = PeakContinuum::Cubic;
      }
      
      cont->setType( type );
      
      isfixed.clear();
      currentgroup.clear();
    }//if( p.lowerX() < currentgroup.back().upperX() ) / else
    
    ++numpeaksinserted;
    isfixed.push_back( (lb != ub) );
    currentgroup.push_back( p );
  }//for( size_t i = 0; i < allpeaks.size(); ++i )
  
  assert( numpeaksinserted == npeaks );
  
  std::shared_ptr<PeakContinuum> cont = currentgroup.back().continuum();
  
  PeakContinuum::OffsetType type = PeakContinuum::Linear;
  if( highres )
  {
    if( currentgroup.size() > 2 )
      type = PeakContinuum::Quadratic;
    if( currentgroup.size() > 4 )
      type = PeakContinuum::Cubic;
  }else
  {
    if( currentgroup.size() == 2 )
      type = PeakContinuum::Quadratic;
    if( currentgroup.size() > 2 )
      type = PeakContinuum::Cubic;
  }
  
  cont->setType( type );
  
  m_grouped_isfixed.push_back( isfixed );
  m_grouped_candidates.push_back( currentgroup );
  
  const float *x_begin = &(*m_x)[0];
  const float *x_end = (&(*m_x)[0]) + m_x->size();
  const float *y_begin = &(*m_y)[0];
  
  m_nbins_used = 0;
  for( size_t i = 0; i < m_grouped_candidates.size(); ++i )
  {
    std::shared_ptr<const PeakContinuum> cont = m_grouped_candidates[i][0].continuum();
    const double lowere = cont->lowerEnergy();
    const double uppere = cont->upperEnergy();
    
    const float *x_start = std::upper_bound( x_begin, x_end, lowere );
    if( x_start > x_begin )
      --x_start;
    const float *x_finish = std::upper_bound( x_begin, x_end, uppere );
    if( x_finish < x_end )
      ++x_finish;
    
    const size_t startbin = x_start - x_begin;
    const size_t endbin = x_finish - x_begin;
    const float *y_start  = y_begin + startbin;
    const float *y_finish = y_begin + endbin;
    
    m_group_counts.push_back( std::make_pair(y_start, y_finish) );
    m_group_energies.push_back( std::make_pair(x_start, x_finish) );
    
    m_nbins_used += (x_finish - x_start);
#if( WRITE_CANDIDATE_PEAK_TERMINAL_DEBUG_LEVEL > 2 )
    cout << "Peak group " << i << " of " << m_grouped_candidates.size()
    << " has peaks with means { ";
    for( size_t j = 0; j < m_grouped_candidates[i].size(); ++j )
    cout << (j==0?"":", ") << m_grouped_candidates[i][j].mean();
    cout << " } and extends from " << lowere << " to " << uppere  << " keV"
    << endl;
#endif
  }//for( size_t i = 0; i < m_grouped_candidates.size(); ++i )
  
  
  //    cout << "Will fit for " << m_grouped_isfixed.size() << " groups of peaks."
  //         << endl;
  
  m_inited = true;
  return true;
}//bool init()


double AutoPeakSearchChi2Fcn::Up() const
{
  return 1.0;
}

double AutoPeakSearchChi2Fcn::operator()( const std::vector<double> &params ) const
{
  return eval_chi2( params );
}


double AutoPeakSearchChi2Fcn::peak_sigma( const double energy, const std::vector<double> &pars ) const
{
  if( pars.empty() )
    throw runtime_error( "peak_sigma: invalid intput" );
  
  double sigma = pars[0];
  
  if( m_resolution_type == SqrtEnergy )
  {
    if( pars.size() > 1 )
      sigma += (pars[1] * std::pow(energy, 0.5));
    
    if( pars.size() > 2 )
      sigma += pars[2] / (energy + 10.0);
  }else
  {
    for( size_t i = 1; i < pars.size(); ++i )
    sigma += (pars[i] * std::pow( energy, static_cast<double>(i) ));
  }
  
  const size_t channel = m_meas->find_gamma_channel(energy);
  sigma = max( sigma, (double)m_meas->gamma_channel_width(channel) );
  
  return sigma;
}//double peak_sigma(...)


ROOT::Minuit2::MnUserParameters AutoPeakSearchChi2Fcn::initial_parameters() const
{
  //Parameter order:
  //  Group 1, peak 1 mean
  //  Group 1, peak 2 mean
  //  Group 1, ...
  //  Group 1, peak N mean
  //  Group 2, peak 1 mean
  //  Group 2, peak 2 mean
  //  Group 2, ...
  //  Group 2, peak M mean
  //  ...
  //  Group K, peak J mean
  //  Peak Resolution parameter 1
  //  Peak Resolution parameter 2
  //  Peak Resolution parameter ...
  //  Peak Resolution parameter L
  
  if( !m_inited )
    throw runtime_error( "AutoPeakSearchChi2Fcn: you must call init before initial_parameters()" );
  
  ROOT::Minuit2::MnUserParameters pars;
  
  assert( m_grouped_candidates.size() == m_grouped_isfixed.size() );
  
  double maxsigma = 0.0;
  PeakDef leftpeak = m_grouped_candidates[0][0];
  PeakDef rightpeak = m_grouped_candidates[0][0];
  
  for( size_t group = 0; group < m_grouped_candidates.size(); ++group )
  {
    const vector<PeakDef> &peaks = m_grouped_candidates[group];
    const vector<bool> &isfixed = m_grouped_isfixed[group];
    
    assert( peaks.size() == isfixed.size() );
    
    for( size_t i = 0; i < peaks.size(); ++i )
    {
      char buffer[256];
      snprintf( buffer, sizeof(buffer), "mean_%i_%i", int(group), int(i) );
      
      const PeakDef &p = peaks[i];
      
      if( p.mean() < leftpeak.mean() )
        leftpeak = p;
      if( p.mean() > rightpeak.mean() )
        rightpeak = p;
      
      const double mean = p.mean();
      const double sigma = p.sigma();
      maxsigma = std::max( maxsigma, sigma );
      
      if( isfixed[i] )
        pars.Add( buffer, mean, 0.05*sigma, mean-0.2*sigma, mean+0.2*sigma );
      else
        pars.Add( buffer, mean, 0.2*sigma, mean-sigma, mean+sigma );
    }//for( size_t i = 0; i < peaks.size(); ++i )
  }//for( size_t group = 0; group < m_grouped_candidates.size(); ++group )
  
  size_t npeaks = 0;
  double meanwidth = 0.0;
  for( size_t group = 0; group < m_grouped_candidates.size(); ++group )
  {
    const vector<PeakDef> &peaks = m_grouped_candidates[group];
    for( size_t i = 0; i < peaks.size(); ++i )
    {
      ++npeaks;
      meanwidth += peaks[i].sigma();
    }//for( size_t i = 0; i < peaks.size(); ++i )
  }//for( size_t group = 0; group < m_grouped_candidates.size(); ++group )
  
  meanwidth /= npeaks;
  const double span = m_x->back() - m_x->front();
  const double meanbinwidth = span / m_x->size();
  const bool highres = PeakFitUtils::is_high_res( m_meas );
  
  switch( m_resolution_type )
  {
    case Polynomial0thOrder:
    {
      const double minwidth = highres ? meanbinwidth : 4*meanbinwidth;
      pars.Add( "ResolutionZeroth", meanwidth, meanbinwidth,  minwidth, 2.0*maxsigma );
      
      break;
    }//case Polynomial0thOrder:
      
    case Polynomial1stOrder:
    case Polynomial2ndOrder:
    case Polynomial3rdOrder:
    {
      if( npeaks < 2 )
        throw std::logic_error( "Need more peaks for Polynomial1stOrder" );
      
      double de = rightpeak.mean() - leftpeak.mean();
      double slope = (rightpeak.sigma() - leftpeak.sigma()) / de;
      slope = std::max( slope, 0.0 );
      const double r0 = leftpeak.sigma() - slope*leftpeak.mean();
      pars.Add( "ResolutionZeroth", r0, meanbinwidth, 0.0, span/10.0 );
      pars.Add( "ResolutionFirst",  slope, meanbinwidth/span, 0.0, span/10.0 );
      
      if( m_resolution_type >= Polynomial2ndOrder )
        pars.Add( "ResolutionSecond", 0.0, meanbinwidth, -span/100.0, span/100.0 );
      
      if( m_resolution_type >= Polynomial2ndOrder )
        pars.Add( "ResolutionSecond", 0.0, meanbinwidth/span/span, -0.05/span/span, 0.05/span/span );
      
      if( m_resolution_type == Polynomial3rdOrder )
        pars.Add( "ResolutionThird", 0.0, meanbinwidth/span/span/span, -0.05/span/span/span, 0.05/span/span/span );
      
      break;
    }
      
    case SqrtEnergy:
    {
      if( npeaks < 2 )
        throw std::logic_error( "Need more peaks for SqrtEnergy" );
      
      //fwhm = a0 + a1*sqrt(e) + a3/(e+10)
      //fwhm(e_left) - a1*sqrt(e_left) = fwhm(e_right) - a1*sqrt(e_right)
      //(fwhm(e_left) - fwhm(e_right))/(sqrt(e_left) - sqrt(e_right)) = a2
      const double a1 = (leftpeak.sigma() - rightpeak.sigma()) / (sqrt(leftpeak.mean()) - sqrt(rightpeak.mean()));
      const double a0 = leftpeak.sigma() - a1*sqrt(leftpeak.sigma());
      
      pars.Add( "ResolutionZeroth", a1, meanbinwidth, 0.0, span/10.0 );
      pars.Add( "ResolutionFirst",  a0, meanbinwidth/span, -span/10.0, span/10.0 );
      
      break;
    }
      
  }//switch( m_resolution_type )
  
  
  return pars;
}


double AutoPeakSearchChi2Fcn::eval_chi2( const std::vector<double> &params ) const
{
  if( !m_inited )
    throw runtime_error( "AutoPeakSearchChi2Fcn: you must call init before eval_chi2()" );
  
  std::vector<PeakDef > peaks;
  
  return pars_to_peaks( peaks, params );
}//double eval_chi2( const std::vector<double> &params ) const


void AutoPeakSearchChi2Fcn::fit_peak_group( const vector<PeakDef> &peaks,
                                           const vector<double> &resolution_coefs,
                                           const size_t group,
                                           const double *pars,
                                           double &chi2,
                                           vector<PeakDef> &results ) const
{
  assert( peaks.size() );
  
  std::shared_ptr<const PeakContinuum> cont = peaks[0].continuum();
  
  const int num_polynomial_terms = ([&cont]() -> int {
    switch( cont->type() )
    {
      case PeakContinuum::NoOffset: case PeakContinuum::External:
        return 0;
        
      case PeakContinuum::Constant: case PeakContinuum::Linear:
      case PeakContinuum::Quadratic: case PeakContinuum::Cubic:
        return cont->type() - PeakContinuum::NoOffset;
        
      case PeakContinuum::FlatStep:
      case PeakContinuum::LinearStep:
      case PeakContinuum::BiLinearStep:
        return 2 + (cont->type() - PeakContinuum::FlatStep);
    }//switch( cont->type() )

    assert(0);
    throw std::runtime_error( "Somehow invalid continuum polynomial type." );
    return 0;
  })();
  
  const bool isStepContinuum = ([&cont]() -> bool {
    switch( cont->type() )
    {
      case PeakContinuum::NoOffset: case PeakContinuum::External:
      case PeakContinuum::Constant: case PeakContinuum::Linear:
      case PeakContinuum::Quadratic: case PeakContinuum::Cubic:
        return false;
        
      case PeakContinuum::FlatStep:
      case PeakContinuum::LinearStep:
      case PeakContinuum::BiLinearStep:
        return true;
    }//switch( cont->type() )

    assert( 0 );
    throw std::runtime_error( "Somehow invalid continuum polynomial type." );
    return 0;
  })();
  
  
  std::vector<double> means, sigmas;
  
  for( size_t i = 0; i < peaks.size(); ++i )
  {
    means.push_back( pars[i] );
    sigmas.push_back( peak_sigma( pars[i], resolution_coefs) );
  }
  
  const float *x_start = m_group_energies[group].first;
  const float *x_end = m_group_energies[group].second;
  const float *y_start = m_group_counts[group].first;
  
  const size_t nregionbin = x_end - x_start;
  
  const std::vector<PeakDef> fixedAmpPeaks;
  std::vector<double> amplitudes, amplitudes_uncerts;
  std::vector<double> continuum_coeffs, continuum_coeffs_uncerts;
  
#define USE_LLS_TO_FIT_MULTIPLE_PEAKS 1
  
#if( !USE_LLS_TO_FIT_MULTIPLE_PEAKS )
  if( means.size() > 1 )
  {
    double datasum = 0.0;
    for( const float *x = x_start; x != x_end; ++x )
    datasum += *x;
    
    const size_t lower_channel = m_meas->find_gamma_channel( *x_start );
    const size_t upper_channel = lowerbin + nregionbin;
    const int npeak = static_cast<int>( means.size() );
    const PeakContinuum::OffsetType type = cont->type();
    MultiPeakFitChi2Fcn chifcn( npeak, m_meas, type, lower_channel, upper_channel );
    
    
    ROOT::Minuit2::MnUserParameters inputPrams;
    if( type >= PeakContinuum::Constant )
      inputPrams.Add( "P0",  0.5*( (*x_start) + (*(x_end-1)) ) );
    if( type >= PeakContinuum::Linear )
      inputPrams.Add( "P1",  0.0 );
    if( type >= PeakContinuum::Quadratic )
      inputPrams.Add( "P2",  0.0 );
    if( type >= PeakContinuum::Cubic )
      inputPrams.Add( "P3",  0.0 );
    
    for( size_t i = 0; i < means.size(); ++i )
    {
      const string parnum = std::to_string(i);
      if( i == 0 )
        inputPrams.Add( "sigma" + parnum, sigmas[i] );
      else
        inputPrams.Add( "sigma" + parnum, -sigmas[i] );
      
      inputPrams.Add( "mean" + parnum, means[i] );
      inputPrams.Add( "amplitude" + parnum, 0.25*datasum, 0.1*datasum, 0, datasum );
    }//for( size_t i = 0; i < inpeaks.size(); ++i )
    
    ROOT::Minuit2::MnUserParameterState inputParamState( inputPrams );
    ROOT::Minuit2::MnStrategy strategy( 0 );
    ROOT::Minuit2::MnMinimize fitter( chifcn, inputParamState, strategy );
    ROOT::Minuit2::FunctionMinimum minimum = fitter( 2500, 1.0 );
    const vector<double> values = fitter.Parameters().Params();
    const vector<double> errors = fitter.Parameters().Errors();
    chi2 = chifcn.DoEval( &values[0], false );
    
    for( size_t i = 0; i < means.size(); ++i )
    {
      amplitudes.push_back( values[type+3*i+2] );
      amplitudes_uncerts.push_back( errors[type+3*i+2] );
    }
    
    continuum_coeffs.insert( continuum_coeffs.begin(), values.begin(), values.begin() + type );
    continuum_coeffs_uncerts.insert( continuum_coeffs_uncerts.begin(), errors.begin(), errors.begin() + type );
  }else
  {
#endif
    try
    {
      chi2 = fit_amp_and_offset( x_start, y_start, nregionbin,
                                num_polynomial_terms,
                                isStepContinuum,
                                cont->lowerEnergy(),
                                means, sigmas,
                                fixedAmpPeaks,
                                amplitudes,
                                continuum_coeffs,
                                amplitudes_uncerts,
                                continuum_coeffs_uncerts );
    }catch(...)
    {
      for( size_t i = 0; i < nregionbin; ++i )
      chi2 += y_start[i];
      amplitudes.clear();
      amplitudes.resize( means.size(), 0.0 );
      amplitudes_uncerts = amplitudes;
      continuum_coeffs = vector<double>( cont->type(), 0.0 );
      continuum_coeffs_uncerts = continuum_coeffs;
    }
#if( !USE_LLS_TO_FIT_MULTIPLE_PEAKS )
  }//if( means.size() > 1 ) / else
#endif
  
  std::shared_ptr<PeakContinuum> fitcont( new PeakContinuum() );
  fitcont->setRange( cont->lowerEnergy(), cont->upperEnergy() );
  fitcont->setType( cont->type() );
  fitcont->setParameters( cont->lowerEnergy(), continuum_coeffs,
                         continuum_coeffs_uncerts );
  for( size_t i = 0; i < amplitudes.size(); ++i )
  {
    PeakDef peak;
    peak.setContinuum( fitcont );
    peak.setMean( means[i] );
    peak.setAmplitude( std::max(amplitudes[i],0.0) );
    peak.setSigma( sigmas[i] );
    peak.setAmplitudeUncert( amplitudes_uncerts[i] );
    
    results.push_back( peak );
  }//for( size_t i = 0; i < amplitudes.size(); ++i )
}//fit_peak_group()


//pars_to_peaks(): returns chi2
double AutoPeakSearchChi2Fcn::pars_to_peaks( std::vector<PeakDef> &resultpeaks,
                                            const std::vector<double> &pars,
                                            const std::vector<double> &errors ) const
{
  resultpeaks.clear();
  
  if( !m_inited )
    throw runtime_error( "AutoPeakSearchChi2Fcn: you must call init before pars_to_peaks()" );
  
  if( m_resolution_type != SqrtEnergy )
    assert( pars.size() == (m_num_peakstotal+m_resolution_type+1) );
  else
    assert( pars.size() == (m_num_peakstotal+2) );
  
  vector<double> rescoef( pars.begin()+m_num_peakstotal, pars.end() );
  
  const size_t ngroups = m_grouped_candidates.size();
  vector<double> chi2s( ngroups, 0.0 );
  vector< vector<PeakDef> > peakdefs( ngroups );
  
  size_t peakn = 0;
  
  SpecUtilsAsync::ThreadPool pool;
  
  for( size_t group = 0; group < m_grouped_candidates.size(); ++group )
  {
    const vector<PeakDef> &peaks = m_grouped_candidates[group];
    
    const double *startpars = &(pars[0]) + peakn;
    
    pool.post( boost::bind( &AutoPeakSearchChi2Fcn::fit_peak_group, this,
                           boost::cref(peaks), boost::cref(rescoef), group, startpars,
                           boost::ref(chi2s[group]), boost::ref(peakdefs[group]) ) );
    
    peakn += peaks.size();
  }//for( size_t group = 0; group < m_grouped_candidates.size(); ++group )
  
  pool.join();
  
  double chi2 = 0.0;
  for( size_t i = 0; i < chi2s.size(); ++i )
  {
    chi2 += chi2s[i];
    for( size_t j = 0; j < peakdefs[i].size(); ++j )
    resultpeaks.push_back( peakdefs[i][j] );
  }
  
  std::sort( resultpeaks.begin(), resultpeaks.end(), &PeakDef::lessThanByMean );
  chi2 += punishment( resultpeaks );
  
  return chi2;
}//double pars_to_peaks(...)


//punishment(..): the punishment to the chi2 for peaks being to close together
//  or not statistically significant
double AutoPeakSearchChi2Fcn::punishment( const std::vector<PeakDef> &peaks ) const
{
  vector<double> means( peaks.size() ), sigmas( peaks.size() ), amps( peaks.size() );
  for( size_t i = 0; i < peaks.size(); ++i )
  {
    means[i] = peaks[i].mean();
    sigmas[i] = peaks[i].sigma();
    amps[i] = peaks[i].amplitude();
  }//for( size_t i = 0; i < m_npeak; ++i )
  
  const double punishment_chi2 = 2.0*m_nbins_used;
  
  double chi2 = closeness_punishment( means, sigmas );
  
  //If the peak area is statistically insignificant on the interval
  //  -1.75sigma to 1.75, then punish!
  for( size_t i = 0; i < means.size(); ++i )
  {
    const double lower_energy = means[i] - 1.75*sigmas[i];
    const double upper_energy = means[i] + 1.75*sigmas[i];
    
    const size_t binstart = lower_bound( m_x->begin(), m_x->end(), lower_energy )
    - m_x->begin();
    size_t binend = lower_bound( m_x->begin(), m_x->end(), upper_energy )
    - m_x->begin();
    binend = std::min( binend, m_y->size() );
    
    double dataarea = 0.0;
    for( size_t bin = binstart; bin < binend; ++bin )
    dataarea += (*m_y)[bin];
    
    if( peaks[i].amplitude() < 2.0*sqrt(dataarea) )
    {
      if( amps[i] <= 1 )
        chi2 += 100.0 * punishment_chi2;
      else
        chi2 += 0.5*(sqrt(dataarea)/amps[i]) * punishment_chi2;
    }//if( peaks[i].amplitude() < 2.0*sqrt(dataarea) )
  }//for( size_t i = 0; i < peaks.size(); ++i )
  
  return chi2;
}//punishment(...)


double AutoPeakSearchChi2Fcn::closeness_punishment( const vector<double> &means,
                                                   const vector<double> &sigmas ) const
{
  double chi2 = 0.0;
  const double punishment_chi2 = 2.0*m_nbins_used;
  
  //punish if the peaks are too close.
  for( size_t i = 1; i < means.size(); ++i )
  {
    for( size_t j = 0; j < i; ++j )
    {
      const double sigma = 0.5*(sigmas[j] + sigmas[i]);
      const double dist = fabs(means[j] - means[i]);
      double reldist = dist / sigma;
      if( reldist < 0.01 || IsInf(reldist) || IsNan(reldist) )
        reldist = 0.01;
      if( reldist < 1.25 )
        chi2 += (punishment_chi2 / reldist);
    }//for( size_t j = 0; j < i; ++j )
  }//for( size_t i = 1; i < peaks.size(); ++i )
  
  return chi2;
}//closeness_punishment(...)

//other_peaks may contain peak
bool AutoPeakSearchChi2Fcn::significance_test( const PeakDef &peak,
                                              std::vector<PeakDef> other_peaks,
                                              double *chi2DOF,
                                              double *grosCountsSigma
                                              ) const
{
  if( !peak.gausPeak() )
    throw runtime_error( "significance_test can only evaluate gaussian defined peaks" );
  
  std::shared_ptr<const PeakContinuum> continuum = peak.continuum();
  for( size_t i = 0; i < other_peaks.size(); ++i )
  if( continuum != other_peaks[i].continuum() )
    throw runtime_error( "significance_test all input peaks must share a continuum" );
  
  std::vector<PeakDef>::iterator pos = other_peaks.end();
  for( size_t i = 0; i < other_peaks.size(); ++i )
  {
    const PeakDef &other = other_peaks[i];
    
    if( fabs(other.mean() - peak.mean()) < 0.0001
       && fabs(other.sigma() - peak.sigma()) < 0.0001 )
    {
      pos = other_peaks.begin() + i;
      break;
    }
  }//for( size_t i = 0; i < other_peaks.size(); ++i )
  
  //  pos = std::find( other_peaks.begin(), other_peaks.end(), peak );
  if( pos != other_peaks.end() )
    other_peaks.erase( pos );
  
  //Some basic quality checks
  if( IsNan(peak.mean()) || IsInf(peak.mean()) )
    return false;
  if( IsNan(peak.sigma()) || IsInf(peak.sigma()) )
    return false;
  if( IsNan(peak.amplitude()) || IsInf(peak.amplitude()) )
    return false;
  if( peak.amplitude() <= 0.0 || peak.sigma() <= 0.0 )
    return false;
  
  double withChi2 = 0.0, withoutChi2 = 0.0;
  
  const float *xbegin = &((*m_x)[0]);
  const float *xend = xbegin + m_x->size();
  
  const double lowerEnergy = peak.continuum()->lowerEnergy();
  const double upperEnergy = peak.continuum()->upperEnergy();
  
  const float *begin = std::upper_bound( xbegin, xend, lowerEnergy );
  if( begin > xbegin )
    --begin;
  const float *end = std::upper_bound( xbegin, xend, upperEnergy );
  if( end < xend )
    ++end;
  if( end > (xend-1) )
    end = (xend-1);
  
  if( end <= begin )
    throw std::logic_error( "significance_test: error finding range" );
  
  const size_t endbin = end - xbegin;
  const size_t startbin = begin - xbegin;
  for( size_t bin = startbin; bin < endbin; ++bin )
  {
    const float loweredge = (*m_x)[bin];
    const float upperedge = (*m_x)[bin+1];
    const double continuumarea = continuum->offset_integral( loweredge, upperedge, m_meas );
    const double peakarea = peak.gauss_integral( loweredge, upperedge );
    double otherPeakArea = 0.0;
    for( size_t i = 0; i < other_peaks.size(); ++i )
    otherPeakArea += other_peaks[i].gauss_integral( loweredge, upperedge );
    const double dataarea = std::max( (*m_y)[bin], 1.0f );
    
    withChi2 += std::pow(peakarea+otherPeakArea+continuumarea-dataarea, 2.0) / dataarea;
    withoutChi2 += std::pow(otherPeakArea+continuumarea-dataarea, 2.0) / dataarea;
  }//for( size_t bin = startbin; bin < endbin; ++bin )
  
  withChi2 /= (endbin-startbin);
  withoutChi2 /= (endbin-startbin);
  
  const double deltaChi2 = withoutChi2 - withChi2;
  
  
  
  begin = std::upper_bound( xbegin, xend, peak.mean()-1.18*peak.sigma() );
  if( begin > xbegin )
    --begin;
  end = std::upper_bound( xbegin, xend, peak.mean()+1.18*peak.sigma() );
  if( end < xend )
    ++end;
  if( end > (xend-1) )
    end = (xend-1);
  
  const size_t beingint = begin-xbegin;
  const size_t endint = end-xbegin;
  
  double datamidarea = 0.0;
  for( size_t i = beingint; i < endint; ++i )
  datamidarea += (*m_y)[i];
  
  const double gausmidarea = peak.gauss_integral( *begin, *end );
  
  const double gross_counts_sig = gausmidarea/sqrt(datamidarea);
  
  if( chi2DOF )
    *chi2DOF = deltaChi2;
  if( grosCountsSigma )
    *grosCountsSigma = gross_counts_sig;
  
  //    double *chi2DOF = 0,
  //    double *grosCountsSigma = 0
  
  //    cerr << "Peak at mean=" << peak.mean() << ", sigma=" << peak.sigma() << " has deltaChi2=" << deltaChi2
  //         << ", gausmidarea=" << gausmidarea << ", datamidarea=" << datamidarea
  //         << ", (gausmidarea/sqrt(datamidarea))=" << (gausmidarea/sqrt(datamidarea))
  //         << endl;
  
  return ((deltaChi2 > m_min_chi2_dof_thresh)
          && gross_counts_sig>=m_min_gross_counts_sig_thresh);
}//bool significance_test( ... )



std::vector<PeakDef> AutoPeakSearchChi2Fcn::filter_peaks( const std::vector<PeakDef> &all_peaks ) const
{
  std::vector<PeakDef> keepers;
  
  typedef std::map< std::shared_ptr<const PeakContinuum>, vector<PeakDef> > peakmap_t;
  peakmap_t peakmap;
  
  for( size_t i = 0; i < all_peaks.size(); ++i )
  peakmap[all_peaks[i].continuum()].push_back( all_peaks[i] );
  
  for( const peakmap_t::value_type &t : peakmap )
  {
    const vector<PeakDef> &v = t.second;
    for( size_t i = 0; i < v.size(); ++i )
    if( significance_test(v[i], v) )
      keepers.push_back( v[i] );
  }
  
  std::sort( keepers.begin(), keepers.end(), &PeakDef::lessThanByMean );
  
  return keepers;
}//filter_peaks(...)


bool find_spectroscopic_extent( std::shared_ptr<const Measurement> meas,
                               size_t &lower_channel,
                               size_t &upper_channel )
{
  if( !meas )
    return false;
  
  const vector<float> &channel_counts = *meas->gamma_counts();
  const size_t nbin = channel_counts.size();
  
  
  //First detect where spectrum begins
  const int side_bins = 5;
  const int order = 2;
  const int derivative = 2;
  vector<float> smoothed_2nd;
  smoothSpectrum( meas, side_bins, order, derivative, smoothed_2nd );
  
  size_t channel = 0;
  while( channel < nbin && smoothed_2nd[channel]>-1.0 )
    ++channel;
  
  //    const size_t first_negative_2nd_deriv = channel;
  
  while( channel < nbin && smoothed_2nd[channel]<0.05 )
    ++channel;
  //  cerr << "Lower channel = " << meas->channel_energies()->at(channel) << endl;
  lower_channel = std::min(channel-0,smoothed_2nd.size()-1);
  
  if( lower_channel > (nbin/3) )
  {
    cout << "The lower threshold bin (" << lower_channel << " of " << nbin
    << ") is to high, skipping file for further analysis." << endl;
    lower_channel = upper_channel = 0;
    return false;
  }//
  
  size_t upperlastchannel = nbin - 1;
  while( upperlastchannel > 0 && channel_counts[upperlastchannel] < 5.0f )
    --upperlastchannel;
  
  //Start at the turn on energy, but make sure were in a region of the spectra
  //  with decent statistics (e.g. at least 20 counts per bin)
  size_t lastchannel = lower_channel;
  while( lastchannel < nbin && channel_counts[lastchannel] < 20.0 )
    ++lastchannel;
  
  //Now find where the spectrum drops below X counts per channel for a number
  //  of channels in a row
  int numbelow = 0;
  const int nbelowlimit = std::max( int(std::ceil(0.0015*nbin)), 3 );
  while( lastchannel < (nbin-1) && numbelow <= nbelowlimit )
    numbelow = (channel_counts[++lastchannel] > 0.1) ? 0 : numbelow + 1;
  
  upper_channel = (lastchannel == nbin) ? size_t(nbin-1) : lastchannel;
  upper_channel = std::max( upper_channel, upperlastchannel+1 );
  upper_channel = std::min( upper_channel, nbin-1 );
  
  return true;
}//bool find_spectroscopic_extent(...)

std::vector<PeakDef> search_for_peaks( const std::shared_ptr<const Measurement> meas,
                                      const std::vector<PeakDef> &origpeaks )
{
  if( !meas || !meas->gamma_counts() )
    return origpeaks;
  
  const bool highres = PeakFitUtils::is_high_res( meas );
  
  const double min_chi2_dof_thresh         = highres ? 0.2   : 3.5;
  const double min_gross_counts_sig_thresh = highres ? 3.0   : 3;
  const double above_line_chi2_thresh      = highres ? 4.075 : 4.075;
  const int side_bins                      = highres ? 7     : 10;
  const int smooth_order                   = highres ? 3     : 2;
  const double second_deriv_thresh         = highres ? -0.02 : 0.04;
  const double stat_thresh                 = highres ? 1.0   : 2;
  const double width_thresh                = highres ? 0.0   : 0.0;
  
  
  //initial_above_line_chi2_thresh: 3.5,
  //initial_second_deriv_thresh: 0.05,
  //initial_stat_thresh: 1.3,
  //final_min_chi2_dof_thresh: 1.1,
  //final_min_gross_counts_sig_thresh: 4.5
  
  return search_for_peaks( meas, min_chi2_dof_thresh,
                          min_gross_counts_sig_thresh,
                          above_line_chi2_thresh, side_bins, smooth_order,
                          second_deriv_thresh, stat_thresh, width_thresh,
                          origpeaks
#if( WRITE_CANDIDATE_PEAK_INFO_TO_FILE )
                          , std::shared_ptr<const DetectorPeakResponse>()
#endif
                          );
  
}//search_for_peaks

std::vector<PeakDef> search_for_peaks( const std::shared_ptr<const Measurement> meas,
                                      const double min_chi2_dof_thresh,
                                      const double min_gross_counts_sig_thresh,
                                      const double above_line_chi2_thresh,
                                      const int side_bins,
                                      const int smooth_order,
                                      const double second_deriv_thresh,
                                      const double stat_thresh,
                                      const double width_thresh,
                                      const std::vector<PeakDef> &origpeaks /*included in result, unmodified, wont have duplciate */
#if( WRITE_CANDIDATE_PEAK_INFO_TO_FILE )
                                      , std::shared_ptr<const DetectorPeakResponse> detector
#endif
)
{
  
  vector<PeakDef> finalpeaks;
  
  if( !meas )
    throw runtime_error( "search_for_peaks: invalid input" );
  
  
  AutoPeakSearchChi2Fcn chi2fcn( meas, origpeaks );
  chi2fcn.m_min_chi2_dof_thresh = min_chi2_dof_thresh;
  chi2fcn.m_min_gross_counts_sig_thresh = min_gross_counts_sig_thresh;
  chi2fcn.m_nsigma_near_group = 3.0;
  
  
  chi2fcn.m_side_bins = side_bins;
  chi2fcn.m_smooth_order = smooth_order;
  chi2fcn.m_second_deriv_thresh = second_deriv_thresh;
  chi2fcn.m_stat_thresh = stat_thresh;
  chi2fcn.m_width_thresh = width_thresh;
  
  const bool success = chi2fcn.init();  //this is where the initial candidate peaks are actually produced
  
  if( !success )
    throw runtime_error( "Unable to init peak searching" );
  
  assert( success );
  
  
  ROOT::Minuit2::MnUserParameters params = chi2fcn.initial_parameters();
  ROOT::Minuit2::MnUserParameterState inputParamState( params );
  ROOT::Minuit2::MnStrategy strategy( 2 );
  
  ROOT::Minuit2::CombinedMinimizer fitter;
  unsigned int maxFcnCall = 0;
  const double tolerance = 0.001;
  
  
  ROOT::Minuit2::FunctionMinimum minimum
  = fitter.Minimize( chi2fcn, params, strategy, maxFcnCall, tolerance );
  
  params = minimum.UserState().Parameters();
  const vector<double> pars = params.Params();
  const vector<double> errors = params.Errors();
  
  std::vector<PeakDef> resultpeaks;
  
#if( WRITE_CANDIDATE_PEAK_TERMINAL_DEBUG_LEVEL > 1 )
  const double fitchi2 = chi2fcn.pars_to_peaks( resultpeaks, pars, errors );
  cerr << "Fit " << resultpeaks.size() << " peaks w/ chi2=" << fitchi2 << endl;
  for( size_t i = 0; i < resultpeaks.size(); ++i )
  cerr << "\tunfiltered: mean=" << resultpeaks[i].mean() << ", area=" << resultpeaks[i].amplitude() << endl;
#endif
  
  std::vector<PeakDef> filtered = chi2fcn.filter_peaks( resultpeaks );
  
#if( WRITE_CANDIDATE_PEAK_TERMINAL_DEBUG_LEVEL > 1 )
  cerr << "After Filtering there are still " << filtered.size() << " peaks" << endl;
  for( size_t i = 0; i < filtered.size(); ++i )
  {
    cerr << "\tFiltered: mean=" << filtered[i].mean() << ", area=" << filtered[i].amplitude() << endl;
  }
#endif
  
  //Here we should fit for the FWHM funcitonal form if we have a ny peaks
  finalpeaks = filtered;
  vector<double> rescoef( pars.begin()+chi2fcn.num_initial_candidate_peaks(), pars.end() );
  
  if( filtered.size() )
  {
    //get the FWHM as a function of energy
    //      chi2fcn.m_min_gross_counts_sig_thresh *= 2.0;
    //      chi2fcn.m_min_chi2_dof_thresh *= 2.0;
    
    //Scan the spectrum over the valid range to find candidate peaks, filtering as we go
    //  -could do something really simple like have a linear continuum that touches
    //   at +-2 sigma; If there is another peak there, than have it touch its continuum.
    //   If the
    vector<double> chi2aboveline, chi2abovelineEnergies, chi2abovelineareas;
    vector< vector<double> > chi2abovelinecontcoefs;
    vector< double > chi2abovelinecontstart;
    
    const vector<float> &energies = *meas->channel_energies();
    const vector<float> &spectrum = *meas->gamma_counts();
    
    const float lowerenergy = energies.at( chi2fcn.lower_spectrum_channel() );
    const float upperenergy = energies.at( chi2fcn.upper_spectrum_channel() );
    
#if( WRITE_CANDIDATE_PEAK_TERMINAL_DEBUG_LEVEL > 1 )
    cerr << "Will scan from " << lowerenergy << " to " << upperenergy << " keV" << endl;
    cerr << "Inital sigma=" << chi2fcn.peak_sigma(lowerenergy,rescoef) << endl;
    cerr << "Upper sigma=" << chi2fcn.peak_sigma(upperenergy,rescoef) << endl;
#endif
    
#if( WRITE_CANDIDATE_PEAK_INFO_TO_FILE )
    ofstream spectrumfile("spectrum.csv");
    ofstream chi2peakfile("chi2withpeak.csv");
    ofstream chi2nopeakfile("chi2nopeak.csv");
    ofstream chi2ratiofile("chi2ratio.csv");
    ofstream chi2difffile("chi2diff.csv");
    ofstream linefitfile("linefit.csv");
    ofstream peakslinefitfile("peakslinefit.csv");
    ofstream areaabovelinefile("areaaboveline.csv");
    ofstream issigfile("issig.csv");
    
    for( size_t i = 0; i < spectrum.size(); ++i )
    spectrumfile << energies[i] << "," << spectrum[i] << endl;
    
    if( !!detector && detector->hasResolutionInfo() )
    {
      ofstream foundfwhm("foundFWHM.csv");
      ofstream gadrasfwhm("gadrasFWHM.csv");
      for( size_t i = 0; i < spectrum.size(); ++i )
      {
        foundfwhm << energies[i] << "," << chi2fcn.peak_sigma(energies[i],rescoef) << endl;
        gadrasfwhm << energies[i] << "," << detector->peakResolutionSigma(energies[i]) << endl;
      }
    }
#endif
    
    
    float deltae = chi2fcn.peak_sigma(lowerenergy,rescoef);
    for( float energy = lowerenergy + deltae;
        energy < upperenergy - deltae;
        energy += deltae )
    {
      
      deltae = 0.25*chi2fcn.peak_sigma(energy,rescoef);
      const size_t channel = meas->find_gamma_channel(energy);
      const float binwidth = meas->gamma_channel_width(channel);
      if( deltae < binwidth )
        deltae = 1.5*binwidth;
      
      const double sigma = chi2fcn.peak_sigma(energy,rescoef);
      
      //Fit for a peak
      vector<PeakDef> existingpeaks = peaksTouchingRange( energy-1.5*sigma, energy+1.5*sigma, finalpeaks );
      
      double lower_range = energy - 2.0*sigma;
      double upper_range = energy + 2.0*sigma;
      
      bool isInOtherPeak = false;
      
      for( const PeakDef &p : existingpeaks )
      {
        lower_range = std::min( lower_range, p.lowerX() );
        upper_range = std::max( upper_range, p.upperX() );
        
        isInOtherPeak = (isInOtherPeak || (fabs(p.mean()-energy) < 2.0*p.sigma()));
      }
      
      if( isInOtherPeak )
      {
        //          cout << energy << " is in other peak, but not skipping" << endl;
#if( WRITE_CANDIDATE_PEAK_INFO_TO_FILE )
        chi2peakfile << energy << "," << 0.2 << endl;
        chi2nopeakfile << energy << "," << 0.2 << endl;
        
        issigfile        << energy << "," << 0 << endl;
        chi2peakfile     << energy << "," << 0 << endl;
        chi2nopeakfile   << energy << "," << 0 << endl;
        peakslinefitfile << energy << "," << 0 << endl;
        linefitfile      << energy << "," << 0 << endl;
#endif
        continue;
      }
      
      try
      {
        const std::vector<PeakDef> fixedAmpPeaks;
        vector<double> amplitudes, continuum_coeffs, amplitudes_uncerts, continuum_coeffs_uncerts;
        
        const size_t startbin = lower_bound( energies.begin(), energies.end(), lower_range ) - energies.begin();
        const size_t endbin = lower_bound( energies.begin(), energies.end(), upper_range ) - energies.begin();
        
        assert( startbin != energies.size() );
        assert( endbin >= startbin );
        
        const float *x_start = &(energies[0]) + startbin;
        const float *data = &(spectrum[0]) + startbin;
        const size_t nbin = endbin - startbin;
        
        vector<double> means, sigmas;
        for( const PeakDef &p : existingpeaks )
        {
          //            cout << "Not adding to existing peaks" << endl;
          means.push_back( p.mean() );
          sigmas.push_back( p.sigma() );
        }
        
        means.push_back( energy );
        sigmas.push_back( sigma );
        
        int num_polynomial_terms = 2;  //linear
        const bool step_continuum = false;
        /*
         if( means.size() > 2 )
         num_polynomial_terms = 3;
         if( nbin > 15 )  //15 is arbitrarily chosen right now
         num_polynomial_terms = 3;
         */
        
        const double chi2 =  fit_amp_and_offset( x_start, data, nbin,
                                                num_polynomial_terms,
                                                step_continuum,
                                                energy, means, sigmas,
                                                fixedAmpPeaks,
                                                amplitudes, continuum_coeffs,
                                                amplitudes_uncerts, continuum_coeffs_uncerts );
        
        //we have amplitudes, uncertainties
        const double fitamp = amplitudes.back();
        const double fitampuncert = amplitudes_uncerts.back();
        
        double withpeakchi2 = 0.0, withoutpeakchi2 = 0.0;
        for( size_t bin = 0; bin < nbin; ++bin )
        {
          const double x0 = x_start[bin];
          const double x1 = x_start[bin+1];
          double y_pred = 0.0;
          for( size_t col = 0; col < continuum_coeffs.size(); ++col )
          {
            const double exp = col + 1.0;
            const double x0cont = x0 - energy;
            const double x1cont = x1 - energy;
            y_pred += continuum_coeffs[col] * (1.0/exp) * (pow(x1cont,exp) - pow(x0cont,exp));
          }//for( int order = 0; order < maxorder; ++order )
          
          const double uncert = (data[bin] > 0.0 ? sqrt( data[bin] ) : 1.0);
          
          if( y_pred < 0.0 )
            y_pred = 0.0;
          
          for( size_t i = 0; i < (amplitudes.size()-1); ++i )
          y_pred += amplitudes[i]*PeakDef::gaus_integral( means[i], sigmas[i], 1.0, x0, x1 );
          
          for( size_t i = 0; i < fixedAmpPeaks.size(); ++i )
          y_pred += fixedAmpPeaks[i].gauss_integral( x0, x1 );
          
          withoutpeakchi2 += std::pow( (y_pred - data[bin]) / uncert, 2.0 );
          
          y_pred += amplitudes.back()*PeakDef::gaus_integral( means.back(), sigmas.back(), 1.0, x0, x1 );
          withpeakchi2 += std::pow( (y_pred - data[bin]) / uncert, 2.0 );
        }
        
        double withpeakchi2dof = withpeakchi2 / (nbin+3);
        double withoutpeakchi2dof = withoutpeakchi2 / (nbin+2);
        
        if( fabs(withpeakchi2-chi2) < (0.05*chi2) || fabs(withpeakchi2-chi2)<0.01 )
        {
          //            cerr << "\n\nFailed chi2 check: withpeakchi2=" << withpeakchi2
          //                 << ", chi2=" << chi2 << endl;
          continue;
        }
        
        //          const double dataarea = gamma_integral( meas, energy-2.0*sigma, energy+2.0*sigma );
        
        double linechi2dof = 0.0;
        double peakscontheight = 0.0, lineonlyheight = 0.0;
        
        {
          //Here we could try fitting to a straight line, and try to use this to
          //  threshold off of as well....
          vector<float> lineonlyx, fakedata;
          for( size_t i = 0; i < nbin; ++i )
          lineonlyx.push_back( x_start[i] - energy );
          
          std::vector<double> lineonlycoeffs, lineonlyuncerts;
          const double linechi2 = fit_to_polynomial( &lineonlyx[0], data,
                                                    lineonlyx.size(), 1,
                                                    lineonlycoeffs,
                                                    lineonlyuncerts );
          linechi2dof = linechi2/(lineonlyx.size()-2);
          lineonlyheight = lineonlycoeffs[0];
          
          size_t midenergybin = lower_bound( lineonlyx.begin(), lineonlyx.end(), 0.0 ) - lineonlyx.begin();
          for( size_t col = 0; col < continuum_coeffs.size(); ++col )
          {
            const double exp = col + 1.0;
            const double x0cont = lineonlyx[midenergybin];
            const double x1cont = lineonlyx[midenergybin+1];
            peakscontheight += continuum_coeffs[col] * (1.0/exp) * (pow(x1cont,exp) - pow(x0cont,exp));
          }//for( int order = 0; order < maxorder; ++order )
        }
        
        
        PeakDef peak;
        peak.setMean( energy );
        peak.setSigma( sigma );
        peak.setAmplitude( fitamp );
        peak.continuum()->setType( PeakContinuum::Linear );
        peak.continuum()->setParameters( energy, &continuum_coeffs[0], &continuum_coeffs_uncerts[0] );
        double testChi2DOF, testGrosCountsSigma;
        vector<PeakDef> neighbors;
        /*const bool sig = */chi2fcn.significance_test( peak, neighbors,
                                                       &testChi2DOF, &testGrosCountsSigma );
        
        
        if( ((fitamp/fitampuncert) < 2.5)
           || (fitamp < 0.0)
           || (withoutpeakchi2dof-withpeakchi2dof) < 1.0
           || withpeakchi2dof > 2.0
           || withoutpeakchi2dof < 1.25
           /*|| (fitamp/sqrt(dataarea)<4)*/ )
        {
          withpeakchi2dof = 0.0;
          linechi2dof = 0.0;
          peakscontheight = 0.0;
          lineonlyheight = 0.0;
        }else
        {
          //fuck it, lets add this peak to
          finalpeaks.push_back( peak );
          
          /*
           const double sig = fitamp / fitampuncert;
           chi2aboveline.push_back( sig );
           chi2abovelineEnergies.push_back( energy );
           chi2abovelineareas.push_back( fitamp );
           chi2abovelinecontcoefs.push_back( vector<double>() );
           */
          //Then filter them, and refit peaks.  Should we
          
          //refitPeaksThatShareROI(...);
          
          //Write a new chi2 class that takes all the candidate peaks,
          //  and then decides which peaks to group together, and what
          //  detector response function to to use, then it fits for all
          //  the peaks using groupings.  Minuit fit parameters will be
          //  detector resolution function and peak energies.
          //  Can even waite to decide wich peaks are grouped together until
          //  parameters are specified.
          //  Once the new peaks are fuly fit for, then can filter them an
          //  additional time.
          //  Once thats all implemented, then can optimize all the
          //  parameters.
        }
#if( WRITE_CANDIDATE_PEAK_INFO_TO_FILE )
        issigfile        << energy << "," << fitamp << endl;
        chi2peakfile     << energy << "," << withpeakchi2dof << endl;
        chi2nopeakfile   << energy << "," << linechi2dof     << endl;
        peakslinefitfile << energy << "," << peakscontheight << endl;
        linefitfile      << energy << "," << lineonlyheight  << endl;
#endif
        
        if( false )
        {//begin computation of straight line, skipping the peak area
          //next thing to try, fit a straight line, using about 1 sigma of data,
          //  then ~3.5 sigma not in the fit, then another 1 sigma of data, and
          //  look for the excess in the middle part, and use this to see if a
          //  peak is there (for HPGe, might need something else for NaI).
          vector<float> fakex, fakedata;
          const double fake_lower_range = energy - 2.5*sigma;
          const double fake_upper_range = energy + 2.5*sigma;
          
          const size_t fakestartbin = lower_bound( energies.begin(), energies.end(), fake_lower_range ) - energies.begin();
          const size_t fakeendbin = lower_bound( energies.begin(), energies.end(), fake_upper_range-sigma ) - energies.begin();
          
          size_t lastlowerbin = 0;
          for( size_t i = fakestartbin; fakex.empty() || energies[i] <= (fake_lower_range+sigma); ++i )
          {
            fakex.push_back( energies[i] );
            fakedata.push_back( spectrum[i] );
            lastlowerbin = i;
          }
          
          for( size_t i = fakeendbin; i < (fakeendbin+1) || energies[i] <= fake_upper_range; ++i )
          {
            fakex.push_back( energies[i] );
            fakedata.push_back( spectrum[i] );
          }
          
          const double fakeenergyoffset = fakex[0];
          chi2abovelinecontstart.push_back( fakeenergyoffset );
          for( size_t i = 0; i < fakex.size(); ++i )
          fakex[i] -= fakeenergyoffset;
          
          std::vector<double> fakepoly_coeffs, fakecoeff_uncerts;
          /*const double nomiddlefit = */ fit_to_polynomial( &fakex[0], &fakedata[0], fakex.size(), 1,
                                                            fakepoly_coeffs,
                                                            fakecoeff_uncerts );
          
          //now integrate the data for energy+-1.5 sigma
          //            const double middataarea = gamma_integral( meas, energy-1.5*sigma, energy+1.5*sigma );
          
          double midcontinuumarea = 0.0, middataarea = 0.0, midcontinuumareaplus = 0.0;
          const size_t midnbins = fakeendbin - lastlowerbin;
          for( size_t bin = lastlowerbin + 0.2*midnbins;
              bin < (fakeendbin-0.2*midnbins); ++bin )
          {
            double y_pred = 0.0, y_pred_plus = 0.0;
            for( size_t i = 0; i < fakepoly_coeffs.size(); ++i )
            {
              y_pred += fakepoly_coeffs[i] * std::pow( double(energies[bin]-fakeenergyoffset), double(i) );
              //                y_pred_plus += (fakepoly_coeffs[i]+fakecoeff_uncerts[i]) * std::pow( double(energies[bin]-fakeenergyoffset), double(i) );
            }
            
            y_pred = std::max( y_pred, 0.0 );
            y_pred_plus = y_pred + fakepoly_coeffs[0];
            //              y_pred_plus = std::max( y_pred_plus, 0.0 );
            
            midcontinuumarea += y_pred;
            midcontinuumareaplus += y_pred_plus;
            middataarea += spectrum[bin];
          }
          
          //            const double midcontinuumarea = (3.0*fakepoly_coeffs[0] + 0.5*(fakepoly_coeffs[1]*( pow(energy+1.5*sigma,2.0))-pow(energy-1.5*sigma,2.0))) / (3.0*sigma);
          
          //            cout << "nomiddlefit=" << nomiddlefit
          //                 << ", for " << fakex.size() << " bins" << endl;
          //            cout << "energy=" << energy
          //                 << ", midcontinuumarea=" << midcontinuumarea
          //                 << ", middataarea=" << middataarea << endl;
          //            const double continuum_uncert = fabs(midcontinuumareaplus - midcontinuumarea);
          
          
          const double midpeakarea = std::max(middataarea-midcontinuumarea,0.0);
          const double uncert = sqrt(middataarea); //sqrt(continuum_uncert*continuum_uncert + middataarea);
          
          const double sig = midpeakarea / uncert;
          
          //double sigmamidarea = std::max(middataarea-midcontinuumarea,0.0) / std::max( sqrt(middataarea), 1.0);
#if( WRITE_CANDIDATE_PEAK_INFO_TO_FILE )
          areaabovelinefile << energy << "," << sig << endl;
#endif
          
          //            if( energy > 2102.5 && energy < 2103. )
          //            {
          //              cout << "found it sig=" << sig << endl;
          //            }
          
          chi2aboveline.push_back( sig /*sigmamidarea*/ );
          chi2abovelineEnergies.push_back( energy );
          chi2abovelineareas.push_back( middataarea-midcontinuumarea );
          chi2abovelinecontcoefs.push_back( fakepoly_coeffs );
        }//end computation of straight line, skipping the peak area
        
        
      }catch( std::exception &e )
      {
        cout << "Caught exception at " << energy << ": " << e.what() << endl;
        
      }
    }//for( loop over enrgies )
    
#if( WRITE_CANDIDATE_PEAK_TERMINAL_DEBUG_LEVEL > 0 )
    cout << "chi2aboveline.size=" << chi2aboveline.size() << endl;
#endif
    
    while( 1 )
    {
      vector<double>::iterator maxeleiter = std::max_element( chi2aboveline.begin(), chi2aboveline.end() );
      
      if( maxeleiter==chi2aboveline.end() || (*maxeleiter) < above_line_chi2_thresh )
        break;
      
      const size_t index = maxeleiter - chi2aboveline.begin();
      //const double maxval = *maxeleiter;
      
      const double energy = chi2abovelineEnergies[index];
      const double area = chi2aboveline[index];
      
#if( WRITE_CANDIDATE_PEAK_TERMINAL_DEBUG_LEVEL > 1 )
      cerr << "Adding peak to finalpeaks at energy=" << energy
      << ", with area " << area << " and sigma value " << maxval << endl;
#endif
      
      const double sigma = chi2fcn.peak_sigma(energy,rescoef);
      
      double wsum = 0.0;
      //zero out +-2 sigma of this max value
      for( size_t i = index; chi2abovelineEnergies[i] > (energy-2.0*sigma) && i > 1; --i )
      {
        wsum += chi2aboveline[i];
        chi2aboveline[i] = 0.0;
      }
      
      for( size_t i = index; chi2abovelineEnergies[i] < (energy+2.0*sigma) && i < chi2abovelineEnergies.size(); ++i )
      {
        wsum += chi2aboveline[i];
        chi2aboveline[i] = 0.0;
      }
      
#if( WRITE_CANDIDATE_PEAK_TERMINAL_DEBUG_LEVEL > 1 )
      cout << "\twsum=" << wsum << ", area=" << area << endl;
#endif
      
      if( wsum < 4.0*area )
        continue;
      
      
      //Now go through and fit this peak, and add it to finalpeaks...
      PeakDef newpeak;
      newpeak.setMean( energy );
      newpeak.setSigma( sigma );
      newpeak.setAmplitude( area );
      newpeak.continuum()->setType( PeakContinuum::Linear );
      newpeak.continuum()->setParameters( chi2abovelinecontstart[index],
                                         chi2abovelinecontcoefs[index],
                                         vector<double>() );
      
      finalpeaks.push_back( newpeak );
    }//while( 1 )
    
    
    //Now need to group peaks together, make them share a ROI and call
    //      std::vector< std::vector<PeakDef> > groupOverlappingPeaks( std::vector<PeakDef> input_peaks );
    const double ncausality = 2.0;  //XXX - arbitrary
    std::vector< std::vector<PeakDef> > groupsofpeaks = causilyDisconnectedPeaks( meas->channel_energies()->front(),
                                                                                 meas->channel_energies()->back(),
                                                                                 ncausality, false, finalpeaks );
    
    finalpeaks.clear();
    for( size_t i = 0; i < groupsofpeaks.size(); ++i )
    {
      double lx = DBL_MAX, ux = -DBL_MAX;
      for( size_t j = 0; j < groupsofpeaks[i].size(); ++j )
      {
        double lowerEnengy, upperEnergy;
        findROIEnergyLimits( lowerEnengy, upperEnergy, groupsofpeaks[i][j], meas );
        lx = std::min( lx, lowerEnengy );
        ux = std::max( ux, upperEnergy );
        if( j )
          groupsofpeaks[i][j].setContinuum( groupsofpeaks[i][0].continuum() );
      }
      
      groupsofpeaks[i][0].continuum()->setRange( lx, ux );
      
      std::shared_ptr<const DetectorPeakResponse> detctorPtr;
      std::vector< std::shared_ptr<const PeakDef> > inputpeaks, resultpeaks;
      
      for( size_t j = 0; j < groupsofpeaks[i].size(); ++j )
      inputpeaks.push_back( std::make_shared<PeakDef>( groupsofpeaks[i][j]) );
      
      
      
      resultpeaks = refitPeaksThatShareROI( meas, detctorPtr, inputpeaks, 0.25 );
      
      for( size_t j = 0; j < resultpeaks.size(); ++j )
      {
        if( (resultpeaks[j]->amplitude()/resultpeaks[j]->amplitudeUncert()) > above_line_chi2_thresh )
          finalpeaks.push_back( *resultpeaks[j] );
      }
    }
    
  }//if( filtered.size() )
  
  
  //now need to filter new peaks that match origpeaks - inefficent
  //  implementation, but whatever for now
  //Note that AutoPeakSearchChi2Fcn already took care of most of the work of not duplicating peaks
  resultpeaks = finalpeaks;
  finalpeaks.clear();
  for( const PeakDef &newpeak : resultpeaks )
  {
    bool matches = false;
    for( const PeakDef &oldpeak : origpeaks )
    {
      matches |= ((fabs(newpeak.mean()-oldpeak.mean())/oldpeak.fwhm()) < 0.1);
    }
    
    if( !matches )
      finalpeaks.push_back( newpeak );
  }//for( size_t i = 0; i < resultpeaks.size(); ++i )
  
  finalpeaks.insert( finalpeaks.end(), origpeaks.begin(), origpeaks.end() );
  std::sort( finalpeaks.begin(), finalpeaks.end(), &PeakDef::lessThanByMean );
  
  
  return finalpeaks;
}//vector<PeakDef> search_for_peaks(...)
}//namespace ExperimentalPeakSearch
        

const char *calculateContinuum( float *spectrum, int ssize,
                               int numberIterations,
                               int direction, int filterOrder,
                               bool smoothing,int smoothWindow,
                               bool compton )
{
  
  //Original Author: Miroslav Morhac   27/05/99
  //Adapted from TSpectrum  class (specifically the Background function)
  //  by wcjohnson 20120216, and slowly being converted to multithreaded code...
  //    basic idea for multithreading:
  //      -first declare all variables only within scope needed (originally all
  //       variable decalared at beinging of this funtion) - Mostly done I think
  //      -break loops up where possible to have each thread work on specific
  //       portion of the array
  //      -Will probably want to use a thread_pool to minimize thread overhead
  //      -Can probably just obptimize the kBackOrder4 portion of the code,
  //       since this seems to work best anyway
  //
  //  See: http://root.cern.ch/root/html/TSpectrum.html for documentation
  //  ROOT code is licenced under the LGPL, see http://root.cern.ch/root/License.html
  
  // April 2012 Notes:
  // Matthew attempted to optimize/parallelize/thread'ize this function, but
  // couldn't implement anything that looked like it'd be faster than the serial
  // version below.  It's not embarassing parallel, and attempts to
  // parallelize or optimize the parts that are had too much overhead and
  // ended up slowing things down.  You can continue where Matthew left
  // off by looking at the following places:
  // (1) The users/branches/calculateContinuumMt branch, which contains
  //     code that tried to parallelize the "for" loops.  This slowed things
  //     down a lot.
  // (2) Revision -r 6768 in the svn trunk, which contains an attempt to
  //     add up values in the working_space only once, instead of up to 7
  //     times. This was slower by about 4x, possible due to sorting the
  //     fenceposts using insertion sort.  Perhaps a sorting network of
  //     size 14 or 16 would be faster, but I couldn't find an implementation
  // There is a "test" called calculateContinuumTest that might be useful
  // for timing tests and verification of possible data corruption.
  
  if (ssize <= 0)
    return "Wrong Parameters";
  if (numberIterations < 1)
    return "Width of Clipping Window Must Be Positive";
  if (ssize < 2 * numberIterations + 1)
    return "Too Large Clipping Window";
  if (smoothing == true && smoothWindow != kBackSmoothing3 && smoothWindow != kBackSmoothing5 && smoothWindow != kBackSmoothing7 && smoothWindow != kBackSmoothing9 && smoothWindow != kBackSmoothing11 && smoothWindow != kBackSmoothing13 && smoothWindow != kBackSmoothing15)
    return "Incorrect width of smoothing window";
  
  
  float *working_space = new float[2 * ssize];
  std::unique_ptr<float []> working_space_scoper( working_space );
  
  for( int i = 0; i < ssize; i++ )
  {
    working_space[i] = spectrum[i];
    working_space[i + ssize] = spectrum[i];
  }//for (i = 0; i < ssize; i++)
  
  const int bw=(smoothWindow-1)/2;
  
  int n_iters = (direction == kBackIncreasingWindow) ? 1 : numberIterations;
  
  if (filterOrder == kBackOrder2)
  {
    do
    {
      for ( int j = n_iters; j < ssize - n_iters; j++)
      {
        if (smoothing == false)
        {
          float a = working_space[ssize + j];
          float b = (working_space[ssize + j - n_iters] + working_space[ssize + j + n_iters]) / 2.0;
          if (b < a)
            a = b;
          working_space[j] = a;
        }else //if (smoothing == true)
        {
          float a = working_space[ssize + j];
          float av = 0;
          float men = 0;
          for ( int w = j - bw; w <= j + bw; w++)
          {
            if ( w >= 0 && w < ssize)
            {
              av += working_space[ssize + w];
              men +=1;
            }
          }
          av = av / men;
          float b = 0;
          men = 0;
          for ( int w = j - n_iters - bw; w <= j - n_iters + bw; w++){
            if ( w >= 0 && w < ssize){
              b += working_space[ssize + w];
              men +=1;
            }
          }
          b = b / men;
          float c = 0;
          men = 0;
          for ( int w = j + n_iters - bw; w <= j + n_iters + bw; w++)
          {
            if ( w >= 0 && w < ssize)
            {
              c += working_space[ssize + w];
              men +=1;
            }
          }
          c = c / men;
          b = (b + c) / 2;
          if (b < a)
            av = b;
          working_space[j]=av;
        }//if (smoothing == false) / else
      }//for (j = n_iters; j < ssize - n_iters; j++)
      
      for (int j = n_iters; j < ssize - n_iters; j++)
      working_space[ssize + j] = working_space[j];
      
      if (direction == kBackIncreasingWindow)
        n_iters+=1;
      else if(direction == kBackDecreasingWindow)
        n_iters-=1;
    }while( (direction == kBackIncreasingWindow && n_iters <= numberIterations)
           || (direction == kBackDecreasingWindow && n_iters >= 1) );
  }//if (filterOrder == kBackOrder2)
  
  else if (filterOrder == kBackOrder4)
  {
    cerr << "kBackOrder4" << endl;
    do{
      for (int j = n_iters; j < ssize - n_iters; j++) {
        if (smoothing == false){
          float a = working_space[ssize + j];
          float b = (working_space[ssize + j - n_iters] + working_space[ssize + j + n_iters]) / 2.0;
          float c = 0;
          float ai = n_iters / 2;
          c -= working_space[ssize + j - (int) (2 * ai)] / 6;
          c += 4 * working_space[ssize + j - (int) ai] / 6;
          c += 4 * working_space[ssize + j + (int) ai] / 6;
          c -= working_space[ssize + j + (int) (2 * ai)] / 6;
          if (b < c)
            b = c;
          if (b < a)
            a = b;
          working_space[j] = a;
        }
        else if (smoothing == true){
          float a = working_space[ssize + j];
          float ai = n_iters / 2;
          float av = 0;
          float men = 0;
          
          for ( int w = j - bw; w <= j + bw; w++){
            if ( w >= 0 && w < ssize){
              av += working_space[ssize + w];
              men +=1;
            }
          }
          av = av / men;
          
          
          float b = 0;
          men = 0;
          for ( int w = j - n_iters - bw; w <= j - n_iters + bw; w++){
            if ( w >= 0 && w < ssize){
              b += working_space[ssize + w];
              men +=1;
            }
          }
          b = b / men;
          
          float c = 0;
          men = 0;
          for ( int w = j + n_iters - bw; w <= j + n_iters + bw; w++){
            if ( w >= 0 && w < ssize){
              c += working_space[ssize + w];
              men +=1;
            }
          }
          c = c / men;
          b = (b + c) / 2;
          
          
          float b4 = 0;
          men = 0;
          for ( int w = j - (int)(2 * ai) - bw; w <= j - (int)(2 * ai) + bw; w++){
            if (w >= 0 && w < ssize){
              b4 += working_space[ssize + w];
              men +=1;
            }
          }
          b4 = b4 / men;
          
          
          float c4 = 0;
          men = 0;
          for ( int w = j - (int)ai - bw; w <= j - (int)ai + bw; w++){
            if (w >= 0 && w < ssize){
              c4 += working_space[ssize + w];
              men +=1;
            }
          }
          c4 = c4 / men;
          
          
          float d4 = 0;
          men = 0;
          for ( int w = j + (int)ai - bw; w <= j + (int)ai + bw; w++){
            if (w >= 0 && w < ssize){
              d4 += working_space[ssize + w];
              men +=1;
            }
          }
          d4 = d4 / men;
          
          float e4 = 0;
          men = 0;
          for ( int w = j + (int)(2 * ai) - bw; w <= j + (int)(2 * ai) + bw; w++){
            if (w >= 0 && w < ssize){
              e4 += working_space[ssize + w];
              men +=1;
            }
          }
          e4 = e4 / men;
          b4 = (-b4 + 4 * c4 + 4 * d4 - e4) / 6;
          if (b < b4)
            b = b4;
          if (b < a)
            av = b;
          working_space[j]=av;
        }
      }
      for (int j = n_iters; j < ssize - n_iters; j++)
      working_space[ssize + j] = working_space[j];
      if (direction == kBackIncreasingWindow)
        n_iters+=1;
      else if(direction == kBackDecreasingWindow)
        n_iters-=1;
    }while((direction == kBackIncreasingWindow && n_iters <= numberIterations) || (direction == kBackDecreasingWindow && n_iters >= 1));
  }
  
  else if (filterOrder == kBackOrder6) {
    do{
      for (int j = n_iters; j < ssize - n_iters; j++) {
        
        if (smoothing == false){
          float a = working_space[ssize + j];
          float b = (working_space[ssize + j - n_iters] + working_space[ssize + j + n_iters]) / 2.0;
          float c = 0;
          float ai = n_iters / 2;
          c -= working_space[ssize + j - (int) (2 * ai)] / 6;
          c += 4 * working_space[ssize + j - (int) ai] / 6;
          c += 4 * working_space[ssize + j + (int) ai] / 6;
          c -= working_space[ssize + j + (int) (2 * ai)] / 6;
          float d = 0;
          ai = n_iters / 3;
          d += working_space[ssize + j - (int) (3 * ai)] / 20;
          d -= 6 * working_space[ssize + j - (int) (2 * ai)] / 20;
          d += 15 * working_space[ssize + j - (int) ai] / 20;
          d += 15 * working_space[ssize + j + (int) ai] / 20;
          d -= 6 * working_space[ssize + j + (int) (2 * ai)] / 20;
          d += working_space[ssize + j + (int) (3 * ai)] / 20;
          if (b < d)
            b = d;
          if (b < c)
            b = c;
          if (b < a)
            a = b;
          working_space[j] = a;
        }
        
        else if (smoothing == true){
          float a = working_space[ssize + j];
          float av = 0;
          float men = 0;
          for ( int w = j - bw; w <= j + bw; w++){
            if ( w >= 0 && w < ssize){
              av += working_space[ssize + w];
              men +=1;
            }
          }
          av = av / men;
          float b = 0;
          men = 0;
          for ( int w = j - n_iters - bw; w <= j - n_iters + bw; w++){
            if ( w >= 0 && w < ssize){
              b += working_space[ssize + w];
              men +=1;
            }
          }
          b = b / men;
          float c = 0;
          men = 0;
          for ( int w = j + n_iters - bw; w <= j + n_iters + bw; w++){
            if ( w >= 0 && w < ssize){
              c += working_space[ssize + w];
              men +=1;
            }
          }
          c = c / men;
          b = (b + c) / 2;
          float ai = n_iters / 2;
          float b4 = 0;
          men = 0;
          for ( int w = j - (int)(2 * ai) - bw; w <= j - (int)(2 * ai) + bw; w++){
            if (w >= 0 && w < ssize){
              b4 += working_space[ssize + w];
              men +=1;
            }
          }
          b4 = b4 / men;
          float c4 = 0;
          men = 0;
          for ( int w = j - (int)ai - bw; w <= j - (int)ai + bw; w++){
            if (w >= 0 && w < ssize){
              c4 += working_space[ssize + w];
              men +=1;
            }
          }
          c4 = c4 / men;
          float d4 = 0;
          men = 0;
          for ( int w = j + (int)ai - bw; w <= j + (int)ai + bw; w++){
            if (w >= 0 && w < ssize){
              d4 += working_space[ssize + w];
              men +=1;
            }
          }
          d4 = d4 / men;
          float e4 = 0;
          men = 0;
          for ( int w = j + (int)(2 * ai) - bw; w <= j + (int)(2 * ai) + bw; w++){
            if (w >= 0 && w < ssize){
              e4 += working_space[ssize + w];
              men +=1;
            }
          }
          e4 = e4 / men;
          b4 = (-b4 + 4 * c4 + 4 * d4 - e4) / 6;
          ai = n_iters / 3;
          float b6 = 0;
          men = 0;
          for ( int w = j - (int)(3 * ai) - bw; w <= j - (int)(3 * ai) + bw; w++){
            if (w >= 0 && w < ssize){
              b6 += working_space[ssize + w];
              men +=1;
            }
          }
          b6 = b6 / men;
          float c6 = 0;
          men = 0;
          for ( int w = j - (int)(2 * ai) - bw; w <= j - (int)(2 * ai) + bw; w++){
            if (w >= 0 && w < ssize){
              c6 += working_space[ssize + w];
              men +=1;
            }
          }
          c6 = c6 / men;
          float d6 = 0;
          men = 0;
          for ( int w = j - (int)ai - bw; w <= j - (int)ai + bw; w++){
            if (w >= 0 && w < ssize){
              d6 += working_space[ssize + w];
              men +=1;
            }
          }
          d6 = d6 / men;
          float e6 = 0;
          men = 0;
          for ( int w = j + (int)ai - bw; w <= j + (int)ai + bw; w++){
            if (w >= 0 && w < ssize){
              e6 += working_space[ssize + w];
              men +=1;
            }
          }
          e6 = e6 / men;
          float f6 = 0;
          men = 0;
          for ( int w = j + (int)(2 * ai) - bw; w <= j + (int)(2 * ai) + bw; w++){
            if (w >= 0 && w < ssize){
              f6 += working_space[ssize + w];
              men +=1;
            }
          }
          f6 = f6 / men;
          float g6 = 0;
          men = 0;
          for ( int w = j + (int)(3 * ai) - bw; w <= j + (int)(3 * ai) + bw; w++){
            if (w >= 0 && w < ssize){
              g6 += working_space[ssize + w];
              men +=1;
            }
          }
          g6 = g6 / men;
          b6 = (b6 - 6 * c6 + 15 * d6 + 15 * e6 - 6 * f6 + g6) / 20;
          if (b < b6)
            b = b6;
          if (b < b4)
            b = b4;
          if (b < a)
            av = b;
          working_space[j]=av;
        }
      }
      for (int j = n_iters; j < ssize - n_iters; j++)
      working_space[ssize + j] = working_space[j];
      if (direction == kBackIncreasingWindow)
        n_iters+=1;
      else if(direction == kBackDecreasingWindow)
        n_iters-=1;
    }while((direction == kBackIncreasingWindow && n_iters <= numberIterations) || (direction == kBackDecreasingWindow && n_iters >= 1));
  }
  
  else if (filterOrder == kBackOrder8) {
    do{
      for (int j = n_iters; j < ssize - n_iters; j++) {
        if (smoothing == false){
          float a = working_space[ssize + j];
          float b = (working_space[ssize + j - n_iters] + working_space[ssize + j + n_iters]) / 2.0;
          float c = 0;
          float ai = n_iters / 2;
          c -= working_space[ssize + j - (int) (2 * ai)] / 6;
          c += 4 * working_space[ssize + j - (int) ai] / 6;
          c += 4 * working_space[ssize + j + (int) ai] / 6;
          c -= working_space[ssize + j + (int) (2 * ai)] / 6;
          float d = 0;
          ai = n_iters / 3;
          d += working_space[ssize + j - (int) (3 * ai)] / 20;
          d -= 6 * working_space[ssize + j - (int) (2 * ai)] / 20;
          d += 15 * working_space[ssize + j - (int) ai] / 20;
          d += 15 * working_space[ssize + j + (int) ai] / 20;
          d -= 6 * working_space[ssize + j + (int) (2 * ai)] / 20;
          d += working_space[ssize + j + (int) (3 * ai)] / 20;
          float e = 0;
          ai = n_iters / 4;
          e -= working_space[ssize + j - (int) (4 * ai)] / 70;
          e += 8 * working_space[ssize + j - (int) (3 * ai)] / 70;
          e -= 28 * working_space[ssize + j - (int) (2 * ai)] / 70;
          e += 56 * working_space[ssize + j - (int) ai] / 70;
          e += 56 * working_space[ssize + j + (int) ai] / 70;
          e -= 28 * working_space[ssize + j + (int) (2 * ai)] / 70;
          e += 8 * working_space[ssize + j + (int) (3 * ai)] / 70;
          e -= working_space[ssize + j + (int) (4 * ai)] / 70;
          if (b < e)
            b = e;
          if (b < d)
            b = d;
          if (b < c)
            b = c;
          if (b < a)
            a = b;
          working_space[j] = a;
        }
        
        else if (smoothing == true)
        {
          float a = working_space[ssize + j];
          float av = 0;
          float men = 0;
          
          for ( int w = j - bw; w <= j + bw; w++){
            if ( w >= 0 && w < ssize){
              av += working_space[ssize + w];
              men +=1;
            }
          }
          av = av / men;
          float b = 0;
          men = 0;
          for ( int w = j - n_iters - bw; w <= j - n_iters + bw; w++){
            if ( w >= 0 && w < ssize){
              b += working_space[ssize + w];
              men +=1;
            }
          }
          b = b / men;
          float c = 0;
          men = 0;
          for ( int w = j + n_iters - bw; w <= j + n_iters + bw; w++){
            if ( w >= 0 && w < ssize){
              c += working_space[ssize + w];
              men +=1;
            }
          }
          c = c / men;
          b = (b + c) / 2;
          float ai = n_iters / 2;
          float b4 = 0;
          men = 0;
          for ( int w = j - (int)(2 * ai) - bw; w <= j - (int)(2 * ai) + bw; w++){
            if (w >= 0 && w < ssize){
              b4 += working_space[ssize + w];
              men +=1;
            }
          }
          b4 = b4 / men;
          float c4 = 0;
          men = 0;
          for ( int w = j - (int)ai - bw; w <= j - (int)ai + bw; w++){
            if (w >= 0 && w < ssize){
              c4 += working_space[ssize + w];
              men +=1;
            }
          }
          c4 = c4 / men;
          float d4 = 0;
          men = 0;
          for ( int w = j + (int)ai - bw; w <= j + (int)ai + bw; w++){
            if (w >= 0 && w < ssize){
              d4 += working_space[ssize + w];
              men +=1;
            }
          }
          d4 = d4 / men;
          float e4 = 0;
          men = 0;
          for ( int w = j + (int)(2 * ai) - bw; w <= j + (int)(2 * ai) + bw; w++){
            if (w >= 0 && w < ssize){
              e4 += working_space[ssize + w];
              men +=1;
            }
          }
          e4 = e4 / men;
          b4 = (-b4 + 4 * c4 + 4 * d4 - e4) / 6;
          ai = n_iters / 3;
          float b6 = 0;
          men = 0;
          for ( int w = j - (int)(3 * ai) - bw; w <= j - (int)(3 * ai) + bw; w++){
            if (w >= 0 && w < ssize){
              b6 += working_space[ssize + w];
              men +=1;
            }
          }
          b6 = b6 / men;
          float c6 = 0;
          men = 0;
          for ( int w = j - (int)(2 * ai) - bw; w <= j - (int)(2 * ai) + bw; w++){
            if (w >= 0 && w < ssize){
              c6 += working_space[ssize + w];
              men +=1;
            }
          }
          c6 = c6 / men;
          float d6 = 0;
          men = 0;
          for ( int w = j - (int)ai - bw; w <= j - (int)ai + bw; w++){
            if (w >= 0 && w < ssize){
              d6 += working_space[ssize + w];
              men +=1;
            }
          }
          d6 = d6 / men;
          float e6 = 0;
          men = 0;
          for ( int w = j + (int)ai - bw; w <= j + (int)ai + bw; w++){
            if (w >= 0 && w < ssize){
              e6 += working_space[ssize + w];
              men +=1;
            }
          }
          e6 = e6 / men;
          float f6 = 0;
          men = 0;
          for ( int w = j + (int)(2 * ai) - bw; w <= j + (int)(2 * ai) + bw; w++){
            if (w >= 0 && w < ssize){
              f6 += working_space[ssize + w];
              men +=1;
            }
          }
          f6 = f6 / men;
          float g6 = 0;
          men = 0;
          for ( int w = j + (int)(3 * ai) - bw; w <= j + (int)(3 * ai) + bw; w++){
            if (w >= 0 && w < ssize){
              g6 += working_space[ssize + w];
              men +=1;
            }
          }
          g6 = g6 / men;
          b6 = (b6 - 6 * c6 + 15 * d6 + 15 * e6 - 6 * f6 + g6) / 20;
          ai = n_iters / 4;
          float b8 = 0;
          men = 0;
          for ( int w = j - (int)(4 * ai) - bw; w <= j - (int)(4 * ai) + bw; w++){
            if (w >= 0 && w < ssize){
              b8 += working_space[ssize + w];
              men +=1;
            }
          }
          b8 = b8 / men;
          float c8 = 0;
          men = 0;
          for ( int w = j - (int)(3 * ai) - bw; w <= j - (int)(3 * ai) + bw; w++){
            if (w >= 0 && w < ssize){
              c8 += working_space[ssize + w];
              men +=1;
            }
          }
          c8 = c8 / men;
          float d8 = 0;
          men = 0;
          for ( int w = j - (int)(2 * ai) - bw; w <= j - (int)(2 * ai) + bw; w++){
            if (w >= 0 && w < ssize){
              d8 += working_space[ssize + w];
              men +=1;
            }
          }
          d8 = d8 / men;
          float e8 = 0;
          men = 0;
          for ( int w = j - (int)ai - bw; w <= j - (int)ai + bw; w++){
            if (w >= 0 && w < ssize){
              e8 += working_space[ssize + w];
              men +=1;
            }
          }
          e8 = e8 / men;
          float f8 = 0;
          men = 0;
          for ( int w = j + (int)ai - bw; w <= j + (int)ai + bw; w++){
            if (w >= 0 && w < ssize){
              f8 += working_space[ssize + w];
              men +=1;
            }
          }
          f8 = f8 / men;
          float g8 = 0;
          men = 0;
          for ( int w = j + (int)(2 * ai) - bw; w <= j + (int)(2 * ai) + bw; w++){
            if (w >= 0 && w < ssize){
              g8 += working_space[ssize + w];
              men +=1;
            }
          }
          g8 = g8 / men;
          float h8 = 0;
          men = 0;
          for ( int w = j + (int)(3 * ai) - bw; w <= j + (int)(3 * ai) + bw; w++){
            if (w >= 0 && w < ssize){
              h8 += working_space[ssize + w];
              men +=1;
            }
          }
          h8 = h8 / men;
          float i8 = 0;
          men = 0;
          for ( int w = j + (int)(4 * ai) - bw; w <= j + (int)(4 * ai) + bw; w++){
            if (w >= 0 && w < ssize){
              i8 += working_space[ssize + w];
              men +=1;
            }
          }
          i8 = i8 / men;
          b8 = ( -b8 + 8 * c8 - 28 * d8 + 56 * e8 - 56 * f8 - 28 * g8 + 8 * h8 - i8)/70;
          if (b < b8)
            b = b8;
          if (b < b6)
            b = b6;
          if (b < b4)
            b = b4;
          if (b < a)
            av = b;
          working_space[j]=av;
        }
      }
      for (int j = n_iters; j < ssize - n_iters; j++)
      working_space[ssize + j] = working_space[j];
      if (direction == kBackIncreasingWindow)
        n_iters += 1;
      else if(direction == kBackDecreasingWindow)
        n_iters -= 1;
    }while((direction == kBackIncreasingWindow && n_iters <= numberIterations) || (direction == kBackDecreasingWindow && n_iters >= 1));
  }
  
  if (compton == true) {
    int b2 = 0;
    for (int i = 0; i < ssize; i++){
      int b1 = b2;
      float a = working_space[i], b = spectrum[i];
      
      //           j = i;
      
      if (fabs(a - b) >= 1) {
        b1 = i - 1;
        if (b1 < 0)
          b1 = 0;
        float yb1 = working_space[b1];
        float c = 0.0;
        int priz = 0;
        for (b2 = b1 + 1; priz == 0 && b2 < ssize; b2++){
          a = working_space[b2], b = spectrum[b2];
          c = c + b - yb1;
          if (fabs(a - b) < 1) {
            priz = 1;
            //                    yb2 = b;
          }
        }
        if (b2 == ssize)
          b2 -= 1;
        
        float yb2 = working_space[b2];
        
        if (yb1 <= yb2)
        {
          c = 0.0;
          for (int j = b1; j <= b2; j++){
            b = spectrum[j];
            c = c + b - yb1;
          }
          if (c > 1){
            c = (yb2 - yb1) / c;
            float d = 0.0;
            for (int j = b1; j <= b2 && j < ssize; j++){
              b = spectrum[j];
              d = d + b - yb1;
              a = c * d + yb1;
              working_space[ssize + j] = a;
            }
          }
        }else
        {
          c = 0.0;
          for (int j = b2; j >= b1; j--){
            b = spectrum[j];
            c = c + b - yb2;
          }
          if (c > 1){
            c = (yb1 - yb2) / c;
            float d = 0.0;
            for (int j = b2;j >= b1 && j >= 0; j--){
              b = spectrum[j];
              d = d + b - yb2;
              a = c * d + yb2;
              working_space[ssize + j] = a;
            }
          }
        }
        i=b2;
      }
    }
  }
  
  for (int j = 0; j < ssize; j++)
  spectrum[j] = working_space[ssize + j];
  //     delete[]working_space;
  
  /*
   boost::posix_time::ptime endTime = boost::posix_time::microsec_clock::local_time();
   boost::posix_time::time_duration durationEnd( endTime.time_of_day() );
   
   //   std::cout << "start duration is " << durationStart.total_milliseconds() << std::endl;
   //   std::cout << "end duration is " << durationEnd.total_milliseconds() << std::endl;
   
   boost::posix_time::time_duration duration = durationEnd - durationStart;
   double seconds = duration.total_milliseconds()/1000.0;
   std::cout << "****duration is " << seconds << " seconds" << std::endl;
   string command;
   stringstream out;
   out << "banner " << seconds;
   command = out.str();
   system( command.c_str() );
   */
  
  return 0;
}//const char *calculateContinuum(...)







vector<float> findPeaksByRelaxation( float *source,float *destVector, int ssize,
                                    float sigma, double threshold,
                                    bool backgroundRemove,int deconIterations,
                                    bool markov, int averWindow )
{
  //Author: Miroslav Morhac   27/05/99
  //Adapted from TSpectrum  class (specifically Background)
  //  by wcjohnson 20120216.
  //  See: http://root.cern.ch/root/html/TSpectrum.html for documentation
  
#define PEAK_WINDOW 1024
  const int fMaxPeaks = 100;
  vector<float> fPositionX;
  
  int i, j, numberIterations = (int)(7 * sigma + 0.5);
  double a, b, c;
  int k, lindex, posit, imin, imax, jmin, jmax, lh_gold, priz;
  double lda, ldb, ldc, area, maximum, maximum_decon;
  int xmin, xmax, l, peak_index = 0, size_ext = ssize + 2 * numberIterations, shift = numberIterations, bw = 2;
  
  double maxch;
  double nom, nip, nim, sp, sm, plocha = 0;
  double m0low=0,m1low=0,m2low=0,l0low=0,l1low=0,detlow,av,men;
  if (sigma < 1) {
    cerr << "findPeaksByRelaxation(...)\n\t"
    << "Invalid sigma, must be greater than or equal to 1" << endl;
    return fPositionX;
  }
  
  if(threshold<=0 || threshold>=100){
    cerr << "findPeaksByRelaxation(...)\n\t"
    << "Invalid threshold, must be positive and less than 100"
    << endl;
    return fPositionX;
  }
  
  j = (int) (5.0 * sigma + 0.5);
  if (j >= PEAK_WINDOW / 2) {
    cerr << "findPeaksByRelaxation(...)\n\tToo large sigma" << endl;
    return fPositionX;
  }
  
  if (markov == true) {
    if (averWindow <= 0) {
      cerr << "findPeaksByRelaxation(...)\n\t"
      << "Averanging window must be positive" << endl;
      return fPositionX;
    }
  }
  
  if(backgroundRemove == true){
    if(ssize < 2 * numberIterations + 1){
      cerr << "findPeaksByRelaxation(...)\n\t"
      << "Too large clipping window" << endl;
      return fPositionX;
    }
  }
  
  fPositionX.resize( fMaxPeaks, 0.0 );
  
  k = int(2 * sigma+0.5);
  if(k >= 2){
    for(i = 0;i < k;i++){
      a = i,b = source[i];
      m0low += 1,m1low += a,m2low += a * a,l0low += b,l1low += a * b;
    }
    detlow = m0low * m2low - m1low * m1low;
    if(detlow != 0)
      l1low = (-l0low * m1low + l1low * m0low) / detlow;
    
    else
      l1low = 0;
    if(l1low > 0)
      l1low=0;
  }
  
  else{
    l1low = 0;
  }
  
  i = (int)(7 * sigma + 0.5);
  i = 2 * i;
  double *working_space = new double [7 * (ssize + i)];
  for (j=0;j<7 * (ssize + i);j++) working_space[j] = 0;
  for(i = 0; i < size_ext; i++){
    if(i < shift){
      a = i - shift;
      working_space[i + size_ext] = source[0] + l1low * a;
      if(working_space[i + size_ext] < 0)
        working_space[i + size_ext]=0;
    }
    
    else if(i >= ssize + shift){
      a = i - (ssize - 1 + shift);
      working_space[i + size_ext] = source[ssize - 1];
      if(working_space[i + size_ext] < 0)
        working_space[i + size_ext]=0;
    }
    
    else
      working_space[i + size_ext] = source[i - shift];
  }
  
  if(backgroundRemove == true){
    for(i = 1; i <= numberIterations; i++){
      for(j = i; j < size_ext - i; j++){
        if(markov == false){
          a = working_space[size_ext + j];
          b = (working_space[size_ext + j - i] + working_space[size_ext + j + i]) / 2.0;
          if(b < a)
            a = b;
          
          working_space[j]=a;
        }
        
        else{
          a = working_space[size_ext + j];
          av = 0;
          men = 0;
          for ( int w = j - bw; w <= j + bw; w++){
            if ( w >= 0 && w < size_ext){
              av += working_space[size_ext + w];
              men +=1;
            }
          }
          av = av / men;
          b = 0;
          men = 0;
          for ( int w = j - i - bw; w <= j - i + bw; w++){
            if ( w >= 0 && w < size_ext){
              b += working_space[size_ext + w];
              men +=1;
            }
          }
          b = b / men;
          c = 0;
          men = 0;
          for ( int w = j + i - bw; w <= j + i + bw; w++){
            if ( w >= 0 && w < size_ext){
              c += working_space[size_ext + w];
              men +=1;
            }
          }
          c = c / men;
          b = (b + c) / 2;
          if (b < a)
            av = b;
          working_space[j]=av;
        }
      }
      for(j = i; j < size_ext - i; j++)
      working_space[size_ext + j] = working_space[j];
    }
    for(j = 0;j < size_ext; j++){
      if(j < shift){
        a = j - shift;
        b = source[0] + l1low * a;
        if (b < 0) b = 0;
        working_space[size_ext + j] = b - working_space[size_ext + j];
      }
      
      else if(j >= ssize + shift){
        a = j - (ssize - 1 + shift);
        b = source[ssize - 1];
        if (b < 0) b = 0;
        working_space[size_ext + j] = b - working_space[size_ext + j];
      }
      
      else{
        working_space[size_ext + j] = source[j - shift] - working_space[size_ext + j];
      }
    }
    for(j = 0;j < size_ext; j++){
      if(working_space[size_ext + j] < 0) working_space[size_ext + j] = 0;
    }
  }
  
  for(i = 0; i < size_ext; i++){
    working_space[i + 6*size_ext] = working_space[i + size_ext];
  }
  
  if(markov == true){
    for(j = 0; j < size_ext; j++)
    working_space[2 * size_ext + j] = working_space[size_ext + j];
    xmin = 0,xmax = size_ext - 1;
    for(i = 0, maxch = 0; i < size_ext; i++){
      working_space[i] = 0;
      if(maxch < working_space[2 * size_ext + i])
        maxch = working_space[2 * size_ext + i];
      plocha += working_space[2 * size_ext + i];
    }
    if(maxch == 0) {
      delete [] working_space;
      fPositionX.clear();
      return fPositionX;;
    }
    
    nom = 1;
    working_space[xmin] = 1;
    for(i = xmin; i < xmax; i++){
      nip = working_space[2 * size_ext + i] / maxch;
      nim = working_space[2 * size_ext + i + 1] / maxch;
      sp = 0,sm = 0;
      for(l = 1; l <= averWindow; l++){
        if((i + l) > xmax)
          a = working_space[2 * size_ext + xmax] / maxch;
        
        else
          a = working_space[2 * size_ext + i + l] / maxch;
        
        b = a - nip;
        if(a + nip <= 0)
          a=1;
        
        else
          a = sqrt(a + nip);
        
        b = b / a;
        b = exp(b);
        sp = sp + b;
        if((i - l + 1) < xmin)
          a = working_space[2 * size_ext + xmin] / maxch;
        
        else
          a = working_space[2 * size_ext + i - l + 1] / maxch;
        
        b = a - nim;
        if(a + nim <= 0)
          a = 1;
        
        else
          a = sqrt(a + nim);
        
        b = b / a;
        b = exp(b);
        sm = sm + b;
      }
      a = sp / sm;
      a = working_space[i + 1] = working_space[i] * a;
      nom = nom + a;
    }
    for(i = xmin; i <= xmax; i++){
      working_space[i] = working_space[i] / nom;
    }
    for(j = 0; j < size_ext; j++)
    working_space[size_ext + j] = working_space[j] * plocha;
    for(j = 0; j < size_ext; j++){
      working_space[2 * size_ext + j] = working_space[size_ext + j];
    }
    if(backgroundRemove == true){
      for(i = 1; i <= numberIterations; i++){
        for(j = i; j < size_ext - i; j++){
          a = working_space[size_ext + j];
          b = (working_space[size_ext + j - i] + working_space[size_ext + j + i]) / 2.0;
          if(b < a)
            a = b;
          working_space[j] = a;
        }
        for(j = i; j < size_ext - i; j++)
        working_space[size_ext + j] = working_space[j];
      }
      for(j = 0; j < size_ext; j++){
        working_space[size_ext + j] = working_space[2 * size_ext + j] - working_space[size_ext + j];
      }
    }
  }
  //deconvolution starts
  area = 0;
  lh_gold = -1;
  posit = 0;
  maximum = 0;
  //generate response vector
  for(i = 0; i < size_ext; i++){
    lda = (double)i - 3 * sigma;
    lda = lda * lda / (2 * sigma * sigma);
    j = (int)(1000 * exp(-lda));
    lda = j;
    if(lda != 0)
      lh_gold = i + 1;
    
    working_space[i] = lda;
    area = area + lda;
    if(lda > maximum){
      maximum = lda;
      posit = i;
    }
  }
  //read source vector
  for(i = 0; i < size_ext; i++)
  working_space[2 * size_ext + i] = fabs(working_space[size_ext + i]);
  //create matrix at*a(vector b)
  i = lh_gold - 1;
  if(i > size_ext)
    i = size_ext;
  
  imin = -i,imax = i;
  for(i = imin; i <= imax; i++){
    lda = 0;
    jmin = 0;
    if(i < 0)
      jmin = -i;
    jmax = lh_gold - 1 - i;
    if(jmax > (lh_gold - 1))
      jmax = lh_gold - 1;
    
    for(j = jmin;j <= jmax; j++){
      ldb = working_space[j];
      ldc = working_space[i + j];
      lda = lda + ldb * ldc;
    }
    working_space[size_ext + i - imin] = lda;
  }
  //create vector p
  i = lh_gold - 1;
  imin = -i,imax = size_ext + i - 1;
  for(i = imin; i <= imax; i++){
    lda = 0;
    for(j = 0; j <= (lh_gold - 1); j++){
      ldb = working_space[j];
      k = i + j;
      if(k >= 0 && k < size_ext){
        ldc = working_space[2 * size_ext + k];
        lda = lda + ldb * ldc;
      }
      
    }
    working_space[4 * size_ext + i - imin] = lda;
  }
  //move vector p
  for(i = imin; i <= imax; i++)
  working_space[2 * size_ext + i - imin] = working_space[4 * size_ext + i - imin];
  //initialization of resulting vector
  for(i = 0; i < size_ext; i++)
  working_space[i] = 1;
  //START OF ITERATIONS
  for(lindex = 0; lindex < deconIterations; lindex++){
    for(i = 0; i < size_ext; i++){
      if(fabs(working_space[2 * size_ext + i]) > 0.00001 && fabs(working_space[i]) > 0.00001){
        lda=0;
        jmin = lh_gold - 1;
        if(jmin > i)
          jmin = i;
        
        jmin = -jmin;
        jmax = lh_gold - 1;
        if(jmax > (size_ext - 1 - i))
          jmax=size_ext-1-i;
        
        for(j = jmin; j <= jmax; j++){
          ldb = working_space[j + lh_gold - 1 + size_ext];
          ldc = working_space[i + j];
          lda = lda + ldb * ldc;
        }
        ldb = working_space[2 * size_ext + i];
        if(lda != 0)
          lda = ldb / lda;
        
        else
          lda = 0;
        
        ldb = working_space[i];
        lda = lda * ldb;
        working_space[3 * size_ext + i] = lda;
      }
    }
    for(i = 0; i < size_ext; i++){
      working_space[i] = working_space[3 * size_ext + i];
    }
  }
  //shift resulting spectrum
  for(i=0;i<size_ext;i++){
    lda = working_space[i];
    j = i + posit;
    j = j % size_ext;
    working_space[size_ext + j] = lda;
  }
  //write back resulting spectrum
  maximum = 0, maximum_decon = 0;
  j = lh_gold - 1;
  for(i = 0; i < size_ext - j; i++){
    if(i >= shift && i < ssize + shift){
      working_space[i] = area * working_space[size_ext + i + j];
      if(maximum_decon < working_space[i])
        maximum_decon = working_space[i];
      if(maximum < working_space[6 * size_ext + i])
        maximum = working_space[6 * size_ext + i];
    }
    
    else
      working_space[i] = 0;
  }
  lda=1;
  if(lda>threshold)
    lda=threshold;
  lda=lda/100;
  
  //searching for peaks in deconvolved spectrum
  for(i = 1; i < size_ext - 1; i++){
    if(working_space[i] > working_space[i - 1] && working_space[i] > working_space[i + 1]){
      if(i >= shift && i < ssize + shift){
        if(working_space[i] > lda*maximum_decon && working_space[6 * size_ext + i] > threshold * maximum / 100.0){
          for(j = i - 1, a = 0, b = 0; j <= i + 1; j++){
            a += (double)(j - shift) * working_space[j];
            b += working_space[j];
          }
          a = a / b;
          if(a < 0)
            a = 0;
          
          if(a >= ssize)
            a = ssize - 1;
          if(peak_index == 0){
            fPositionX[0] = a;
            peak_index = 1;
          }
          
          else{
            for(j = 0, priz = 0; j < peak_index && priz == 0; j++){
              if(working_space[6 * size_ext + shift + (int)a] > working_space[6 * size_ext + shift + (int)fPositionX[j]])
                priz = 1;
            }
            if(priz == 0){
              if(j < fMaxPeaks){
                fPositionX[j] = a;
              }
            }
            
            else{
              for(k = peak_index; k >= j; k--){
                if(k < fMaxPeaks){
                  fPositionX[k] = fPositionX[k - 1];
                }
              }
              fPositionX[j - 1] = a;
            }
            if(peak_index < fMaxPeaks)
              peak_index += 1;
          }
        }
      }
    }
  }
  
  for(i = 0; i < ssize; i++) destVector[i] = working_space[i + shift];
  delete [] working_space;
  
  if(peak_index == fMaxPeaks)
    cerr << "findPeaksByRelaxation(...)\n\tPeak buffer full" << endl;
  
  fPositionX.resize( peak_index );
  
  return fPositionX;
}//vector<float> findPeaksByRelaxation(...)








        <|MERGE_RESOLUTION|>--- conflicted
+++ resolved
@@ -5668,11 +5668,7 @@
       peak->set_uncertainty( 0.0, PeakDef::Chi2DOF );
     }
     
-<<<<<<< HEAD
     //cout << "Set chi2dof=" << chi2Dof << endl;
-=======
-    // cout << "Set chi2dof=" << chi2Dof << endl;
->>>>>>> c79925f5
   }//for( loop over ROIs )
   
   return totalDOF;
