--- conflicted
+++ resolved
@@ -1,954 +1,949 @@
-/* InterSpec: an application to analyze spectral gamma radiation data.
- 
- Copyright 2018 National Technology & Engineering Solutions of Sandia, LLC
- (NTESS). Under the terms of Contract DE-NA0003525 with NTESS, the U.S.
- Government retains certain rights in this software.
- For questions contact William Johnson via email at wcjohns@sandia.gov, or
- alternative emails of interspec@sandia.gov.
- 
- This library is free software; you can redistribute it and/or
- modify it under the terms of the GNU Lesser General Public
- License as published by the Free Software Foundation; either
- version 2.1 of the License, or (at your option) any later version.
- 
- This library is distributed in the hope that it will be useful,
- but WITHOUT ANY WARRANTY; without even the implied warranty of
- MERCHANTABILITY or FITNESS FOR A PARTICULAR PURPOSE.  See the GNU
- Lesser General Public License for more details.
- 
- You should have received a copy of the GNU Lesser General Public
- License along with this library; if not, write to the Free Software
- Foundation, Inc., 51 Franklin Street, Fifth Floor, Boston, MA  02110-1301  USA
- */
-#include <sstream>
-#include <string>
-#include <vector>
-
-#include <boost/regex.hpp>
-
-#include <Wt/WText>
-#include <Wt/WImage>
-#include <Wt/WLabel>
-#include <Wt/WSlider>
-#include <Wt/WLineEdit>
-#include <Wt/WComboBox>
-#include <Wt/WTabWidget>
-#include <Wt/WGridLayout>
-#include <Wt/WPushButton>
-#include <Wt/WApplication>
-#include <Wt/WStringStream>
-#include <Wt/WDoubleValidator>
-#include <Wt/WRegExpValidator>
-#include <Wt/WContainerWidget>
-
-// Disable streamsize <=> size_t warnings in boost
-#pragma warning(disable:4244)
-
-#include "InterSpec/SpecMeas.h"
-#include "SpecUtils/SpecFile.h"
-#include "InterSpec/InterSpec.h"
-#include "SpecUtils/StringAlgo.h"
-#include "InterSpec/HelpSystem.h"
-#include "InterSpec/InterSpecApp.h"
-#include "InterSpec/WarningWidget.h"
-#include "InterSpec/SpecMeasManager.h"
-#include "InterSpec/SpectraFileModel.h"
-#include "InterSpec/CanvasForDragging.h"
-#include "InterSpec/NativeFloatSpinBox.h"
-#include "InterSpec/CompactFileManager.h"
-#if( !ANDROID && !IOS )
-#include "InterSpec/FileDragUploadResource.h"
-#endif
-
-using namespace Wt;
-using namespace std;
-
-
-CompactFileManager::CompactFileManager( SpecMeasManager *fileManager,
-                                        InterSpec *hostViewer,
-                                        CompactFileManager::DisplayMode mode,
-                                        WContainerWidget *parent )
-  : WContainerWidget( parent ),
-    m_selects{ nullptr },
-    m_displayedPreTexts{ nullptr },
-    m_displayedPostTexts{ nullptr },
-    m_sampleDivs{ nullptr },
-    m_displaySampleNumEdits{ nullptr },
-    m_nextSampleNumButtons{ nullptr },
-    m_prevSampleNumButtons{ nullptr },
-    m_scaleValueTxt{ nullptr },
-    m_rescaleByLiveTime{ nullptr },
-    m_previousSampleTxt{ WString() },
-    m_titles{ nullptr },
-    m_files( fileManager->model() ),
-    m_interspec( hostViewer ),
-    m_fullFileManager( fileManager ),
-    m_displayMode( mode )
-{
-  wApp->useStyleSheet( "InterSpec_resources/CompactFileManager.css" );
-  
-  addStyleClass( "CompactFileManager" );
-
-#if (USE_DB_TO_STORE_SPECTRA)
-  std::shared_ptr<DataBaseUtils::DbSession> sql = hostViewer->sql();
-#endif
-  
-  const bool showToolTips = InterSpecUser::preferenceValue<bool>( "ShowTooltips", hostViewer );
-  
-  WTabWidget *tabWidget = nullptr;
-  switch( m_displayMode )
-  {
-    case LeftToRight:
-      // We will use CSS Grid layout to position the Foreground/Background/Secondary portions
-      addStyleClass( "LeftToRight" );
-    break;
-      
-    case Tabbed:
-      // We will use a tabbed widget to hold Foreground/Background/Secondary seperately
-      addStyleClass( "Tabbed" );
-      tabWidget = new WTabWidget( this );
-    break;
-  }//switch( m_displayMode )
-  
-  const char *val_regex = "(\\-?\\d+\\s*((\\-|to|through)\\s*\\d+)?,*\\s*)+";
-  WRegExpValidator *validator = new WRegExpValidator( val_regex, this );
-  validator->setFlags( Wt::MatchCaseInsensitive );
-  
-  for( int j = 0; j < 3; ++j )
-  {
-    WContainerWidget *wrapper = new WContainerWidget();
-    wrapper->addStyleClass( "DispType" );
-    
-    switch( m_displayMode )
-    {
-      case LeftToRight:
-        addWidget( wrapper );
-        break;
-        
-      case Tabbed:
-      {
-        const char *tablabel = 0;
-        switch( j )
-        {
-          case 0: tablabel = "Foreground"; break;
-          case 1: tablabel = "Background"; break;
-          case 2: tablabel = "Second";     break;
-        }//switch( i )
-        
-        tabWidget->addTab( wrapper, tablabel, WTabWidget::PreLoading );
-        break;
-      }//case Tabbed:
-    }//switch( m_displayMode )
-    
-    SpecUtils::SpectrumType type;
-    WLabel *label = NULL;
-
-    switch( j )
-    {
-      case 0:
-        type = SpecUtils::SpectrumType::Foreground;
-        wrapper->addStyleClass( "Foreground" );
-        label = new WLabel( "Foreground:", wrapper );
-      break;
-      
-      case 1:
-        type = SpecUtils::SpectrumType::Background;
-        wrapper->addStyleClass( "Background" );
-        label = new WLabel( "Background:", wrapper );
-      break;
-      
-      case 2:
-        type = SpecUtils::SpectrumType::SecondForeground;
-        wrapper->addStyleClass( "Secondary" );
-        label = new WLabel( "Second Foreground:", wrapper );
-      break;
-    }//switch( i )
-    
-    const int typeindex = static_cast<int>(type);
-    
-    label->setInline( false );
-    
-    m_selects[typeindex] = new WComboBox( wrapper );
-    m_selects[typeindex]->setInline( false );
-    m_selects[typeindex]->addStyleClass( "SpecFileSelect" );
-    m_selects[typeindex]->setCurrentIndex( -1 );
-    m_selects[typeindex]->activated().connect(
-                  boost::bind( &CompactFileManager::handleFileChangeRequest, this, _1, type ) );
-    
-    m_sampleDivs[typeindex] = new WContainerWidget( wrapper );
-    m_sampleDivs[typeindex]->setStyleClass( "SampleSelectRow" );
-
-    m_prevSampleNumButtons[typeindex] = new WContainerWidget( m_sampleDivs[typeindex] );
-    m_prevSampleNumButtons[typeindex]->setStyleClass( "PrevSampleNum" );
-    
-    m_prevSampleNumButtons[typeindex]->clicked().connect(
-                 boost::bind( &CompactFileManager::handleUserIncrementSampleNum,
-                              this, type, false) );
-    
-    m_displayedPreTexts[typeindex] = new WText( m_sampleDivs[typeindex] );
-    WLineEdit *edit = new WLineEdit( m_sampleDivs[typeindex] );
-    edit->addStyleClass( "SampleNumInput" );
-    edit->setValidator( validator );
-    edit->setAutoComplete( false );
-<<<<<<< HEAD
-    m_displaySampleNumEdits[typeindex] = edit;
-  
-=======
-    edit->setTextSize( 6 );
-    
->>>>>>> d7917a04
-    const char *tooltip = "Enter the sample number you'de like displayed here"
-                           ". You may enter a range of sample numbers similar"
-                           " to '33-39' or '33 to 39'; or CSV sample numbers"
-                           " like '34,39,84'";
-    HelpSystem::attachToolTipOn( edit, tooltip, showToolTips, HelpSystem::ToolTipPosition::Bottom );
-    
-    m_displaySampleNumEdits[typeindex] = edit;
-    
-
-    m_displayedPostTexts[typeindex] = new WText( m_sampleDivs[typeindex] );
-    m_nextSampleNumButtons[typeindex] = new WContainerWidget( m_sampleDivs[typeindex] );
-    m_nextSampleNumButtons[typeindex]->addStyleClass( "NextNextSample" );
-    
-    
-    m_nextSampleNumButtons[typeindex]->clicked().connect(
-                 boost::bind( &CompactFileManager::handleUserIncrementSampleNum,
-                              this, type, true) );
-    
-    m_displaySampleNumEdits[typeindex]->enterPressed().connect(
-                 boost::bind( &CompactFileManager::handleUserChangeSampleNum,
-                              this, type ) );
-    
-    m_displaySampleNumEdits[typeindex]->blurred().connect(
-                 boost::bind( &CompactFileManager::handleSampleNumEditBlur,
-                              this, type ) );
-    
-    m_sampleDivs[typeindex]->setHiddenKeepsGeometry( true );
-
-
-    m_titles[typeindex] = new WText( "", wrapper );
-    m_titles[typeindex]->addStyleClass( "SpecTitle" );
-    m_titles[typeindex]->setInline( false );
-    m_titles[typeindex]->hide();
-    
-    auto bottomrow = new WContainerWidget( wrapper );
-    bottomrow->addStyleClass( "BottomRow" );
-    
-    if( type == SpecUtils::SpectrumType::Foreground )
-    {
-      m_scaleValueTxt[typeindex] = nullptr;
-      m_rescaleByLiveTime[typeindex] = nullptr;
-    }else
-    {
-      auto scalerow = new WContainerWidget( bottomrow );
-      scalerow->addStyleClass( "ScaleFactorRow" );
-      
-      WLabel *label = new WLabel( "Scale Factor:&nbsp;", scalerow );
-      m_scaleValueTxt[typeindex] = new NativeFloatSpinBox( scalerow );
-      label->setBuddy( m_scaleValueTxt[typeindex] );
-      //m_scaleValueTxt[typeindex]->setSingleStep(0.1);
-      m_scaleValueTxt[typeindex]->setSpinnerHidden( true );
-      m_scaleValueTxt[typeindex]->setRange( 0.0, 1000000.0 );
-      m_scaleValueTxt[typeindex]->addStyleClass( "SpecNormTxt" );
-      m_scaleValueTxt[typeindex]->valueChanged().connect( boost::bind( &CompactFileManager::handleUserEnterdScaleFactor, this, type) );
-      m_scaleValueTxt[typeindex]->mouseWheel().connect( boost::bind( &CompactFileManager::handleUserEnterdScaleFactorWheel, this, type, _1) );
-      
-      HelpSystem::attachToolTipOn( m_scaleValueTxt[typeindex],
-                                  "Factor to scale the spectrum by. Entering an"
-                                  " empty string will cause spectrum to be live"
-                                  " time normalized to foreground spectrum.",
-                                  showToolTips );
-      
-      
-      m_rescaleByLiveTime[typeindex] = new WPushButton( "Normalize", scalerow );
-      m_rescaleByLiveTime[typeindex]->hide();
-      m_rescaleByLiveTime[typeindex]->clicked().connect( boost::bind( &CompactFileManager::handleRenormalizeByLIveTime, this, type) );
-      m_scaleValueTxt[typeindex]->disable();
-    }//if( type == SpecUtils::SpectrumType::Foreground ) / else
-  }//for( int j = 0; j < 3; ++j )
-  
-  
-  
-  //Lets add in a few more customizations based on the display type
-  switch( m_displayMode )
-  {
-    case LeftToRight:
-    {
-      //Foreground, add in Manager and Library buttons for quick access
-      WContainerWidget *buttons = new WContainerWidget( this );
-      buttons->addStyleClass( "CompactManagerButtons" );
-      
-      auto helpBtn = new WContainerWidget( buttons );
-      helpBtn->addStyleClass( "Wt-icon ContentHelpBtn" );
-      helpBtn->clicked().connect( boost::bind( &HelpSystem::createHelpWindow, "compact-file-manager" ) );
-      
-      WPushButton *button = new WPushButton(  "Spectrum Manager...", buttons );
-      //button->setIcon(Wt::WLink("InterSpec_resources/images/computer.png" ));
-      button->clicked().connect( m_interspec->fileManager(), &SpecMeasManager::startSpectrumManager );
-#if( USE_DB_TO_STORE_SPECTRA )
-      WPushButton *button2 = new WPushButton( "Previous...", buttons );
-      button2->clicked().connect( boost::bind( &SpecMeasManager::browseDatabaseSpectrumFiles,
-                                              m_interspec->fileManager(),
-                                              SpecUtils::SpectrumType::Foreground ) );
-#endif
-    break;
-    }//case LeftToRight:
-      
-    case Tabbed:
-    {
-      //Add in a link to open files in the database, as
-#if( USE_DB_TO_STORE_SPECTRA )
-      WContainerWidget *buttons = new WContainerWidget( this );
-      WPushButton *button = new WPushButton( "Prev. Saved Spectra", buttons );
-        button->clicked().connect( boost::bind( &SpecMeasManager::browseDatabaseSpectrumFiles,
-                                               fileManager,
-                                               SpecUtils::SpectrumType::Foreground ) );
-#endif
-      break;
-    }//case Tabbed:
-  }//switch( m_displayMode )
-    
-  // Then actually pull in the available files. If there are none, say so.
-  refreshContents();
-
-  // Lastly, hook up the update handler so it'll keep it posted.
-  m_files->rowsInserted().connect( this, &CompactFileManager::refreshContents );
-  m_files->rowsRemoved().connect( this, &CompactFileManager::refreshContents );
-  hostViewer->displayedSpectrumChanged().connect(
-                          boost::bind( &CompactFileManager::handleDisplayChange,
-                                       this, _1, _2, _3, _4 ) );
-}//CompactFileManager constructor
-
-
-CompactFileManager::~CompactFileManager()
-{
-  // no-op
-}
-
-void CompactFileManager::handleFileChangeRequest( int row, SpecUtils::SpectrumType type )
-{
-  const int typeindex = static_cast<int>( type );
-  if( row < 0 || row >= m_files->rowCount() )
-  {
-    m_displayedPreTexts[typeindex]->setText( "" );
-    m_displayedPostTexts[typeindex]->setText( "" );
-    m_displaySampleNumEdits[typeindex]->setText( "" );
-    std::shared_ptr<SpecMeas> blankptr;
-    m_fullFileManager->displayFile( -1, blankptr, type, false, true, SpecMeasManager::VariantChecksToDo::None );
-    if( m_titles[typeindex] )
-    {
-      m_titles[typeindex]->setText("");
-      m_titles[typeindex]->hide();
-    }//if( type == SpecUtils::SpectrumType::Foreground )
-    return;
-  }//if( we should unload current file )
-
-  std::shared_ptr<const SpectraFileHeader> header = m_files->fileHeader(row);
-  std::shared_ptr<SpecMeas> meas = header->parseFile();
-
-  m_fullFileManager->displayFile( row, meas, type, false, true, SpecMeasManager::VariantChecksToDo::None );
-}//void handleFileChangeRequest( SpecUtils::SpectrumType type );
-
-/**
- Refactored static method so can be called outside of CompactFileManager
- 
- cfm - optional, if provided, will call handleDisplayChange.  Set to NULL normally if called statically.  Otherwise, CompactFileManager calls will provide it.
- */
-void CompactFileManager::changeToSampleNum( int sampleNum,
-                                            SpecUtils::SpectrumType type,
-                                            InterSpec *viewer,
-                                            CompactFileManager* cfm )
-{
-  std::shared_ptr<SpecMeas> meas = viewer->measurment( type );
-
-  if( meas )
-  {
-    const set<int> total_sample_nums = meas->sample_numbers();
-    if( total_sample_nums.find(sampleNum) == total_sample_nums.end() )
-    {
-      if( cfm )
-      {
-        const auto dets = viewer->detectorsToDisplay(type);
-        const auto &samples = viewer->displayedSamples(type);
-        cfm->handleDisplayChange( type, meas, samples, dets );
-      }
-      
-      passMessage( "Sample number requested doesnt exist.",
-                   "", WarningWidget::WarningMsgHigh );
-      return;
-    }//if( total_sample_nums.find(sampleNum) == total_sample_nums.end() )
-
-    
-    set<int> sampleNumToLoad;
-    sampleNumToLoad.insert( sampleNum );
-    viewer->changeDisplayedSampleNums( sampleNumToLoad, type );
-//    m_interspec->setSpectrum( meas, sampleNumToLoad, type, false );
-  }else
-  {
-    passMessage( "Cant change sample numbers, there is no current measurment",
-                 "", WarningWidget::WarningMsgHigh );
-  }//if( meas ) / else
-}//void changeToSampleNum(...)
-
-
-void CompactFileManager::changeToSampleRange( int first, int last,
-                                              SpecUtils::SpectrumType type )
-{
-  std::shared_ptr<SpecMeas> meas = m_interspec->measurment( type );
-
-  if( meas )
-  {
-    const set<int> total_sample_nums = meas->sample_numbers();
-    const set<int>::const_iterator firstPos = total_sample_nums.find(first);
-    set<int>::const_iterator lastPos = total_sample_nums.find(last);
-
-    if( firstPos == total_sample_nums.end()
-        || lastPos == total_sample_nums.end() )
-    {
-      const auto dets = m_interspec->detectorsToDisplay(type);
-      const auto &samples = m_interspec->displayedSamples(type);
-      
-      handleDisplayChange( type, meas, samples, dets );
-      passMessage( "One of the sample number requested doesnt exist.",
-                   "", WarningWidget::WarningMsgHigh );
-      return;
-    }//if( total_sample_nums.find(sampleNum) == total_sample_nums.end() )
-
-    set<int> sampleNumToLoad;
-    if( lastPos != total_sample_nums.end() )
-      ++lastPos;
-    sampleNumToLoad.insert( firstPos, lastPos );
-    m_interspec->changeDisplayedSampleNums( sampleNumToLoad, type );
-//    m_interspec->setSpectrum( meas, sampleNumToLoad, type, false );
-  }else
-  {
-    passMessage( "Can't change sample numbers, there is no current measurment",
-                 "",WarningWidget::WarningMsgHigh );
-  }//if( meas ) / else
-}//void changeToSampleRange(...)
-
-
-void CompactFileManager::handleSampleNumEditBlur( SpecUtils::SpectrumType type )
-{
-  const int typeindex = static_cast<int>( type );
-  if( m_previousSampleTxt[typeindex] == m_displaySampleNumEdits[typeindex]->text() )
-    return;
-
-  handleUserChangeSampleNum( type );
-}//void handleSampleNumEditBlur( SpecUtils::SpectrumType spectrum_type )
-
-
-void CompactFileManager::handleSpectrumScale( const double scale, SpecUtils::SpectrumType type )
-{
-  const int typeindex = static_cast<int>( type );
-  switch( type )
-  {
-    case SpecUtils::SpectrumType::Foreground:
-      cerr << "CompactFileManager::handleSpectrumScale: cannot handle scaling of foreground - ignoring" << endl;
-      return;
-      
-    case SpecUtils::SpectrumType::Background:
-    case SpecUtils::SpectrumType::SecondForeground:
-      m_interspec->setDisplayScaleFactor( scale, type );
-      updateDisplayedScaleFactorNumbers( scale, type );
-      if( m_rescaleByLiveTime[typeindex] )
-        m_rescaleByLiveTime[typeindex]->show();
-      break;
-  }//switch( type )
-}//void handleSpectrumScale( const double scale, SpecUtils::SpectrumType spectrum_type );
-
-
-void CompactFileManager::handleUserChangeSampleNum( SpecUtils::SpectrumType type )
-{
-  const int typeindex = static_cast<int>( type );
-  const WString text = m_displaySampleNumEdits[typeindex]->text();
-
-  string fulltxt = text.toUTF8();
-
-  //Lets replace numbers seperated by spaces, to be seperated by commas.
-  //  We cant do a simple replace of spaces to commas, and using a regex would
-  //  require using a lookahead or behind, and I dont think boost supports that
-  //  always.  Note that below while loop is a little ineficient, but whatever
-  boost::smatch mtch;
-  boost::regex expr( ".*(\\d\\s+\\d).*" );
-  while( boost::regex_match( fulltxt, mtch, expr ) )
-    fulltxt[mtch[1].first - fulltxt.begin() + 1] = ',';
-  
-//Using a sregex_token_iterator doesnt work for single digit numbers, ex
-//  '1 2 3 45 983 193'  will go to '1,2 3,45,983,193'
-//  boost::regex expr( "\\d\\s+\\d" );
-//  for( boost::sregex_token_iterator iter(fulltxt.begin(),fulltxt.end(),expr,0);
-//      iter != boost::sregex_token_iterator(); ++iter )
-//    fulltxt[iter->first - fulltxt.begin()+1] = ',';
-  
-  vector<string> sampleranges;
-  SpecUtils::split( sampleranges, fulltxt, "," );
-
-  std::shared_ptr<SpecMeas> meas = m_interspec->measurment( type );
-
-  if( !meas )
-  {
-    passMessage( "Can't change sample numbers, there is no current measurment",
-                 "", WarningWidget::WarningMsgHigh );
-    m_displaySampleNumEdits[typeindex]->setText( "" );
-    return;
-  }//if( !meas )
-
-  const set<int> samples = meas->sample_numbers();
-  set<int> sampleNumToLoad;
-
-  try
-  {
-    for( string textStr : sampleranges )
-    {
-      SpecUtils::trim( textStr );
-      if( textStr.empty() )
-        continue;
-
-      boost::smatch matches;
-      boost::regex range_expression( "(\\d+)\\s*(\\-|to|through)\\s*(\\d+)",
-                                     boost::regex::perl|boost::regex::icase );
-      if( boost::regex_match( textStr, matches, range_expression ) )
-      {
-        string firstStr = string( matches[1].first, matches[1].second );
-        string lastStr = string( matches[3].first, matches[3].second );
-
-        int first = std::stoi( firstStr );
-        int last = std::stoi( lastStr );
-        if( last < first )
-          std::swap( last, first );
-
-        const set<int>::const_iterator firstPos = samples.find(first);
-        set<int>::const_iterator lastPos = samples.find(last);
-
-        if( firstPos==samples.end() || lastPos==samples.end() )
-        {
-          stringstream msg;
-          if( firstPos == samples.end() )
-            msg << "Sample number " << firstStr << " doesnt exist.";
-          else
-            msg << "Sample number " << lastStr << " doesnt exist.";
-          passMessage( msg.str(), "", WarningWidget::WarningMsgHigh );
-          const auto dets = m_interspec->detectorsToDisplay(type);
-          const set<int> &samples = m_interspec->displayedSamples(type);
-          handleDisplayChange( type, meas, samples, dets );
-          return;
-        }//if( samples.find(sampleNum) == samples.end() )
-
-        if( lastPos != samples.end() )
-          ++lastPos;
-        sampleNumToLoad.insert( firstPos, lastPos );
-      }else
-      {
-        const int sample = std::stoi( textStr );
-        
-        if( !samples.count(sample) )
-        {
-          stringstream msg;
-          msg << "Sample number " << sample << " does not exist in the measurement.";
-          passMessage( msg.str(), "", WarningWidget::WarningMsgHigh );
-          const auto dets = m_interspec->detectorsToDisplay(type);
-          const set<int> &samples = m_interspec->displayedSamples(type);
-          handleDisplayChange( type, meas, samples, dets );
-          return;
-        }//if( !samples.count(sample) )
-          
-//        changeToSampleNum( sample, type );
-        sampleNumToLoad.insert( sample );
-      }//if( is sample range ) / else
-    }//for( string textStr : sampleranges )
-
-//    m_interspec->setSpectrum( meas, sampleNumToLoad, type, false );
-    m_interspec->changeDisplayedSampleNums( sampleNumToLoad, type );
-    updateDisplayedScaleFactorNumbers( m_interspec->displayScaleFactor(type), type );
-  }catch( exception &e )
-  { 
-    cerr << "CompactFileManager::handleUserChangeSampleNum( SpecUtils::SpectrumType type )" << "\n\t" << e.what() << endl;
-    passMessage( "Error changing to requested sample number(s)",
-                 "", WarningWidget::WarningMsgHigh );
-
-    if( meas )
-    {
-      const auto dets = m_interspec->detectorsToDisplay(type);
-      const auto &samples = m_interspec->displayedSamples(type);
-      
-      handleDisplayChange( type, meas, samples, dets );
-    }
-//    m_displaySampleNumEdits[type]->setText( "" );
-  }//  try / catch
-}//void handleUserChangeSampleNum(...)
-
-/**
- Backward compatibility for previous CompactFileManager calls to call the refactored method
- */
-void CompactFileManager::handleUserIncrementSampleNum( SpecUtils::SpectrumType type,
-                                                      bool increment )
-{
-    handleUserIncrementSampleNum(type, increment, m_interspec, m_files, this);
-}
-
-/**
- Refactored code so can be called statically from outside of CompactFileManager
- */
-void CompactFileManager::handleUserIncrementSampleNum( SpecUtils::SpectrumType type,
-                                                       bool increment , InterSpec *hostViewer, SpectraFileModel *files, CompactFileManager* cfm)
-{
-  try
-  {
-    std::shared_ptr<SpecMeas> meas = hostViewer->measurment( type );
-
-    if( !meas )
-      throw std::runtime_error( "Unable to get measurment" );
-
-    const set<int> total_sample_nums = meas->sample_numbers();
-    const set<int> &currentSamples = hostViewer->displayedSamples( type );
-    int currentSample = -1;
-
-    if( currentSamples.empty() && total_sample_nums.size() )
-      currentSample = *(total_sample_nums.begin());
-    else if( currentSamples.size() > 1 )
-      currentSample = *(currentSamples.rbegin());
-    else if( currentSamples.size() )
-      currentSample = *(currentSamples.begin());
-
-    if( total_sample_nums.size() == 1 && currentSamples.size() )
-      return;
-
-    const WModelIndex index = files->index( meas );
-
-    if( !index.isValid() )
-      throw std::runtime_error( "Unable to get index" );
-
-    set<int>::iterator pos = total_sample_nums.find( currentSample );
-    if( pos == total_sample_nums.end() )
-      throw std::runtime_error( "Unable to find current index" );
-
-    if( increment )
-    {
-      ++pos;
-    }else
-    {
-      if( pos == total_sample_nums.begin() )
-        pos = total_sample_nums.end();
-      --pos;
-    }//if( increment ) / else
-
-    if( pos == total_sample_nums.end() )
-      pos = total_sample_nums.begin();
-
-    changeToSampleNum( *pos, type , hostViewer, cfm);
-  }catch( std::runtime_error e )
-  {
-    cerr << "CompactFileManager::handleUserIncrementSampleNum(...): caught "
-         << e.what() << endl;
-    passMessage( "Error advancing spectrum", "",WarningWidget::WarningMsgHigh );
-  }catch(...)
-  {
-    passMessage( "Error advancing spectrum", "",WarningWidget::WarningMsgHigh );
-  }//try / catch
-}//void handleUserWantsNextSampleNum( SpecUtils::SpectrumType spectrum_type )
-
-
-void CompactFileManager::handleDisplayChange( SpecUtils::SpectrumType spectrum_type,
-                                  const std::shared_ptr<SpecMeas> meas,
-                                  const set<int> &sample_numbers,
-                                  const std::vector<std::string> &detectors )
-{
-  const int typeindex = static_cast<int>( spectrum_type );
-  
-  if( typeindex < 0 || typeindex >= 3 )
-    throw runtime_error( "CompactFileManager::handleDisplayChange() - totally unexpected error" );
-
-  if( m_titles[typeindex] )
-    m_titles[typeindex]->hide();
-  
-  WComboBox *select = m_selects[typeindex];
-  if( !meas )
-  {
-    select->setCurrentIndex( select->count()-1 );
-    m_previousSampleTxt[typeindex] = "";
-    m_displayedPreTexts[typeindex]->setText( "" );
-    m_displayedPostTexts[typeindex]->setText( "" );
-    m_displaySampleNumEdits[typeindex]->setText( "" );
-    updateDisplayedScaleFactorNumbers( 1.0, spectrum_type );
-    if( m_scaleValueTxt[typeindex] )
-      m_scaleValueTxt[typeindex]->disable();
-    if( m_rescaleByLiveTime[typeindex] )
-      m_rescaleByLiveTime[typeindex]->hide();
-    
-    return;
-  }//if( !meas )
-
-  if( m_scaleValueTxt[typeindex] )
-  {
-    m_scaleValueTxt[typeindex]->enable();
-  }
-  
-  if( m_rescaleByLiveTime[typeindex] )
-    m_rescaleByLiveTime[typeindex]->hide();
-
-  WModelIndex index = m_files->index( meas );
-  if( !index.isValid() )
-  {
-    select->setCurrentIndex( select->count()-1 );
-    m_previousSampleTxt[typeindex] = "";
-    return;
-  }//if( !index.isValid() )
-
-  //if( meas )
-  //  cout << "There are " << meas->sample_numbers().size() << " sample numbers, " << meas->measurements().size() << " meas" << endl;
-  
-  select->setCurrentIndex( index.row() );
-
-  const set<int> total_sample_nums = meas->sample_numbers();
-
-  if( sample_numbers.size() == 0 || total_sample_nums.size() == 0 )
-  {
-//    m_sampleDivs[typeindex]->hide();
-  }else if( sample_numbers.size() == 1 )
-  {
-    const int lastNumber = *(total_sample_nums.rbegin());
-    const int displayedNumber = *(sample_numbers.begin());
-
-    m_displayedPostTexts[typeindex]->show();
-    m_displaySampleNumEdits[typeindex]->show();
-    
-    const bool hideArrows = (total_sample_nums.size() < 2);
-    m_nextSampleNumButtons[typeindex]->setHidden( hideArrows );
-    m_prevSampleNumButtons[typeindex]->setHidden( hideArrows );
-    
-    
-    WStringStream postMsg, editVal;
-    postMsg << "/" << lastNumber; //(int)total_sample_nums.size();
-    m_displayedPostTexts[typeindex]->setText( postMsg.str() );
-    editVal << displayedNumber;
-    m_displaySampleNumEdits[typeindex]->setText( editVal.str() );
-    
-    
-    // Set the title, if there is one
-    WString title;
-    const vector<string> &dets = meas->detector_names();
-    for( size_t i = 0; title.empty() && (i < dets.size()); ++i )
-    {
-      auto m = meas->measurement(displayedNumber, dets[i]);
-      if( m && !m->title().empty() )
-      {
-        if( m->title().size() > 128 )  //128 chosen arbitrarily and not tested.
-        {
-          string t = m->title();
-          SpecUtils::utf8_limit_str_size( t, 128 );
-          title = WString::fromUTF8( m->title() );
-        }else
-        {
-          title = WString::fromUTF8( m->title() );
-        }
-        
-        
-      }
-    }//for( loop over detectors to find title )
-
-    if( m_titles[typeindex] )
-    {
-      m_titles[typeindex]->setText( title );
-      
-      if( title.empty() )
-      {
-        if( !m_titles[typeindex]->text().empty() )
-          m_titles[typeindex]->setText( "" );
-      }else
-      {
-        m_titles[typeindex]->setText( "Title: " + title );
-        m_titles[typeindex]->show();
-      }
-        
-      if( title.narrow().length() > 70 )
-        m_titles[typeindex]->setToolTip( title );
-      else if( !m_titles[typeindex]->toolTip().empty() )
-        m_titles[typeindex]->setToolTip( "" );
-    }//if( m_titles[typeindex] )
-  }else if( total_sample_nums.size() == sample_numbers.size() )
-  {
-    char buffer[64];
-    const int totalNumber = *(total_sample_nums.rbegin());
-    const int lastNumber = *(sample_numbers.rbegin());
-    const int firstNumber = *(sample_numbers.begin());
-    snprintf( buffer, sizeof(buffer), "/%i", totalNumber+1 );
-    m_displayedPostTexts[typeindex]->setText( buffer );
-    if( lastNumber == firstNumber )
-      snprintf( buffer, sizeof(buffer), "%i", lastNumber );
-    else if( sample_numbers.size() == 2 )
-      snprintf( buffer, sizeof(buffer), "%i,%i", firstNumber, lastNumber );
-    else
-      snprintf( buffer, sizeof(buffer), "%i-%i", firstNumber, lastNumber );
-    m_displaySampleNumEdits[typeindex]->setText( buffer );
-    m_nextSampleNumButtons[typeindex]->hide();
-    m_prevSampleNumButtons[typeindex]->hide();
-  }else
-  {
-    const int lastNumber = *(total_sample_nums.rbegin());
-      
-    WStringStream postMsg;
-    postMsg << "/" << lastNumber;
-    m_displayedPostTexts[typeindex]->setText( postMsg.str() );
-   
-    const string displaySequence = SpecUtils::sequencesToBriefString( sample_numbers );
-    const bool added = (displaySequence.find(',') != string::npos);
-    m_displaySampleNumEdits[typeindex]->setText( displaySequence );
-    
-    m_nextSampleNumButtons[typeindex]->setHidden( !added );
-    m_prevSampleNumButtons[typeindex]->setHidden( !added );
-  }//else if( meas->passthrough() ){...}
-  
-  m_previousSampleTxt[typeindex] = m_displaySampleNumEdits[typeindex]->text();
-  
-  const double livetimeSF = m_interspec->displayScaleFactor(spectrum_type);
-  
-  updateDisplayedScaleFactorNumbers( livetimeSF, spectrum_type );
-  
-  if( spectrum_type == SpecUtils::SpectrumType::Foreground )
-  {
-    if( !!m_interspec->measurment(SpecUtils::SpectrumType::Background) )
-      updateDisplayedScaleFactorNumbers( m_interspec->displayScaleFactor(SpecUtils::SpectrumType::Background), SpecUtils::SpectrumType::Background );
-    if( !!m_interspec->measurment(SpecUtils::SpectrumType::SecondForeground) )
-      updateDisplayedScaleFactorNumbers( m_interspec->displayScaleFactor(SpecUtils::SpectrumType::SecondForeground), SpecUtils::SpectrumType::SecondForeground );
-  }//if( spectrum_type == SpecUtils::SpectrumType::Foreground )
-}//void handleDisplayChange(...)
-
-
-void CompactFileManager::refreshContents()
-{
-  // Clear out the combo boxes
-  for( int i = 0; i < 3; ++i )
-    m_selects[i]->clear();
-
-  if( m_files->rowCount() < 1 )
-  {
-    for( int i = 0; i < 3; ++i )
-      m_selects[i]->addItem( "No uploaded/available spectra." );
-  }else
-  {
-    for( int i = 0; i < m_files->rowCount(); ++i )
-    {
-      const WString name = m_files->fileHeader( i )->displayName();
-      const WString time = m_files->fileHeader(i)->spectrumTime().toString("MMM d, yyyy");
-      for( int i = 0; i < 3; ++i )
-        m_selects[i]->addItem( name + " (" + time + ")" );
-    }//for( loop over available files )
-
-    m_selects[static_cast<int>(SpecUtils::SpectrumType::Foreground)]->addItem( "No foreground" );
-    m_selects[static_cast<int>(SpecUtils::SpectrumType::Background)]->addItem( "No background" );
-    m_selects[static_cast<int>(SpecUtils::SpectrumType::SecondForeground)]->addItem( "No second foreground" );
-
-    // Lastly, select the proper file. If there is no active file in that
-    // category, just select the default "No _______" option.
-    for( int i = 0; i < 3; ++i )
-    {
-      const SpecUtils::SpectrumType type = SpecUtils::SpectrumType(i);
-      std::shared_ptr<SpecMeas> meas = m_interspec->measurment( type );
-      const auto &samples = m_interspec->displayedSamples(type);
-      const auto detectors = m_interspec->detectorsToDisplay(type);
-      handleDisplayChange( type, meas, samples, detectors );
-    }//for( int i = 0; i < 3; ++i )
-  }//if( m_files->rowCount() < 1 ) / else
-}//void refreshContents()
-
-
-void CompactFileManager::updateDisplayedScaleFactorNumbers( const double sf,
-                                               const SpecUtils::SpectrumType type )
-{
-  const int typeindex = static_cast<int>(type);
-  
-  if( !m_scaleValueTxt[typeindex] )
-    return;
-  
-  char buffer[32];
-  snprintf( buffer, sizeof(buffer), "%.4f", sf );
-  m_scaleValueTxt[typeindex]->setText( buffer );
-}//void updateDisplayedScaleFactorNumbers(...)
-
-
-//void CompactFileManager::handleSliderChanged( const int slidervalue,
-//                                              const SpecUtils::SpectrumType type )
-//{
-//  bool update = true;
-//  const double multiple = (slidervalue-50.0) / 50.0;
-//  
-//  const double oldsf = m_interspec->displayScaleFactor(type);
-//  
-//  double sf = oldsf + (0.25 * multiple * oldsf);
-//  
-//  if( !m_interspec->measurment(type) )
-//  {
-//    sf = 1.0;
-//    update = false;
-//  }
-//
-//  updateDisplayedScaleFactorNumbers( sf, type );
-//  
-//  if( update )
-//    m_interspec->setDisplayScaleFactor( sf, type );
-//}//void handleSliderChanged(...);
-
-
-void CompactFileManager::handleUserEnterdScaleFactor( const SpecUtils::SpectrumType type )
-{
-  const int typeindex = static_cast<int>(type);
-  
-  if( !m_scaleValueTxt[typeindex] )
-    return;
-  
-  float sf;
-  bool update = true;
-  
-  const string val = m_scaleValueTxt[typeindex]->text().toUTF8();
-  
-  if( val.empty() )
-  {
-    const float lt = m_interspec->liveTime(type);
-    const float datalt = m_interspec->liveTime(SpecUtils::SpectrumType::Foreground);
-    sf = ((lt>0.0f) ? (datalt/lt) : 1.0f);
-//    char buffer[16];
-//    snprintf(buffer, sizeof(buffer), "%.2f", sf );
-  }else if( !(stringstream(val) >> sf) )
-  {
-    update = false;
-    sf = m_interspec->displayScaleFactor(type);
-  }//
-  
-  updateDisplayedScaleFactorNumbers( sf, type );
-  
-  
-  if( update )
-  {
-    if( m_rescaleByLiveTime[typeindex] )
-      m_rescaleByLiveTime[typeindex]->show();
-    m_interspec->setDisplayScaleFactor( sf, type );
-  }
-}//void handleUserEnterdScaleFactor( const SpecUtils::SpectrumType type )
-
-
-
-void CompactFileManager::handleUserEnterdScaleFactorWheel( const SpecUtils::SpectrumType type,  WMouseEvent e )
-{
-  int i = e.wheelDelta();
-  const int typeindex = static_cast<int>(type);
-  
-  const float oldValue = m_scaleValueTxt[typeindex]->value();
-  m_scaleValueTxt[typeindex]->setValue( oldValue + 0.05*oldValue*i);
-  handleUserEnterdScaleFactor(type);
-}//void handleUserEnterdScaleFactor( const SpecUtils::SpectrumType type )
-
-
-void CompactFileManager::handleRenormalizeByLIveTime( const SpecUtils::SpectrumType type )
-{
-  const int typeindex = static_cast<int>(type);
-  
-  const float lt = m_interspec->liveTime(type);
-  const float datalt = m_interspec->liveTime(SpecUtils::SpectrumType::Foreground);
-  const double sf = ((lt>0.0f && datalt>0.0f) ? (datalt/lt) : 1.0f);
-  updateDisplayedScaleFactorNumbers( sf, type );
-  if( m_rescaleByLiveTime[typeindex] )
-    m_rescaleByLiveTime[typeindex]->hide();
-  m_interspec->setDisplayScaleFactor( sf, type );
-}//void handleRenormalizeByLIveTime( const SpecUtils::SpectrumType type )
-
+/* InterSpec: an application to analyze spectral gamma radiation data.
+ 
+ Copyright 2018 National Technology & Engineering Solutions of Sandia, LLC
+ (NTESS). Under the terms of Contract DE-NA0003525 with NTESS, the U.S.
+ Government retains certain rights in this software.
+ For questions contact William Johnson via email at wcjohns@sandia.gov, or
+ alternative emails of interspec@sandia.gov.
+ 
+ This library is free software; you can redistribute it and/or
+ modify it under the terms of the GNU Lesser General Public
+ License as published by the Free Software Foundation; either
+ version 2.1 of the License, or (at your option) any later version.
+ 
+ This library is distributed in the hope that it will be useful,
+ but WITHOUT ANY WARRANTY; without even the implied warranty of
+ MERCHANTABILITY or FITNESS FOR A PARTICULAR PURPOSE.  See the GNU
+ Lesser General Public License for more details.
+ 
+ You should have received a copy of the GNU Lesser General Public
+ License along with this library; if not, write to the Free Software
+ Foundation, Inc., 51 Franklin Street, Fifth Floor, Boston, MA  02110-1301  USA
+ */
+#include <sstream>
+#include <string>
+#include <vector>
+
+#include <boost/regex.hpp>
+
+#include <Wt/WText>
+#include <Wt/WImage>
+#include <Wt/WLabel>
+#include <Wt/WSlider>
+#include <Wt/WLineEdit>
+#include <Wt/WComboBox>
+#include <Wt/WTabWidget>
+#include <Wt/WGridLayout>
+#include <Wt/WPushButton>
+#include <Wt/WApplication>
+#include <Wt/WStringStream>
+#include <Wt/WDoubleValidator>
+#include <Wt/WRegExpValidator>
+#include <Wt/WContainerWidget>
+
+// Disable streamsize <=> size_t warnings in boost
+#pragma warning(disable:4244)
+
+#include "InterSpec/SpecMeas.h"
+#include "SpecUtils/SpecFile.h"
+#include "InterSpec/InterSpec.h"
+#include "SpecUtils/StringAlgo.h"
+#include "InterSpec/HelpSystem.h"
+#include "InterSpec/InterSpecApp.h"
+#include "InterSpec/WarningWidget.h"
+#include "InterSpec/SpecMeasManager.h"
+#include "InterSpec/SpectraFileModel.h"
+#include "InterSpec/CanvasForDragging.h"
+#include "InterSpec/NativeFloatSpinBox.h"
+#include "InterSpec/CompactFileManager.h"
+#if( !ANDROID && !IOS )
+#include "InterSpec/FileDragUploadResource.h"
+#endif
+
+using namespace Wt;
+using namespace std;
+
+
+CompactFileManager::CompactFileManager( SpecMeasManager *fileManager,
+                                        InterSpec *hostViewer,
+                                        CompactFileManager::DisplayMode mode,
+                                        WContainerWidget *parent )
+  : WContainerWidget( parent ),
+    m_selects{ nullptr },
+    m_displayedPreTexts{ nullptr },
+    m_displayedPostTexts{ nullptr },
+    m_sampleDivs{ nullptr },
+    m_displaySampleNumEdits{ nullptr },
+    m_nextSampleNumButtons{ nullptr },
+    m_prevSampleNumButtons{ nullptr },
+    m_scaleValueTxt{ nullptr },
+    m_rescaleByLiveTime{ nullptr },
+    m_previousSampleTxt{ WString() },
+    m_titles{ nullptr },
+    m_files( fileManager->model() ),
+    m_interspec( hostViewer ),
+    m_fullFileManager( fileManager ),
+    m_displayMode( mode )
+{
+  wApp->useStyleSheet( "InterSpec_resources/CompactFileManager.css" );
+  
+  addStyleClass( "CompactFileManager" );
+
+#if (USE_DB_TO_STORE_SPECTRA)
+  std::shared_ptr<DataBaseUtils::DbSession> sql = hostViewer->sql();
+#endif
+  
+  const bool showToolTips = InterSpecUser::preferenceValue<bool>( "ShowTooltips", hostViewer );
+  
+  WTabWidget *tabWidget = nullptr;
+  switch( m_displayMode )
+  {
+    case LeftToRight:
+      // We will use CSS Grid layout to position the Foreground/Background/Secondary portions
+      addStyleClass( "LeftToRight" );
+    break;
+      
+    case Tabbed:
+      // We will use a tabbed widget to hold Foreground/Background/Secondary seperately
+      addStyleClass( "Tabbed" );
+      tabWidget = new WTabWidget( this );
+    break;
+  }//switch( m_displayMode )
+  
+  const char *val_regex = "(\\-?\\d+\\s*((\\-|to|through)\\s*\\d+)?,*\\s*)+";
+  WRegExpValidator *validator = new WRegExpValidator( val_regex, this );
+  validator->setFlags( Wt::MatchCaseInsensitive );
+  
+  for( int j = 0; j < 3; ++j )
+  {
+    WContainerWidget *wrapper = new WContainerWidget();
+    wrapper->addStyleClass( "DispType" );
+    
+    switch( m_displayMode )
+    {
+      case LeftToRight:
+        addWidget( wrapper );
+        break;
+        
+      case Tabbed:
+      {
+        const char *tablabel = 0;
+        switch( j )
+        {
+          case 0: tablabel = "Foreground"; break;
+          case 1: tablabel = "Background"; break;
+          case 2: tablabel = "Second";     break;
+        }//switch( i )
+        
+        tabWidget->addTab( wrapper, tablabel, WTabWidget::PreLoading );
+        break;
+      }//case Tabbed:
+    }//switch( m_displayMode )
+    
+    SpecUtils::SpectrumType type;
+    WLabel *label = NULL;
+
+    switch( j )
+    {
+      case 0:
+        type = SpecUtils::SpectrumType::Foreground;
+        wrapper->addStyleClass( "Foreground" );
+        label = new WLabel( "Foreground:", wrapper );
+      break;
+      
+      case 1:
+        type = SpecUtils::SpectrumType::Background;
+        wrapper->addStyleClass( "Background" );
+        label = new WLabel( "Background:", wrapper );
+      break;
+      
+      case 2:
+        type = SpecUtils::SpectrumType::SecondForeground;
+        wrapper->addStyleClass( "Secondary" );
+        label = new WLabel( "Second Foreground:", wrapper );
+      break;
+    }//switch( i )
+    
+    const int typeindex = static_cast<int>(type);
+    
+    label->setInline( false );
+    
+    m_selects[typeindex] = new WComboBox( wrapper );
+    m_selects[typeindex]->setInline( false );
+    m_selects[typeindex]->addStyleClass( "SpecFileSelect" );
+    m_selects[typeindex]->setCurrentIndex( -1 );
+    m_selects[typeindex]->activated().connect(
+                  boost::bind( &CompactFileManager::handleFileChangeRequest, this, _1, type ) );
+    
+    m_sampleDivs[typeindex] = new WContainerWidget( wrapper );
+    m_sampleDivs[typeindex]->setStyleClass( "SampleSelectRow" );
+
+    m_prevSampleNumButtons[typeindex] = new WContainerWidget( m_sampleDivs[typeindex] );
+    m_prevSampleNumButtons[typeindex]->setStyleClass( "PrevSampleNum" );
+    
+    m_prevSampleNumButtons[typeindex]->clicked().connect(
+                 boost::bind( &CompactFileManager::handleUserIncrementSampleNum,
+                              this, type, false) );
+    
+    m_displayedPreTexts[typeindex] = new WText( m_sampleDivs[typeindex] );
+    WLineEdit *edit = new WLineEdit( m_sampleDivs[typeindex] );
+    edit->addStyleClass( "SampleNumInput" );
+    edit->setValidator( validator );
+    edit->setAutoComplete( false );
+    edit->setTextSize( 6 );
+    
+    const char *tooltip = "Enter the sample number you'de like displayed here"
+                           ". You may enter a range of sample numbers similar"
+                           " to '33-39' or '33 to 39'; or CSV sample numbers"
+                           " like '34,39,84'";
+    HelpSystem::attachToolTipOn( edit, tooltip, showToolTips, HelpSystem::ToolTipPosition::Bottom );
+    
+    m_displaySampleNumEdits[typeindex] = edit;
+    
+
+    m_displayedPostTexts[typeindex] = new WText( m_sampleDivs[typeindex] );
+    m_nextSampleNumButtons[typeindex] = new WContainerWidget( m_sampleDivs[typeindex] );
+    m_nextSampleNumButtons[typeindex]->addStyleClass( "NextNextSample" );
+    
+    
+    m_nextSampleNumButtons[typeindex]->clicked().connect(
+                 boost::bind( &CompactFileManager::handleUserIncrementSampleNum,
+                              this, type, true) );
+    
+    m_displaySampleNumEdits[typeindex]->enterPressed().connect(
+                 boost::bind( &CompactFileManager::handleUserChangeSampleNum,
+                              this, type ) );
+    
+    m_displaySampleNumEdits[typeindex]->blurred().connect(
+                 boost::bind( &CompactFileManager::handleSampleNumEditBlur,
+                              this, type ) );
+    
+    m_sampleDivs[typeindex]->setHiddenKeepsGeometry( true );
+
+
+    m_titles[typeindex] = new WText( "", wrapper );
+    m_titles[typeindex]->addStyleClass( "SpecTitle" );
+    m_titles[typeindex]->setInline( false );
+    m_titles[typeindex]->hide();
+    
+    auto bottomrow = new WContainerWidget( wrapper );
+    bottomrow->addStyleClass( "BottomRow" );
+    
+    if( type == SpecUtils::SpectrumType::Foreground )
+    {
+      m_scaleValueTxt[typeindex] = nullptr;
+      m_rescaleByLiveTime[typeindex] = nullptr;
+    }else
+    {
+      auto scalerow = new WContainerWidget( bottomrow );
+      scalerow->addStyleClass( "ScaleFactorRow" );
+      
+      WLabel *label = new WLabel( "Scale Factor:&nbsp;", scalerow );
+      m_scaleValueTxt[typeindex] = new NativeFloatSpinBox( scalerow );
+      label->setBuddy( m_scaleValueTxt[typeindex] );
+      //m_scaleValueTxt[typeindex]->setSingleStep(0.1);
+      m_scaleValueTxt[typeindex]->setSpinnerHidden( true );
+      m_scaleValueTxt[typeindex]->setRange( 0.0, 1000000.0 );
+      m_scaleValueTxt[typeindex]->addStyleClass( "SpecNormTxt" );
+      m_scaleValueTxt[typeindex]->valueChanged().connect( boost::bind( &CompactFileManager::handleUserEnterdScaleFactor, this, type) );
+      m_scaleValueTxt[typeindex]->mouseWheel().connect( boost::bind( &CompactFileManager::handleUserEnterdScaleFactorWheel, this, type, _1) );
+      
+      HelpSystem::attachToolTipOn( m_scaleValueTxt[typeindex],
+                                  "Factor to scale the spectrum by. Entering an"
+                                  " empty string will cause spectrum to be live"
+                                  " time normalized to foreground spectrum.",
+                                  showToolTips );
+      
+      
+      m_rescaleByLiveTime[typeindex] = new WPushButton( "Normalize", scalerow );
+      m_rescaleByLiveTime[typeindex]->hide();
+      m_rescaleByLiveTime[typeindex]->clicked().connect( boost::bind( &CompactFileManager::handleRenormalizeByLIveTime, this, type) );
+      m_scaleValueTxt[typeindex]->disable();
+    }//if( type == SpecUtils::SpectrumType::Foreground ) / else
+  }//for( int j = 0; j < 3; ++j )
+  
+  
+  
+  //Lets add in a few more customizations based on the display type
+  switch( m_displayMode )
+  {
+    case LeftToRight:
+    {
+      //Foreground, add in Manager and Library buttons for quick access
+      WContainerWidget *buttons = new WContainerWidget( this );
+      buttons->addStyleClass( "CompactManagerButtons" );
+      
+      auto helpBtn = new WContainerWidget( buttons );
+      helpBtn->addStyleClass( "Wt-icon ContentHelpBtn" );
+      helpBtn->clicked().connect( boost::bind( &HelpSystem::createHelpWindow, "compact-file-manager" ) );
+      
+      WPushButton *button = new WPushButton(  "Spectrum Manager...", buttons );
+      //button->setIcon(Wt::WLink("InterSpec_resources/images/computer.png" ));
+      button->clicked().connect( m_interspec->fileManager(), &SpecMeasManager::startSpectrumManager );
+#if( USE_DB_TO_STORE_SPECTRA )
+      WPushButton *button2 = new WPushButton( "Previous...", buttons );
+      button2->clicked().connect( boost::bind( &SpecMeasManager::browseDatabaseSpectrumFiles,
+                                              m_interspec->fileManager(),
+                                              SpecUtils::SpectrumType::Foreground ) );
+#endif
+    break;
+    }//case LeftToRight:
+      
+    case Tabbed:
+    {
+      //Add in a link to open files in the database, as
+#if( USE_DB_TO_STORE_SPECTRA )
+      WContainerWidget *buttons = new WContainerWidget( this );
+      WPushButton *button = new WPushButton( "Prev. Saved Spectra", buttons );
+        button->clicked().connect( boost::bind( &SpecMeasManager::browseDatabaseSpectrumFiles,
+                                               fileManager,
+                                               SpecUtils::SpectrumType::Foreground ) );
+#endif
+      break;
+    }//case Tabbed:
+  }//switch( m_displayMode )
+    
+  // Then actually pull in the available files. If there are none, say so.
+  refreshContents();
+
+  // Lastly, hook up the update handler so it'll keep it posted.
+  m_files->rowsInserted().connect( this, &CompactFileManager::refreshContents );
+  m_files->rowsRemoved().connect( this, &CompactFileManager::refreshContents );
+  hostViewer->displayedSpectrumChanged().connect(
+                          boost::bind( &CompactFileManager::handleDisplayChange,
+                                       this, _1, _2, _3, _4 ) );
+}//CompactFileManager constructor
+
+
+CompactFileManager::~CompactFileManager()
+{
+  // no-op
+}
+
+void CompactFileManager::handleFileChangeRequest( int row, SpecUtils::SpectrumType type )
+{
+  const int typeindex = static_cast<int>( type );
+  if( row < 0 || row >= m_files->rowCount() )
+  {
+    m_displayedPreTexts[typeindex]->setText( "" );
+    m_displayedPostTexts[typeindex]->setText( "" );
+    m_displaySampleNumEdits[typeindex]->setText( "" );
+    std::shared_ptr<SpecMeas> blankptr;
+    m_fullFileManager->displayFile( -1, blankptr, type, false, true, SpecMeasManager::VariantChecksToDo::None );
+    if( m_titles[typeindex] )
+    {
+      m_titles[typeindex]->setText("");
+      m_titles[typeindex]->hide();
+    }//if( type == SpecUtils::SpectrumType::Foreground )
+    return;
+  }//if( we should unload current file )
+
+  std::shared_ptr<const SpectraFileHeader> header = m_files->fileHeader(row);
+  std::shared_ptr<SpecMeas> meas = header->parseFile();
+
+  m_fullFileManager->displayFile( row, meas, type, false, true, SpecMeasManager::VariantChecksToDo::None );
+}//void handleFileChangeRequest( SpecUtils::SpectrumType type );
+
+/**
+ Refactored static method so can be called outside of CompactFileManager
+ 
+ cfm - optional, if provided, will call handleDisplayChange.  Set to NULL normally if called statically.  Otherwise, CompactFileManager calls will provide it.
+ */
+void CompactFileManager::changeToSampleNum( int sampleNum,
+                                            SpecUtils::SpectrumType type,
+                                            InterSpec *viewer,
+                                            CompactFileManager* cfm )
+{
+  std::shared_ptr<SpecMeas> meas = viewer->measurment( type );
+
+  if( meas )
+  {
+    const set<int> total_sample_nums = meas->sample_numbers();
+    if( total_sample_nums.find(sampleNum) == total_sample_nums.end() )
+    {
+      if( cfm )
+      {
+        const auto dets = viewer->detectorsToDisplay(type);
+        const auto &samples = viewer->displayedSamples(type);
+        cfm->handleDisplayChange( type, meas, samples, dets );
+      }
+      
+      passMessage( "Sample number requested doesnt exist.",
+                   "", WarningWidget::WarningMsgHigh );
+      return;
+    }//if( total_sample_nums.find(sampleNum) == total_sample_nums.end() )
+
+    
+    set<int> sampleNumToLoad;
+    sampleNumToLoad.insert( sampleNum );
+    viewer->changeDisplayedSampleNums( sampleNumToLoad, type );
+//    m_interspec->setSpectrum( meas, sampleNumToLoad, type, false );
+  }else
+  {
+    passMessage( "Cant change sample numbers, there is no current measurment",
+                 "", WarningWidget::WarningMsgHigh );
+  }//if( meas ) / else
+}//void changeToSampleNum(...)
+
+
+void CompactFileManager::changeToSampleRange( int first, int last,
+                                              SpecUtils::SpectrumType type )
+{
+  std::shared_ptr<SpecMeas> meas = m_interspec->measurment( type );
+
+  if( meas )
+  {
+    const set<int> total_sample_nums = meas->sample_numbers();
+    const set<int>::const_iterator firstPos = total_sample_nums.find(first);
+    set<int>::const_iterator lastPos = total_sample_nums.find(last);
+
+    if( firstPos == total_sample_nums.end()
+        || lastPos == total_sample_nums.end() )
+    {
+      const auto dets = m_interspec->detectorsToDisplay(type);
+      const auto &samples = m_interspec->displayedSamples(type);
+      
+      handleDisplayChange( type, meas, samples, dets );
+      passMessage( "One of the sample number requested doesnt exist.",
+                   "", WarningWidget::WarningMsgHigh );
+      return;
+    }//if( total_sample_nums.find(sampleNum) == total_sample_nums.end() )
+
+    set<int> sampleNumToLoad;
+    if( lastPos != total_sample_nums.end() )
+      ++lastPos;
+    sampleNumToLoad.insert( firstPos, lastPos );
+    m_interspec->changeDisplayedSampleNums( sampleNumToLoad, type );
+//    m_interspec->setSpectrum( meas, sampleNumToLoad, type, false );
+  }else
+  {
+    passMessage( "Can't change sample numbers, there is no current measurment",
+                 "",WarningWidget::WarningMsgHigh );
+  }//if( meas ) / else
+}//void changeToSampleRange(...)
+
+
+void CompactFileManager::handleSampleNumEditBlur( SpecUtils::SpectrumType type )
+{
+  const int typeindex = static_cast<int>( type );
+  if( m_previousSampleTxt[typeindex] == m_displaySampleNumEdits[typeindex]->text() )
+    return;
+
+  handleUserChangeSampleNum( type );
+}//void handleSampleNumEditBlur( SpecUtils::SpectrumType spectrum_type )
+
+
+void CompactFileManager::handleSpectrumScale( const double scale, SpecUtils::SpectrumType type )
+{
+  const int typeindex = static_cast<int>( type );
+  switch( type )
+  {
+    case SpecUtils::SpectrumType::Foreground:
+      cerr << "CompactFileManager::handleSpectrumScale: cannot handle scaling of foreground - ignoring" << endl;
+      return;
+      
+    case SpecUtils::SpectrumType::Background:
+    case SpecUtils::SpectrumType::SecondForeground:
+      m_interspec->setDisplayScaleFactor( scale, type );
+      updateDisplayedScaleFactorNumbers( scale, type );
+      if( m_rescaleByLiveTime[typeindex] )
+        m_rescaleByLiveTime[typeindex]->show();
+      break;
+  }//switch( type )
+}//void handleSpectrumScale( const double scale, SpecUtils::SpectrumType spectrum_type );
+
+
+void CompactFileManager::handleUserChangeSampleNum( SpecUtils::SpectrumType type )
+{
+  const int typeindex = static_cast<int>( type );
+  const WString text = m_displaySampleNumEdits[typeindex]->text();
+
+  string fulltxt = text.toUTF8();
+
+  //Lets replace numbers seperated by spaces, to be seperated by commas.
+  //  We cant do a simple replace of spaces to commas, and using a regex would
+  //  require using a lookahead or behind, and I dont think boost supports that
+  //  always.  Note that below while loop is a little ineficient, but whatever
+  boost::smatch mtch;
+  boost::regex expr( ".*(\\d\\s+\\d).*" );
+  while( boost::regex_match( fulltxt, mtch, expr ) )
+    fulltxt[mtch[1].first - fulltxt.begin() + 1] = ',';
+  
+//Using a sregex_token_iterator doesnt work for single digit numbers, ex
+//  '1 2 3 45 983 193'  will go to '1,2 3,45,983,193'
+//  boost::regex expr( "\\d\\s+\\d" );
+//  for( boost::sregex_token_iterator iter(fulltxt.begin(),fulltxt.end(),expr,0);
+//      iter != boost::sregex_token_iterator(); ++iter )
+//    fulltxt[iter->first - fulltxt.begin()+1] = ',';
+  
+  vector<string> sampleranges;
+  SpecUtils::split( sampleranges, fulltxt, "," );
+
+  std::shared_ptr<SpecMeas> meas = m_interspec->measurment( type );
+
+  if( !meas )
+  {
+    passMessage( "Can't change sample numbers, there is no current measurment",
+                 "", WarningWidget::WarningMsgHigh );
+    m_displaySampleNumEdits[typeindex]->setText( "" );
+    return;
+  }//if( !meas )
+
+  const set<int> samples = meas->sample_numbers();
+  set<int> sampleNumToLoad;
+
+  try
+  {
+    for( string textStr : sampleranges )
+    {
+      SpecUtils::trim( textStr );
+      if( textStr.empty() )
+        continue;
+
+      boost::smatch matches;
+      boost::regex range_expression( "(\\d+)\\s*(\\-|to|through)\\s*(\\d+)",
+                                     boost::regex::perl|boost::regex::icase );
+      if( boost::regex_match( textStr, matches, range_expression ) )
+      {
+        string firstStr = string( matches[1].first, matches[1].second );
+        string lastStr = string( matches[3].first, matches[3].second );
+
+        int first = std::stoi( firstStr );
+        int last = std::stoi( lastStr );
+        if( last < first )
+          std::swap( last, first );
+
+        const set<int>::const_iterator firstPos = samples.find(first);
+        set<int>::const_iterator lastPos = samples.find(last);
+
+        if( firstPos==samples.end() || lastPos==samples.end() )
+        {
+          stringstream msg;
+          if( firstPos == samples.end() )
+            msg << "Sample number " << firstStr << " doesnt exist.";
+          else
+            msg << "Sample number " << lastStr << " doesnt exist.";
+          passMessage( msg.str(), "", WarningWidget::WarningMsgHigh );
+          const auto dets = m_interspec->detectorsToDisplay(type);
+          const set<int> &samples = m_interspec->displayedSamples(type);
+          handleDisplayChange( type, meas, samples, dets );
+          return;
+        }//if( samples.find(sampleNum) == samples.end() )
+
+        if( lastPos != samples.end() )
+          ++lastPos;
+        sampleNumToLoad.insert( firstPos, lastPos );
+      }else
+      {
+        const int sample = std::stoi( textStr );
+        
+        if( !samples.count(sample) )
+        {
+          stringstream msg;
+          msg << "Sample number " << sample << " does not exist in the measurement.";
+          passMessage( msg.str(), "", WarningWidget::WarningMsgHigh );
+          const auto dets = m_interspec->detectorsToDisplay(type);
+          const set<int> &samples = m_interspec->displayedSamples(type);
+          handleDisplayChange( type, meas, samples, dets );
+          return;
+        }//if( !samples.count(sample) )
+          
+//        changeToSampleNum( sample, type );
+        sampleNumToLoad.insert( sample );
+      }//if( is sample range ) / else
+    }//for( string textStr : sampleranges )
+
+//    m_interspec->setSpectrum( meas, sampleNumToLoad, type, false );
+    m_interspec->changeDisplayedSampleNums( sampleNumToLoad, type );
+    updateDisplayedScaleFactorNumbers( m_interspec->displayScaleFactor(type), type );
+  }catch( exception &e )
+  { 
+    cerr << "CompactFileManager::handleUserChangeSampleNum( SpecUtils::SpectrumType type )" << "\n\t" << e.what() << endl;
+    passMessage( "Error changing to requested sample number(s)",
+                 "", WarningWidget::WarningMsgHigh );
+
+    if( meas )
+    {
+      const auto dets = m_interspec->detectorsToDisplay(type);
+      const auto &samples = m_interspec->displayedSamples(type);
+      
+      handleDisplayChange( type, meas, samples, dets );
+    }
+//    m_displaySampleNumEdits[type]->setText( "" );
+  }//  try / catch
+}//void handleUserChangeSampleNum(...)
+
+/**
+ Backward compatibility for previous CompactFileManager calls to call the refactored method
+ */
+void CompactFileManager::handleUserIncrementSampleNum( SpecUtils::SpectrumType type,
+                                                      bool increment )
+{
+    handleUserIncrementSampleNum(type, increment, m_interspec, m_files, this);
+}
+
+/**
+ Refactored code so can be called statically from outside of CompactFileManager
+ */
+void CompactFileManager::handleUserIncrementSampleNum( SpecUtils::SpectrumType type,
+                                                       bool increment , InterSpec *hostViewer, SpectraFileModel *files, CompactFileManager* cfm)
+{
+  try
+  {
+    std::shared_ptr<SpecMeas> meas = hostViewer->measurment( type );
+
+    if( !meas )
+      throw std::runtime_error( "Unable to get measurment" );
+
+    const set<int> total_sample_nums = meas->sample_numbers();
+    const set<int> &currentSamples = hostViewer->displayedSamples( type );
+    int currentSample = -1;
+
+    if( currentSamples.empty() && total_sample_nums.size() )
+      currentSample = *(total_sample_nums.begin());
+    else if( currentSamples.size() > 1 )
+      currentSample = *(currentSamples.rbegin());
+    else if( currentSamples.size() )
+      currentSample = *(currentSamples.begin());
+
+    if( total_sample_nums.size() == 1 && currentSamples.size() )
+      return;
+
+    const WModelIndex index = files->index( meas );
+
+    if( !index.isValid() )
+      throw std::runtime_error( "Unable to get index" );
+
+    set<int>::iterator pos = total_sample_nums.find( currentSample );
+    if( pos == total_sample_nums.end() )
+      throw std::runtime_error( "Unable to find current index" );
+
+    if( increment )
+    {
+      ++pos;
+    }else
+    {
+      if( pos == total_sample_nums.begin() )
+        pos = total_sample_nums.end();
+      --pos;
+    }//if( increment ) / else
+
+    if( pos == total_sample_nums.end() )
+      pos = total_sample_nums.begin();
+
+    changeToSampleNum( *pos, type , hostViewer, cfm);
+  }catch( std::runtime_error e )
+  {
+    cerr << "CompactFileManager::handleUserIncrementSampleNum(...): caught "
+         << e.what() << endl;
+    passMessage( "Error advancing spectrum", "",WarningWidget::WarningMsgHigh );
+  }catch(...)
+  {
+    passMessage( "Error advancing spectrum", "",WarningWidget::WarningMsgHigh );
+  }//try / catch
+}//void handleUserWantsNextSampleNum( SpecUtils::SpectrumType spectrum_type )
+
+
+void CompactFileManager::handleDisplayChange( SpecUtils::SpectrumType spectrum_type,
+                                  const std::shared_ptr<SpecMeas> meas,
+                                  const set<int> &sample_numbers,
+                                  const std::vector<std::string> &detectors )
+{
+  const int typeindex = static_cast<int>( spectrum_type );
+  
+  if( typeindex < 0 || typeindex >= 3 )
+    throw runtime_error( "CompactFileManager::handleDisplayChange() - totally unexpected error" );
+
+  if( m_titles[typeindex] )
+    m_titles[typeindex]->hide();
+  
+  WComboBox *select = m_selects[typeindex];
+  if( !meas )
+  {
+    select->setCurrentIndex( select->count()-1 );
+    m_previousSampleTxt[typeindex] = "";
+    m_displayedPreTexts[typeindex]->setText( "" );
+    m_displayedPostTexts[typeindex]->setText( "" );
+    m_displaySampleNumEdits[typeindex]->setText( "" );
+    updateDisplayedScaleFactorNumbers( 1.0, spectrum_type );
+    if( m_scaleValueTxt[typeindex] )
+      m_scaleValueTxt[typeindex]->disable();
+    if( m_rescaleByLiveTime[typeindex] )
+      m_rescaleByLiveTime[typeindex]->hide();
+    
+    return;
+  }//if( !meas )
+
+  if( m_scaleValueTxt[typeindex] )
+  {
+    m_scaleValueTxt[typeindex]->enable();
+  }
+  
+  if( m_rescaleByLiveTime[typeindex] )
+    m_rescaleByLiveTime[typeindex]->hide();
+
+  WModelIndex index = m_files->index( meas );
+  if( !index.isValid() )
+  {
+    select->setCurrentIndex( select->count()-1 );
+    m_previousSampleTxt[typeindex] = "";
+    return;
+  }//if( !index.isValid() )
+
+  //if( meas )
+  //  cout << "There are " << meas->sample_numbers().size() << " sample numbers, " << meas->measurements().size() << " meas" << endl;
+  
+  select->setCurrentIndex( index.row() );
+
+  const set<int> total_sample_nums = meas->sample_numbers();
+
+  if( sample_numbers.size() == 0 || total_sample_nums.size() == 0 )
+  {
+//    m_sampleDivs[typeindex]->hide();
+  }else if( sample_numbers.size() == 1 )
+  {
+    const int lastNumber = *(total_sample_nums.rbegin());
+    const int displayedNumber = *(sample_numbers.begin());
+
+    m_displayedPostTexts[typeindex]->show();
+    m_displaySampleNumEdits[typeindex]->show();
+    
+    const bool hideArrows = (total_sample_nums.size() < 2);
+    m_nextSampleNumButtons[typeindex]->setHidden( hideArrows );
+    m_prevSampleNumButtons[typeindex]->setHidden( hideArrows );
+    
+    
+    WStringStream postMsg, editVal;
+    postMsg << "/" << lastNumber; //(int)total_sample_nums.size();
+    m_displayedPostTexts[typeindex]->setText( postMsg.str() );
+    editVal << displayedNumber;
+    m_displaySampleNumEdits[typeindex]->setText( editVal.str() );
+    
+    
+    // Set the title, if there is one
+    WString title;
+    const vector<string> &dets = meas->detector_names();
+    for( size_t i = 0; title.empty() && (i < dets.size()); ++i )
+    {
+      auto m = meas->measurement(displayedNumber, dets[i]);
+      if( m && !m->title().empty() )
+      {
+        if( m->title().size() > 128 )  //128 chosen arbitrarily and not tested.
+        {
+          string t = m->title();
+          SpecUtils::utf8_limit_str_size( t, 128 );
+          title = WString::fromUTF8( m->title() );
+        }else
+        {
+          title = WString::fromUTF8( m->title() );
+        }
+        
+        
+      }
+    }//for( loop over detectors to find title )
+
+    if( m_titles[typeindex] )
+    {
+      m_titles[typeindex]->setText( title );
+      
+      if( title.empty() )
+      {
+        if( !m_titles[typeindex]->text().empty() )
+          m_titles[typeindex]->setText( "" );
+      }else
+      {
+        m_titles[typeindex]->setText( "Title: " + title );
+        m_titles[typeindex]->show();
+      }
+        
+      if( title.narrow().length() > 70 )
+        m_titles[typeindex]->setToolTip( title );
+      else if( !m_titles[typeindex]->toolTip().empty() )
+        m_titles[typeindex]->setToolTip( "" );
+    }//if( m_titles[typeindex] )
+  }else if( total_sample_nums.size() == sample_numbers.size() )
+  {
+    char buffer[64];
+    const int totalNumber = *(total_sample_nums.rbegin());
+    const int lastNumber = *(sample_numbers.rbegin());
+    const int firstNumber = *(sample_numbers.begin());
+    snprintf( buffer, sizeof(buffer), "/%i", totalNumber+1 );
+    m_displayedPostTexts[typeindex]->setText( buffer );
+    if( lastNumber == firstNumber )
+      snprintf( buffer, sizeof(buffer), "%i", lastNumber );
+    else if( sample_numbers.size() == 2 )
+      snprintf( buffer, sizeof(buffer), "%i,%i", firstNumber, lastNumber );
+    else
+      snprintf( buffer, sizeof(buffer), "%i-%i", firstNumber, lastNumber );
+    m_displaySampleNumEdits[typeindex]->setText( buffer );
+    m_nextSampleNumButtons[typeindex]->hide();
+    m_prevSampleNumButtons[typeindex]->hide();
+  }else
+  {
+    const int lastNumber = *(total_sample_nums.rbegin());
+      
+    WStringStream postMsg;
+    postMsg << "/" << lastNumber;
+    m_displayedPostTexts[typeindex]->setText( postMsg.str() );
+   
+    const string displaySequence = SpecUtils::sequencesToBriefString( sample_numbers );
+    const bool added = (displaySequence.find(',') != string::npos);
+    m_displaySampleNumEdits[typeindex]->setText( displaySequence );
+    
+    m_nextSampleNumButtons[typeindex]->setHidden( !added );
+    m_prevSampleNumButtons[typeindex]->setHidden( !added );
+  }//else if( meas->passthrough() ){...}
+  
+  m_previousSampleTxt[typeindex] = m_displaySampleNumEdits[typeindex]->text();
+  
+  const double livetimeSF = m_interspec->displayScaleFactor(spectrum_type);
+  
+  updateDisplayedScaleFactorNumbers( livetimeSF, spectrum_type );
+  
+  if( spectrum_type == SpecUtils::SpectrumType::Foreground )
+  {
+    if( !!m_interspec->measurment(SpecUtils::SpectrumType::Background) )
+      updateDisplayedScaleFactorNumbers( m_interspec->displayScaleFactor(SpecUtils::SpectrumType::Background), SpecUtils::SpectrumType::Background );
+    if( !!m_interspec->measurment(SpecUtils::SpectrumType::SecondForeground) )
+      updateDisplayedScaleFactorNumbers( m_interspec->displayScaleFactor(SpecUtils::SpectrumType::SecondForeground), SpecUtils::SpectrumType::SecondForeground );
+  }//if( spectrum_type == SpecUtils::SpectrumType::Foreground )
+}//void handleDisplayChange(...)
+
+
+void CompactFileManager::refreshContents()
+{
+  // Clear out the combo boxes
+  for( int i = 0; i < 3; ++i )
+    m_selects[i]->clear();
+
+  if( m_files->rowCount() < 1 )
+  {
+    for( int i = 0; i < 3; ++i )
+      m_selects[i]->addItem( "No uploaded/available spectra." );
+  }else
+  {
+    for( int i = 0; i < m_files->rowCount(); ++i )
+    {
+      const WString name = m_files->fileHeader( i )->displayName();
+      const WString time = m_files->fileHeader(i)->spectrumTime().toString("MMM d, yyyy");
+      for( int i = 0; i < 3; ++i )
+        m_selects[i]->addItem( name + " (" + time + ")" );
+    }//for( loop over available files )
+
+    m_selects[static_cast<int>(SpecUtils::SpectrumType::Foreground)]->addItem( "No foreground" );
+    m_selects[static_cast<int>(SpecUtils::SpectrumType::Background)]->addItem( "No background" );
+    m_selects[static_cast<int>(SpecUtils::SpectrumType::SecondForeground)]->addItem( "No second foreground" );
+
+    // Lastly, select the proper file. If there is no active file in that
+    // category, just select the default "No _______" option.
+    for( int i = 0; i < 3; ++i )
+    {
+      const SpecUtils::SpectrumType type = SpecUtils::SpectrumType(i);
+      std::shared_ptr<SpecMeas> meas = m_interspec->measurment( type );
+      const auto &samples = m_interspec->displayedSamples(type);
+      const auto detectors = m_interspec->detectorsToDisplay(type);
+      handleDisplayChange( type, meas, samples, detectors );
+    }//for( int i = 0; i < 3; ++i )
+  }//if( m_files->rowCount() < 1 ) / else
+}//void refreshContents()
+
+
+void CompactFileManager::updateDisplayedScaleFactorNumbers( const double sf,
+                                               const SpecUtils::SpectrumType type )
+{
+  const int typeindex = static_cast<int>(type);
+  
+  if( !m_scaleValueTxt[typeindex] )
+    return;
+  
+  char buffer[32];
+  snprintf( buffer, sizeof(buffer), "%.4f", sf );
+  m_scaleValueTxt[typeindex]->setText( buffer );
+}//void updateDisplayedScaleFactorNumbers(...)
+
+
+//void CompactFileManager::handleSliderChanged( const int slidervalue,
+//                                              const SpecUtils::SpectrumType type )
+//{
+//  bool update = true;
+//  const double multiple = (slidervalue-50.0) / 50.0;
+//  
+//  const double oldsf = m_interspec->displayScaleFactor(type);
+//  
+//  double sf = oldsf + (0.25 * multiple * oldsf);
+//  
+//  if( !m_interspec->measurment(type) )
+//  {
+//    sf = 1.0;
+//    update = false;
+//  }
+//
+//  updateDisplayedScaleFactorNumbers( sf, type );
+//  
+//  if( update )
+//    m_interspec->setDisplayScaleFactor( sf, type );
+//}//void handleSliderChanged(...);
+
+
+void CompactFileManager::handleUserEnterdScaleFactor( const SpecUtils::SpectrumType type )
+{
+  const int typeindex = static_cast<int>(type);
+  
+  if( !m_scaleValueTxt[typeindex] )
+    return;
+  
+  float sf;
+  bool update = true;
+  
+  const string val = m_scaleValueTxt[typeindex]->text().toUTF8();
+  
+  if( val.empty() )
+  {
+    const float lt = m_interspec->liveTime(type);
+    const float datalt = m_interspec->liveTime(SpecUtils::SpectrumType::Foreground);
+    sf = ((lt>0.0f) ? (datalt/lt) : 1.0f);
+//    char buffer[16];
+//    snprintf(buffer, sizeof(buffer), "%.2f", sf );
+  }else if( !(stringstream(val) >> sf) )
+  {
+    update = false;
+    sf = m_interspec->displayScaleFactor(type);
+  }//
+  
+  updateDisplayedScaleFactorNumbers( sf, type );
+  
+  
+  if( update )
+  {
+    if( m_rescaleByLiveTime[typeindex] )
+      m_rescaleByLiveTime[typeindex]->show();
+    m_interspec->setDisplayScaleFactor( sf, type );
+  }
+}//void handleUserEnterdScaleFactor( const SpecUtils::SpectrumType type )
+
+
+
+void CompactFileManager::handleUserEnterdScaleFactorWheel( const SpecUtils::SpectrumType type,  WMouseEvent e )
+{
+  int i = e.wheelDelta();
+  const int typeindex = static_cast<int>(type);
+  
+  const float oldValue = m_scaleValueTxt[typeindex]->value();
+  m_scaleValueTxt[typeindex]->setValue( oldValue + 0.05*oldValue*i);
+  handleUserEnterdScaleFactor(type);
+}//void handleUserEnterdScaleFactor( const SpecUtils::SpectrumType type )
+
+
+void CompactFileManager::handleRenormalizeByLIveTime( const SpecUtils::SpectrumType type )
+{
+  const int typeindex = static_cast<int>(type);
+  
+  const float lt = m_interspec->liveTime(type);
+  const float datalt = m_interspec->liveTime(SpecUtils::SpectrumType::Foreground);
+  const double sf = ((lt>0.0f && datalt>0.0f) ? (datalt/lt) : 1.0f);
+  updateDisplayedScaleFactorNumbers( sf, type );
+  if( m_rescaleByLiveTime[typeindex] )
+    m_rescaleByLiveTime[typeindex]->hide();
+  m_interspec->setDisplayScaleFactor( sf, type );
+}//void handleRenormalizeByLIveTime( const SpecUtils::SpectrumType type )
+