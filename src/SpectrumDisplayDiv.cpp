--- conflicted
+++ resolved
@@ -706,12 +706,7 @@
 }//void guessAndUpdateDisplayRebinFactor()
 
 
-<<<<<<< HEAD
-void SpectrumDisplayDiv::setData( std::shared_ptr<const Measurement> data_hist,
-                                  bool keep_curent_xrange )
-=======
 void SpectrumDisplayDiv::setData( std::shared_ptr<Measurement> data_hist, const bool keep_curent_xrange )
->>>>>>> 08ebd06d
 {
   if( m_autoAdjustDisplayBinnning )
   {
@@ -867,11 +862,7 @@
 }//double displayScaleFactor( SpecUtils::SpectrumType spectrum_type ) const;
 
 
-<<<<<<< HEAD
-void SpectrumDisplayDiv::setBackground( std::shared_ptr<const Measurement> background )
-=======
 void SpectrumDisplayDiv::setBackground( std::shared_ptr<Measurement> background )
->>>>>>> 08ebd06d
 {
   const bool hadBackground = !!(m_model->getBackground());
 
@@ -896,11 +887,7 @@
 }//void SpectrumDisplayDiv::setBackground(...);
 
 
-<<<<<<< HEAD
-void SpectrumDisplayDiv::setSecondData( std::shared_ptr<const Measurement> hist, bool ownAxis )
-=======
 void SpectrumDisplayDiv::setSecondData( std::shared_ptr<Measurement> hist, const bool ownAxis )
->>>>>>> 08ebd06d
 {
   const bool alreadyHad = !!(m_model->getSecondData());
 
