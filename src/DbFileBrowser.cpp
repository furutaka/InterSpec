/* InterSpec: an application to analyze spectral gamma radiation data.
 
 Copyright 2018 National Technology & Engineering Solutions of Sandia, LLC
 (NTESS). Under the terms of Contract DE-NA0003525 with NTESS, the U.S.
 Government retains certain rights in this software.
 For questions contact William Johnson via email at wcjohns@sandia.gov, or
 alternative emails of interspec@sandia.gov.
 
 This library is free software; you can redistribute it and/or
 modify it under the terms of the GNU Lesser General Public
 License as published by the Free Software Foundation; either
 version 2.1 of the License, or (at your option) any later version.
 
 This library is distributed in the hope that it will be useful,
 but WITHOUT ANY WARRANTY; without even the implied warranty of
 MERCHANTABILITY or FITNESS FOR A PARTICULAR PURPOSE.  See the GNU
 Lesser General Public License for more details.
 
 You should have received a copy of the GNU Lesser General Public
 License along with this library; if not, write to the Free Software
 Foundation, Inc., 51 Franklin Street, Fifth Floor, Boston, MA  02110-1301  USA
 */
#include "InterSpec_config.h"

#include <Wt/WTree>
#include <Wt/WImage>
#include <Wt/WLabel>
#include <Wt/Dbo/ptr>
#include <Wt/WLineEdit>
#include <Wt/WMenuItem>
#include <Wt/WGroupBox>
#include <Wt/WTextArea>
#include <Wt/WTreeNode>
#include <Wt/WIconPair>
#include <Wt/WModelIndex>
#include <Wt/WGridLayout>
#include <Wt/WPushButton>
#include <Wt/WButtonGroup>
#include <Wt/WRadioButton>


#include "InterSpec/AuxWindow.h"
#include "InterSpec/InterSpec.h"
#include "InterSpec/InterSpecApp.h"
#include "InterSpec/WarningWidget.h"
#include "InterSpec/DbFileBrowser.h"
#include "InterSpec/DataBaseUtils.h"
#include "InterSpec/SpecMeasManager.h"
#include "InterSpec/SpectraFileModel.h"
#include "InterSpec/RowStretchTreeView.h"


using namespace std;
using namespace Wt;


DbFileBrowser::DbFileBrowser( SpecMeasManager *manager,
                              InterSpec *viewer,
                              SpecUtils::SpectrumType type,
                              std::shared_ptr<SpectraFileHeader> header)
: AuxWindow( "Previously Stored States",
            (Wt::WFlags<AuxWindowProperties>(AuxWindowProperties::DisableCollapse)
                                             | AuxWindowProperties::EnableResize) ),
  m_factory( nullptr )
{
  WGridLayout *layout = stretcher();
  layout->setContentsMargins(0, 0, 0, 0);
  
  
  try
  {
    m_factory = new SnapshotBrowser( manager, viewer, type, header, footer(), nullptr );
    layout->addWidget( m_factory, 0, 0 );
    
    m_factory->finished().connect( this, &AuxWindow::deleteSelf );
  }catch( std::exception &e )
  {
    m_factory = nullptr;
    WText *tt = new WText( "<b>Error creating SnapshotBrowser</b> - sorry :("
                          "<br />Error: " + string(e.what()) );
    layout->addWidget( tt, 0, 0 );
  }catch( ... )
  {
    WText *tt = new WText( "<b>Unexpected issue creating SnapshotBrowser</b> - sorry :(" );
    layout->addWidget( tt, 0, 0 );
  }
  
  WPushButton *cancel = addCloseButtonToFooter();
  cancel->clicked().connect( this, &AuxWindow::hide );
  
  rejectWhenEscapePressed();
  
  finished().connect( this, &AuxWindow::deleteSelf );

  const int width = std::min( 500, static_cast<int>(0.95*viewer->renderedWidth()) );
  const int height = std::min( 475, static_cast<int>(0.95*viewer->renderedHeight()) );
  resize( WLength(width), WLength(height) );
  
  centerWindow();
  show();
}//DbFileBrowser


int DbFileBrowser::numSnapshots() const
{
  return m_factory ? m_factory->numSnaphots() : 0;
}


/** Returns query to find user states.
 If a valid header is passed in, then the query returns all of the snapshots for that specific spectrum.
 If a header is not passed in, then query returns all saved states for the user (just the upper level states, not their snapshots)/
 
 Note, I'm pretty sure you need an active transaction before calling this function - e.g.,
 
 DataBaseUtils::DbTransaction transaction( *m_session );
 */
Dbo::collection< Dbo::ptr<UserState> > get_user_states_collection( Dbo::ptr<InterSpecUser> user, std::shared_ptr<DataBaseUtils::DbSession> &session, std::shared_ptr<const SpectraFileHeader> header )
{
  Dbo::collection< Dbo::ptr<UserState> > query;
  
  if( !session || !user )
    return query;
  
  if( header && !header->m_uuid.empty())
  { //uuid filter for snapshots with foreground uuid
    const char *stateQueryTxt = "A.InterSpecUser_id = ? AND A.StateType = ? AND A.SnapshotTagParent_id IS NULL";
    query = session->session()->query<Dbo::ptr<UserState> >(
              "SELECT DISTINCT A FROM UserState A JOIN UserFileInDb B "
              "ON (A.ForegroundId = B.id OR A.BackgroundId = B.id OR A.SecondForegroundId = B.id) "
              "AND B.UUID = ? "
              "LEFT JOIN UserState C "
              "ON (C.ForegroundId = B.id OR C.BackgroundId = B.id OR C.SecondForegroundId = B.id) "
              "AND C.SnapshotTagParent_id = A.id")
            .bind(header->m_uuid)
            .where(stateQueryTxt)
            .bind( user.id() )
            .bind(int(UserState::kUserSaved));
  }else
  {
    //No related hash/uuid filtering
    const char *stateQueryTxt = "InterSpecUser_id = ? AND StateType = ? AND SnapshotTagParent_id IS NULL";
    query = session->session()->find<UserState>()
            .where( stateQueryTxt )
            .bind( user.id() ).bind(int(UserState::kUserSaved));
  }//uuid filter for snapshots with foreground uuid
  
  return query;
}//get_user_states_collection(...)


size_t SnapshotBrowser::num_saved_states( InterSpec *viewer,
                                          shared_ptr<DataBaseUtils::DbSession> session,
                                          shared_ptr<const SpectraFileHeader> header )
{
  if( !session || !viewer )
    return 0;
  
  size_t num_states = 0;
  
  try
  {
    DataBaseUtils::DbTransaction transaction( *session );
    
    Dbo::collection< Dbo::ptr<UserState> > query = get_user_states_collection( viewer->m_user, session, header );
    
    num_states = query.size();
    
    transaction.commit();
  }catch( std::exception &e )
  {
    cerr << "\n\n\nSnapshotBrowser::num_saved_states: caught exception I wasnt expecting to:\n\t" << e.what() << "\n\n\n" << endl;
  }//
  
  return num_states;
}//size_t num_saved_states(...)


/*
SnapshotBrowser is the refactored class to create the UI for loading snapshot/spectra
*/
SnapshotBrowser::SnapshotBrowser( SpecMeasManager *manager,
                                  InterSpec *viewer,
                                  const SpecUtils::SpectrumType type,
                                  std::shared_ptr<SpectraFileHeader> header,
                                  Wt::WContainerWidget *buttonBar,
                                  Wt::WContainerWidget *parent )
  : WContainerWidget( parent ),
    m_manager( manager ),
    m_viewer( viewer ),
    m_loadSnapshotButton( nullptr ),
    m_loadSpectraButton( nullptr ),
    //m_deleteButton( nullptr ),
    m_renameButton( nullptr ),
    m_buttonGroup( nullptr ),
    m_buttonbox( nullptr ),
    m_snapshotTable( nullptr ),
    m_descriptionLabel( nullptr ),
    m_timeLabel( nullptr ),
    m_relatedSpectraLayout( nullptr ),
    m_type( type ),
    m_header( header ),
    m_finished( this ),
    m_editWindow( nullptr ),
    m_nrows( 0 )
{
  wApp->useStyleSheet( "InterSpec_resources/DbFileBrowser.css" );
  
  addStyleClass( "SnapshotBrowser" );
  
  WContainerWidget *footer = buttonBar;
  if( !footer )
    footer = new WContainerWidget();
  
  WGridLayout *layout = new WGridLayout();
  layout->setContentsMargins( 0, 0, 0, 0 );
  setLayout( layout );
  
  //We have to create a independent Dbo::Session for this class since the
  //  m_viewer->m_user.session() could be used in other threads, messing
  //  things up (Dbo::Session is not thread safe).
  m_session.reset( new DataBaseUtils::DbSession( *m_viewer->sql() ) );
  
  int row = 0;
  if( m_header && !m_header->m_uuid.empty() )
  {
    auto txt = new WText("It looks like you have previously loaded and modified this spectrum file, would you like to resume your previous work?");
    layout->addWidget( txt, row++, 0);
  }//if( we want to load a specific state )
  
  try
  {
    Dbo::ptr<InterSpecUser> user = m_viewer->m_user;
    WContainerWidget* tablecontainer = new WContainerWidget();
    
    m_snapshotTable = new WTree();
    m_snapshotTable->addStyleClass( "SnapshotTable" );

    
    WGridLayout *tablelayout = new WGridLayout();
    //tablelayout->setContentsMargins(2, 2, 2, 2);
    tablelayout->setContentsMargins(0,0,0,0);
    tablelayout->setRowStretch(0, 1);
    tablelayout->setColumnStretch(0, 1);
    tablelayout->addWidget(m_snapshotTable, 0, 0);
    tablecontainer->setLayout( tablelayout );
    tablecontainer->setMargin(0);
    tablecontainer->setOffsets(0);
    
    //m_snapshotTable->resize(400,WLength(WLength::Auto));
    
    m_snapshotTable->itemSelectionChanged().connect(boost::bind( &SnapshotBrowser::selectionChanged, this ) );
    
    Wt::WTreeNode *root = new Wt::WTreeNode( "Root" );
    root->expand();
    
    m_snapshotTable->setTreeRoot(root);
    m_snapshotTable->setSelectionMode(Wt::SingleSelection);
    m_snapshotTable->treeRoot()->setNodeVisible( false ); //makes the tree look like a table! :)
<<<<<<< HEAD
    
    DataBaseUtils::DbTransaction transaction( *m_session );
    Dbo::collection< Dbo::ptr<UserState> > query;
=======
>>>>>>> 08ebd06d
    
    DataBaseUtils::DbTransaction transaction( *m_session );
    
    Dbo::collection< Dbo::ptr<UserState> > query = get_user_states_collection( m_viewer->m_user, m_session, m_header );
    
    m_nrows = query.size(); //save for future query
    
    if( m_nrows == 0 )
      layout->addWidget( new WLabel("No saved application states"), row++, 0 );
    
    
    //Some sudo-styling for if we want to style this - or if we implement this as a WTreeView
    //  most of this styling comes along much easier (so I think this should be what is done
    //  sometime in the future).
    //if( !wApp->styleSheet().isDefined("snapshotrow") )
    //{
    //  // We would add these rules to InterSpec.css
    //  wApp->styleSheet().addRule( "li.SnapshotRow > .Wt-item", "height: 30px; line-height: 30px;", "snapshotrow" );
    //  wApp->styleSheet().addRule( ".SnapshotRow", "text-overflow: ellipsis; white-space: nowrap; overflow: hidden;" );
    //  wApp->styleSheet().addRule( ".SnapshotRow .Wt-expand", "height: 30px; padding-top: 5px" );
    //  wApp->styleSheet().addRule( ".SnapshotRow div.Wt-item.Wt-trunk,"
    //                              ".Wt-tree.Wt-trunk,"
    //                              ".Wt-tree .Wt-item.Wt-trunk",
    //                              "background-image: none !important;" );
    //  //Make table alternate row colors using:
    //  wApp->styleSheet().addRule( "ul.Wt-root > li.SnapshotRow", "color: white; background: rgb(41,42,44) !important;" );
    //  wApp->styleSheet().addRule( "ul.Wt-root > li.SnapshotRow:nth-child(odd)", "background: rgb(30,32,34) !important;" );
    //}
    
    for( Dbo::collection< Dbo::ptr<UserState> >::const_iterator snapshotIterator = query.begin();
        snapshotIterator != query.end(); ++snapshotIterator )
    {
      Wt::WTreeNode *snapshotNode = new Wt::WTreeNode((*snapshotIterator)->name, 0, root);
    
      //snapshotNode->addStyleClass( "SnapshotRow" );
      
      // We will go-around Wt::WTreeNode API to hack in a way to customize display and options
      //  each row in the table can have by assuming the row is implemented as a WContainerWidget,
      //  which seems to always be true, at least for Wt 3.3.4.
      // \TODO: sub-class WTreeNode in order to allow customization, which is probably a cleaner
      //       solution, or we could use a WTreeView instead of WTree, which is probably best
      //       solution.
      WContainerWidget *rowDiv = nullptr;
      if( snapshotNode->label() )
        rowDiv = dynamic_cast<WContainerWidget *>( snapshotNode->label()->parent() );
      
      if( !rowDiv && snapshotNode->label() )
      {
        //In case Wt changes in new versions
#if( PERFORM_DEVELOPER_CHECKS )
        log_developer_error( __func__, "nsnapshotNode->label()->parent() Is Not a WContainerWidget" );
#endif
        cerr << "\n\nsnapshotNode->label()->parent() Is Not a WContainerWidget\n\n" << endl;
      }//if( Wt has changed with new version )
      
      // Add ability to double click on a row to load this state
      if( rowDiv )
      {
        auto loader = wApp->bind( boost::bind( &SnapshotBrowser::loadSnapshotSelected, this ) );
        rowDiv->doubleClicked().connect( std::bind([this,loader,snapshotNode](){
          const set<WTreeNode *> sets = m_snapshotTable->selectedNodes();
          if( !sets.empty() && ((*begin(sets)) == snapshotNode) )
            loader();
#if( PERFORM_DEVELOPER_CHECKS )
          else
            log_developer_error( __func__, "Got double click on SnapshotBrowser state but that wasnt what was selected." );
#endif
        }) );
      }//if( rowDiv )
      
      
      // If a 'buttonBar' was specified to this contructor, then this browser is NOT on the
      //  InterSpec introductory screen, but instantiated by the "InterSpec" --> "Previous..." menu.
      if( buttonBar && rowDiv )
      {
        WImage *delBtn = new WImage( "InterSpec_resources/images/minus_min_black.svg", rowDiv );
        delBtn->resize( WLength(16), WLength(16) );
        delBtn->addStyleClass( "DelSnapshotBtn" );
        delBtn->clicked().connect( this, &SnapshotBrowser::startDeleteSelected );
        delBtn->doubleClicked().preventPropagation();
        
        
        WImage *editBtn = new WImage( "InterSpec_resources/images/edit_black.svg", rowDiv );
        editBtn->resize( WLength(16), WLength(16) );
        editBtn->addStyleClass( "DelSnapshotBtn" );
        editBtn->clicked().connect( this, &SnapshotBrowser::startEditSelected );
        editBtn->doubleClicked().preventPropagation();
      }//if( buttonBar && rowDiv )
      
      //snapshotNode->setChildCountPolicy(Wt::WTreeNode::Enabled);
      snapshotNode->setChildCountPolicy(Wt::WTreeNode::Disabled);
      snapshotNode->setToolTip((*snapshotIterator)->serializeTime.toString()
                               + (((*snapshotIterator)->description).empty() ? "" : (" -- " + (*snapshotIterator)->description)));
      
      //Add to lookup table (the HEAD)
      m_UserStateLookup[snapshotNode] = *snapshotIterator;
      
      //If not root, then return how many versions
      typedef Dbo::collection< Dbo::ptr<UserState> > Snapshots;
      Snapshots snapshots;
      
      if( *snapshotIterator )
      {
        //Create HEAD
        auto headIcons = new Wt::WIconPair("InterSpec_resources/images/time.svg","InterSpec_resources/images/time.svg");
        headIcons->icon1()->addStyleClass( "Wt-icon SnapshotIcon" );
        headIcons->icon2()->addStyleClass( "Wt-icon SnapshotIcon" );
      
        Wt::WTreeNode *versionNode = new Wt::WTreeNode("HEAD", headIcons, snapshotNode);
        
        versionNode->setToolTip((*snapshotIterator)->serializeTime.toString() + (((*snapshotIterator)->description).empty()?"":(" -- " + (*snapshotIterator)->description)));
        
        //versionNode->setChildCountPolicy(Wt::WTreeNode::Enabled);
        versionNode->setChildCountPolicy(Wt::WTreeNode::Disabled);
        
        //Add to lookup table (also the HEAD)
        m_UserStateLookup[versionNode] = *snapshotIterator;
        addSpectraNodes(snapshotIterator, versionNode);
        
        snapshots = m_session->session()->find<UserState>()
                             .where( "SnapshotTagParent_id = ? AND StateType = ? " )
                             .bind( snapshotIterator->id() )
                             .bind(int(UserState::kUserSaved))
                             .orderBy( "id desc" );
        
        for( Dbo::collection< Dbo::ptr<UserState> >::const_iterator versionIterator = snapshots.begin();
            versionIterator != snapshots.end(); ++versionIterator )
        {
          const Wt::WString &name = (*versionIterator)->name;
          auto tagIcon = new Wt::WIconPair("InterSpec_resources/images/time.svg","InterSpec_resources/images/time.svg");
          tagIcon->icon1()->addStyleClass( "Wt-icon SnapshotIcon" );
          tagIcon->icon2()->addStyleClass( "Wt-icon SnapshotIcon" );
          
          versionNode = new Wt::WTreeNode( name, tagIcon, snapshotNode );
          
          auto tooltip = (*versionIterator)->serializeTime.toString()
                         + (((*versionIterator)->description).empty() ? "" : (" -- " + (*versionIterator)->description));
          versionNode->setToolTip( tooltip );
          
          //versionNode->setChildCountPolicy( Wt::WTreeNode::Enabled );
          versionNode->setChildCountPolicy( Wt::WTreeNode::Disabled );
          
          m_UserStateLookup[versionNode] = *versionIterator;
          
          addSpectraNodes( versionIterator, versionNode );
        } //for
      } //*snapshotIterator
      
      if( m_header && !m_header->m_uuid.empty())
        snapshotNode->expand();
    } //for
    
    transaction.commit();
    tablecontainer->setOverflow(Wt::WContainerWidget::OverflowAuto);
    layout->addWidget( tablecontainer, ++row, 0 );
    layout->setRowStretch( row, 1 );
    
    m_timeLabel = new WText();
    m_timeLabel->addStyleClass( "SnapshotTime" );
    layout->addWidget(m_timeLabel, ++row,0);
    
    m_descriptionLabel = new WText();
    m_descriptionLabel->addStyleClass( "SnapshotDesc" );
    layout->addWidget(m_descriptionLabel, ++row,0);
    layout->columnStretch(1);
    
    m_buttonbox = new WGroupBox( "Open Related Spectrum As:" );
    m_buttonbox->setOffsets(10);
    m_buttonGroup = new WButtonGroup( m_buttonbox );
    
    for( int i = 0; i < 3; ++i )
    {
      const char *name = "";
      switch( SpecUtils::SpectrumType(i) )
      {
        case SpecUtils::SpectrumType::Foreground:       name = "Foreground";      break;
        case SpecUtils::SpectrumType::SecondForeground: name = "Second Spectrum"; break;
        case SpecUtils::SpectrumType::Background:       name = "Background";      break;
      }//switch( SpecUtils::SpectrumType(i) )
      
      WRadioButton *button = new WRadioButton( name, m_buttonbox );
      button->setMargin( 10, Wt::Right );
      button->setInline(false);
      m_buttonGroup->addButton( button, i );
    }//for( int i = 0; i < 3; ++i )
    
    m_buttonGroup->setSelectedButtonIndex( 0 );
    m_buttonbox->setHidden(true);
    layout->addWidget( m_buttonbox, ++row, 0  );
    
    
    //m_deleteButton = new WPushButton( "", footer );
    //m_deleteButton->setHidden(true);
    //m_deleteButton->setIcon( "InterSpec_resources/images/minus_min.png" );
    //m_deleteButton->addStyleClass("FloatLeft");
    //m_deleteButton->clicked().connect( this, &SnapshotBrowser::startDeleteSelected );
    
    //m_renameButton
    
    //m_renameButton
    m_loadSpectraButton = new WPushButton( "Load Spectrum Only", footer );
    m_loadSpectraButton->clicked().connect( boost::bind( &SnapshotBrowser::loadSpectraSelected, this));
    m_loadSpectraButton->disable();
    
    m_loadSnapshotButton = new WPushButton( "Load App State", footer);
    m_loadSnapshotButton->clicked().connect( boost::bind(&SnapshotBrowser::loadSnapshotSelected, this));
    m_loadSnapshotButton->setDefault(true);
    //m_loadSnapshotButton->setIcon( "InterSpec_resources/images/time.svg" );
    m_loadSnapshotButton->disable();
    
    if( !buttonBar )
    {
      layout->addWidget( footer, layout->rowCount()+1 , 0 );
      m_loadSpectraButton->setFloatSide( Wt::Side::Right );
      m_loadSnapshotButton->setFloatSide( Wt::Side::Right );
    }
  }catch( std::exception &e )
  {
    if( !buttonBar )
      delete footer;
    
    // Remove and clear all children widgets so we dont leak memory
    clear();
    
    m_loadSnapshotButton = nullptr;
    m_loadSpectraButton = nullptr;
    m_renameButton = nullptr;
    m_buttonGroup = nullptr;
    m_buttonbox = nullptr;
    m_snapshotTable = nullptr;
    m_descriptionLabel = nullptr;
    m_timeLabel = nullptr;
    m_relatedSpectraLayout = nullptr;
    //m_type = type;
    //m_header = header ),
    //m_finished( this ),
    m_editWindow = nullptr;
    m_nrows = 0;
    
    WText *txt = new WText( "Unexpected error creating database spectrum file browser", this );
    txt->setAttributeValue( "style", "color: red; font-weight: bold; font-size: 22px;" );
    
    passMessage( (string("Error creating database spectrum file browser: ") + e.what()).c_str(),
                "", WarningWidget::WarningMsgHigh );
    cerr << "\n\nSnapshotModel caught: " << e.what() << endl << endl;
  }//try / catch
}//SnapshotBrowser


Wt::Signal<> &SnapshotBrowser::finished()
{
  return m_finished;
}


void SnapshotBrowser::addSpectraNodes(Dbo::collection< Dbo::ptr<UserState> >::const_iterator versionIterator, Wt::WTreeNode *versionNode)
{
  //add in foreground/background/2ndfore
  typedef Dbo::collection< Dbo::ptr<UserFileInDb> > Spectras;
  
  for( int i = 0; i < 3; i++ )
  {
    //loop through each SpecUtils::SpectrumType because sometimes there can be one spectra that is in multiple types
    Spectras spectras = m_session->session()->find< UserFileInDb >()
                                  .where( " id = ? OR id = ? OR id = ?")
                                  .bind( (*versionIterator)->foregroundId )
                                  .bind( (*versionIterator)->backgroundId )
                                  .bind( (*versionIterator)->secondForegroundId );
    
    string pre = "";
    string post = "";
    SpecUtils::SpectrumType spectratype = SpecUtils::SpectrumType(i);
    
    for( Dbo::collection< Dbo::ptr<UserFileInDb> >::const_iterator spectraIterator = spectras.begin();
        spectraIterator != spectras.end(); ++spectraIterator )
    {
      Wt::WIconPair *icon = nullptr;
      if ((*versionIterator)->foregroundId==spectraIterator->id() && spectratype==SpecUtils::SpectrumType::Foreground)
      {
        //icon = new Wt::WIconPair("InterSpec_resources/images/shape_move_forwards.png","InterSpec_resources/images/shape_move_forwards.png");
      }else if ((*versionIterator)->backgroundId==spectraIterator->id() && spectratype==SpecUtils::SpectrumType::Background)
      {
        //icon = new Wt::WIconPair("InterSpec_resources/images/shape_move_backwards.png","InterSpec_resources/images/shape_move_backwards.png");
      }else if ((*versionIterator)->secondForegroundId==spectraIterator->id() && spectratype==SpecUtils::SpectrumType::SecondForeground)
      {
        //icon = new Wt::WIconPair("InterSpec_resources/images/shape_move_front.png","InterSpec_resources/images/shape_move_front.png");
      }else
      {
        //nothing found, so just return
        continue;
      }
      
      if( m_header && !m_header->m_uuid.empty() && (*spectraIterator)->uuid==m_header->m_uuid)
      {
        //bold the spectra that is pulled in
        pre = "<b>";
        post = "</b>";
      } //!m_uuid.empty() && (*spectraIterator)->uuid==m_uuid
      else
      { //default look is not bolded
        pre = "";
        post = "";
      } //default look is not bolded
      
      const auto nodeTxt = pre + " " + (*spectraIterator)->filename
                           + " <i>(" + descriptionText(spectratype)+")</i>" + post;
      Wt::WTreeNode *spectraNode = new Wt::WTreeNode( nodeTxt, icon, versionNode );
      
      // Hack in letting user double click on row to load just the spectrum
      auto label = spectraNode->label();
      WContainerWidget *rowDiv = label ? dynamic_cast<WContainerWidget *>( label->parent() ) : nullptr;
      if( rowDiv )
      {
        rowDiv->doubleClicked().connect( std::bind([this,spectraNode](){
          const set<WTreeNode *> sets = m_snapshotTable->selectedNodes();
          if( !sets.empty() && ((*begin(sets)) == spectraNode) )
            loadSpectraSelected();
#if( PERFORM_DEVELOPER_CHECKS )
          else
            log_developer_error( __func__, "Got double click on SnapshotBrowser spectrum but that wasnt what was selected." );
#endif
        }) );
      }//if( rowDive )
      
      
      
      if( m_header && !m_header->m_uuid.empty() )
      {
        //disable all child spectra tree nodes, so the user can only select the snapshot
        spectraNode->disable();
      } //!m_uuid.empty()
      
      spectraNode->setToolTip((*spectraIterator)->serializeTime.toString()  + (((*spectraIterator)->description).empty()?"":(" -- " + (*spectraIterator)->description)));
      //Add to lookup table (also the HEAD)
      m_UserFileInDbLookup[spectraNode]=*spectraIterator;
      break;
    } //iterate through the spectra contained in this snapshot
  } //for( int i = 0; i < 3; i++ ) -- loop through SpecUtils::SpectrumType
  
} //void SnapshotBrowser::addSpectraNodes(Dbo::collection< Dbo::ptr<UserState> >::const_iterator versionIterator, Wt::WTreeNode *versionNode)

//Updates the buttons when a row is selected
void SnapshotBrowser::selectionChanged()
{
  std::set<Wt::WTreeNode *> sets = m_snapshotTable->selectedNodes();
  
  Wt::WTreeNode *selectedTreeNode = nullptr;
  if( !sets.empty() ) //Should only select one row at a time
    selectedTreeNode = *sets.begin();
  
  Wt::Dbo::ptr<UserState> userstate;
  Wt::Dbo::ptr<UserFileInDb> dbfile;
  const auto statepos = m_UserStateLookup.find(selectedTreeNode);
  if( statepos != end(m_UserStateLookup) )
    userstate = statepos->second;
  
  const auto filepos = m_UserFileInDbLookup.find(selectedTreeNode);
  if( filepos != end(m_UserFileInDbLookup) )
    dbfile = filepos->second;
  
  if( userstate ) //UserState clicked
  {
    m_buttonbox->disable();
    m_buttonbox->hide();
    //m_deleteButton->show();
    m_loadSnapshotButton->enable();
    m_loadSpectraButton->disable();
    m_descriptionLabel->setText("<i>"+ userstate->description + "</i>");
    m_timeLabel->setText("<b>" + userstate->serializeTime.toString() + "</b>");
    
    if( m_editWindow )
    {
      bool isDelDialog = (m_editWindow->windowTitle().toUTF8().find("Delete") != string::npos);
      AuxWindow::deleteAuxWindow(m_editWindow);
      m_editWindow = nullptr;
      if( isDelDialog )
        startDeleteSelected();
      //else //is edit dialog, in which case just delete the dialog
    }
  }else if( dbfile ) //UserFileDB clicked
  {
    m_buttonbox->show();
    m_buttonbox->enable();
    m_loadSpectraButton->enable();
    //m_deleteButton->hide();
    m_loadSnapshotButton->disable();
    m_descriptionLabel->setText("<i>" + dbfile->description + "</i>");
    m_timeLabel->setText("<b>" + dbfile->serializeTime.toString() + "</b>");
    
    if( m_editWindow )
    {
      AuxWindow::deleteAuxWindow(m_editWindow);
      m_editWindow = nullptr;
    }
  }else //some node not found
  {
    m_buttonbox->hide();
    m_buttonbox->disable();
    m_loadSnapshotButton->disable();
    //m_deleteButton->hide();
    m_loadSpectraButton->disable();
    m_descriptionLabel->setText("");
    m_timeLabel->setText("");
  } //some node not found
  
  if( (m_header && !m_header->m_uuid.empty()) ||  !m_viewer->measurment( SpecUtils::SpectrumType::Foreground ) )
  {
    m_buttonbox->hide(); //make sure it is hidden if no uuid selected
  }//!m_uuid.empty()
}//void selectionChanged()


void SnapshotBrowser::startDeleteSelected()
{
  const set<WTreeNode *> &selection = m_snapshotTable->selectedNodes();
  if( selection.empty() )
  {
    if( m_editWindow )
    {
      AuxWindow::deleteAuxWindow(m_editWindow);
      m_editWindow = nullptr;
    }
    return;
  }//if( selection.size() != 1 )
  
  const char *title = "Confirm Delete";
  if( m_editWindow )
    AuxWindow::deleteAuxWindow( m_editWindow );
  
  m_editWindow = new AuxWindow( title,
                                 (Wt::WFlags<AuxWindowProperties>(AuxWindowProperties::IsModal)
                                  | AuxWindowProperties::DisableCollapse | AuxWindowProperties::PhoneNotFullScreen) );
  
  WTreeNode *node = *begin(selection);
  WText *label = node->label();
  const string name = label ? label->text().toUTF8() : string("");
  
  WText *txt = new WText( "<div style=\"white-space:nowrap;\">Are you sure you want to delete:</div>"
                         "<div style=\"white-space:nowrap;text-align:center;\"><span style=\"font-weight:bold;\">" + name + "</span>?</div>" );
  m_editWindow->contents()->addWidget( txt );
  m_editWindow->contents()->setPadding( 12, Wt::Side::Left | Wt::Side::Right );
  m_editWindow->contents()->setPadding( 18, Wt::Side::Top | Wt::Side::Bottom );
  
  WContainerWidget *foot = m_editWindow->footer();
  
  WPushButton *cancel = new WPushButton( "No", foot );
  cancel->addStyleClass( "DialogClose" );
  cancel->setFloatSide( Wt::Side::Right );
  
  WPushButton *yes = new WPushButton( "Yes", foot );
  yes->addStyleClass( "DialogClose" );
  yes->setFloatSide( Wt::Side::Right );
  
  cancel->clicked().connect( m_editWindow, &AuxWindow::hide );
  yes->clicked().connect( this, &SnapshotBrowser::deleteSelected );
  
  //Need to update text when selection changes, currently relying on modal underlay to protect against this.
  //m_snapshotTable->itemSelectionChanged().connect(<#WObject *target#>, <#WObject::Method method#>)
  
  auto deleter = wApp->bind( boost::bind( &AuxWindow::deleteAuxWindow, m_editWindow ) );
  m_editWindow->finished().connect( std::bind( [deleter,this](){ deleter(); m_editWindow = nullptr; } ) );
  
  m_editWindow->show();
  m_editWindow->centerWindow();
}//void startDeleteSelected()


void SnapshotBrowser::startEditSelected()
{
  if( !m_session )
  {
    passMessage( "No active database session", "", WarningWidget::WarningMsgHigh );
    return;
  }
  
  const set<WTreeNode *> &selection = m_snapshotTable->selectedNodes();
  if( selection.empty() )
  {
    if( m_editWindow )
    {
      AuxWindow::deleteAuxWindow(m_editWindow);
      m_editWindow = nullptr;
    }
    return;
  }//if( selection.size() != 1 )
  
  WTreeNode *node = *begin(selection);
  Wt::Dbo::ptr<UserState> state;
  const auto pos = m_UserStateLookup.find(node);
  if( pos != end(m_UserStateLookup) )
   state = pos->second;
  
  if( !state )  //shouldnt ever happend
  {
    passMessage( "Invalid state selected", "", WarningWidget::WarningMsgHigh );
    return;
  }
  
  const char *title = "Edit Title/Description";
  if( m_editWindow )
    AuxWindow::deleteAuxWindow( m_editWindow );
  
  m_editWindow = new AuxWindow( title,
                               (Wt::WFlags<AuxWindowProperties>(AuxWindowProperties::IsModal)
                                | AuxWindowProperties::DisableCollapse | AuxWindowProperties::PhoneNotFullScreen) );
  
  m_editWindow->setWidth( std::min(425, std::max(m_viewer->renderedWidth(), 250)) );
  m_editWindow->setHeight( std::min(250, std::max(m_viewer->renderedHeight(), 150)) );
  
  WGridLayout *layout = m_editWindow->stretcher();
  
  WLabel *label = new WLabel( "Name" );
  WLineEdit *nameEdit = new WLineEdit();
  nameEdit->setEmptyText( "(Name to store under)" );
  nameEdit->setText( state->name );
  layout->addWidget( label, 0, 0 );
  layout->addWidget( nameEdit,  0, 1 );
  
  label = new WLabel( "Desc." );
  WTextArea *description = new WTextArea();
  description->setEmptyText( "(Optional description)" );
  description->setText( state->description );
  layout->addWidget( label, 1, 0 );
  layout->addWidget( description, 1, 1 );
  
  layout->setColumnStretch( 1, 1 );
  layout->setRowStretch( 1, 1 );
  
  WContainerWidget *foot = m_editWindow->footer();
  
  WPushButton *cancel = new WPushButton( "Cancel", foot );
  cancel->addStyleClass( "DialogClose" );
  cancel->setFloatSide( Wt::Side::Right );
  
  WPushButton *yes = new WPushButton( "Accept", foot );
  yes->addStyleClass( "DialogClose" );
  yes->setFloatSide( Wt::Side::Right );
  
  cancel->clicked().connect( m_editWindow, &AuxWindow::hide );
  yes->clicked().connect( std::bind([=](){
    if( nameEdit->text().toUTF8().empty() ) //should happen
    {
      passMessage( "You must enter a name", "", WarningWidget::WarningMsgHigh );
      return;
    }
    
    try
    {
      DataBaseUtils::DbTransaction transaction( *m_session );
      state.modify()->name = nameEdit->text();
      state.modify()->description = description->text();
      transaction.commit();
      if( node->label() )
        node->label()->setText( nameEdit->text() );
      m_descriptionLabel->setText( "<i>" + description->text().toUTF8() + "</i>" );
    }catch( ... )
    {
      passMessage( "Error modifying state - probably not changed", "", WarningWidget::WarningMsgHigh );
    }//try /catch
    
    m_editWindow->hide();
  }) );
  
  //Need to update text when selection changes, currently relying on modal underlay to protect against this.
  //m_snapshotTable->itemSelectionChanged().connect(<#WObject *target#>, <#WObject::Method method#>)
  
  yes->setDisabled( true );
  auto haschanged = [=](){
    yes->setEnabled( !nameEdit->text().toUTF8().empty() && (nameEdit->text()!=state->name || description->text()!=state->description) );
  };
  
  nameEdit->textInput().connect( std::bind(haschanged) );
  description->textInput().connect( std::bind(haschanged) );
  
  auto deleter = wApp->bind( boost::bind( &AuxWindow::deleteAuxWindow, m_editWindow ) );
  m_editWindow->finished().connect( std::bind( [deleter,this](){ deleter(); m_editWindow = nullptr; } ) );
  
  m_editWindow->show();
  m_editWindow->centerWindow();
}//void startEditSelected()



std::shared_ptr<SpecMeas> SnapshotBrowser::retrieveMeas( const int dbid )
  {
    std::shared_ptr<SpecMeas> snapshotmeas;
    if( dbid < 0 )
      return snapshotmeas;
    
    try
    {
      DataBaseUtils::DbTransaction transaction( *m_session );
      
      Dbo::ptr<UserFileInDb> dbsnapshot = m_session->session()->find<UserFileInDb>()
      .where( "id = ?" )
      .bind( dbid );
      
      Dbo::ptr<UserFileInDbData> data;
      if( dbsnapshot && dbsnapshot->filedata.size() )
        data = *(dbsnapshot->filedata.begin());
      transaction.commit();
      if( data )
        snapshotmeas = data->decodeSpectrum();
    }catch( std::exception &e )
    {
      cerr << "retrieveMeas() caught (while trying to load snaphot): "
      << e.what() << endl;
      passMessage( "Sorry, couldnt load requested snapshot",
                  "", WarningWidget::WarningMsgHigh );
    }//try / catch
    
    return snapshotmeas;
  }//std::shared_ptr<SpecMeas> retrieveMeas( const int dbid )
  

void SnapshotBrowser::deleteSelected()
{
  const set<WTreeNode *> &selection = m_snapshotTable->selectedNodes();
  if( selection.empty() )
  {
    //m_deleteButton->disable();
    passMessage( "No state selected to delete", "", WarningWidget::WarningMsgMedium );
    return;
  }//if( !indices.size() )
  
  WTreeNode * const node = *begin(selection);
  
  Wt::Dbo::ptr<UserState> state;
  
  const auto statepos = m_UserStateLookup.find(node);
  if( statepos != end(m_UserStateLookup) )
    state = statepos->second;
  
  if( !state )
  {
    passMessage( "Invalid state selected", "", WarningWidget::WarningMsgMedium );
    return;
  }
  
  try
  {
    if( m_viewer->currentAppStateDbId() == state.id() )
      m_viewer->resetCurrentAppStateDbId();
    
    {
      DataBaseUtils::DbTransaction transaction( *m_session );
      state.reread();  //is this actually necassary?
      state.remove();
      transaction.commit();
    }
    string name;
    if( node->label() )
      name = node->label()->text().toUTF8();
    
    m_UserStateLookup.erase( m_UserStateLookup.find(node) );
    m_snapshotTable->treeRoot()->removeChildNode(node);
    m_nrows -= 1;
    
    passMessage( "Snapshot '" + name + "' removed from database.", "", WarningWidget::WarningMsgInfo );
  }catch( ... )
  {
    passMessage( "Error removing snapshot from database.", "", WarningWidget::WarningMsgHigh );
  }
  
  if( m_editWindow )
  {
    AuxWindow::deleteAuxWindow(m_editWindow);
    m_editWindow = nullptr;
  }//if( m_editWindow )
}//void deleteSelected()


void SnapshotBrowser::loadSnapshotSelected()
{
  std::set<Wt::WTreeNode *> sets = m_snapshotTable->selectedNodes();
  
  //Only one row selected
  Wt::WTreeNode * selectedTreeNode = *sets.begin();
  
  Dbo::ptr<UserState> dbstate;
  const auto statepos = m_UserStateLookup.find(selectedTreeNode);
  if( statepos != end(m_UserStateLookup) )
    dbstate = statepos->second;
  
  if( !dbstate )
  {
    m_loadSnapshotButton->disable();
    //m_deleteButton->hide();
    return;
  }//if( !indices.size() )
  
  
  
  //Now we have to make 'dbfile' be associated with same session of
  //  m_viewer->m_user.session()  {I dont know what would happen otherwise)
  if( dbstate.id() >= 0 )
  {
    std::shared_ptr<DataBaseUtils::DbSession> sql = m_viewer->sql();
    DataBaseUtils::DbTransaction transaction( *sql );
    dbstate = sql->session()->find< UserState >()
    .where( "id = ?").bind( dbstate.id() );
    transaction.commit();
  }//if( dbfile.id() >= 0 )
  
  if( !dbstate || dbstate.id() < 0 )
  {
    passMessage( "Error loading from the database",
                "", WarningWidget::WarningMsgHigh );
    m_finished.emit();
    return;
  }//if( !selected )
  
  try
  {
    m_viewer->loadStateFromDb( dbstate );
    
    WString msg = "Snapshot '";
    msg += dbstate.get()->name;
    msg += "' loaded";
    
    passMessage( msg.toUTF8(), "", WarningWidget::WarningMsgInfo );
  }catch( std::exception &e )
  {
    passMessage( "Failed to load state", "", WarningWidget::WarningMsgHigh );
    cerr << "DbStateBrowser::loadSelected() caught: " << e.what() << endl;
  }//try / catch
  
  m_finished.emit();
}//void loadSnapshotSelected()


void SnapshotBrowser::loadSpectraSelected()
{
    std::set<Wt::WTreeNode *> sets = m_snapshotTable->selectedNodes();
    
    //Only one row selected
    Wt::WTreeNode * selectedTreeNode = *sets.begin();
   
        
        if (!m_UserFileInDbLookup[selectedTreeNode])
        {
            m_loadSpectraButton->disable();
            return;
        }//if( !indices.size() )
        Dbo::ptr<UserFileInDb> dbfile = m_UserFileInDbLookup[selectedTreeNode];

    //Now we have to make 'dbfile' be associated with same session of
    //  m_viewer->m_user.session()
    if( dbfile.id() >= 0 )
    {
        std::shared_ptr<DataBaseUtils::DbSession> sql = m_viewer->sql();
        DataBaseUtils::DbTransaction transaction( *sql );
        dbfile = sql->session()->find< UserFileInDb >()
        .where( "id = ?").bind( dbfile.id() );
        transaction.commit();
    }//if( dbfile.id() >= 0 )
    
    if( !dbfile || dbfile.id() < 0 )
    {
        passMessage( "Error loading from the database",
                    "", WarningWidget::WarningMsgHigh );
        m_finished.emit();
        return;
    }//if( !selected )

    if( !m_header || m_header->m_uuid.empty() )
    {
        
        int snapshot_id = -1;
        
        SpecUtils::SpectrumType type = SpecUtils::SpectrumType::Foreground;
        if( m_buttonbox->isVisible() )
            type = SpecUtils::SpectrumType( m_buttonGroup->checkedId() );
        
        int modelrow = -1;
        std::shared_ptr<SpecMeas> measurement;
        std::shared_ptr<SpectraFileHeader> header;
        
        //Now should check if already opened
        SpectraFileModel *specmodel = m_manager->model();
        for( int row = 0; row < specmodel->rowCount(); ++row )
        {
            std::shared_ptr<SpectraFileHeader> thisheader
            = specmodel->fileHeader( row );
            Wt::Dbo::ptr<UserFileInDb> dbentry = thisheader->dbEntry();
            if( dbentry.id() == dbfile.id() )
            {
                modelrow = row;
                dbfile = dbentry;
                header = thisheader;
                measurement = thisheader->parseFile();
                if( measurement == m_viewer->measurment(type) )
                {
                    if( snapshot_id >= 0 )
                    {
                        std::shared_ptr<SpecMeas> meas = retrieveMeas( snapshot_id );
                        if( meas )
                        {
                            thisheader->setMeasurmentInfo( meas );
                            m_manager->displayFile( row, meas, type, false, false, SpecMeasManager::VariantChecksToDo::None );
                        }//if( meas )
                    }//if( snapshot_id )
                    
                    passMessage("Already opened","",WarningWidget::WarningMsgInfo);
                    m_finished.emit();
                    return;
                } //measurement == m_viewer->measurment(type)
                break;
            } //if( dbentry.id() == dbfile.id() )
        }//for( int row = 0; row < specmodel->rowCount(); ++row )
        
        if( modelrow < 0 )
            modelrow = m_manager->setDbEntry( dbfile, header, measurement, true );
        
        m_manager->displayFile( modelrow, measurement, type, false, false, SpecMeasManager::VariantChecksToDo::None );
    }
    else
    {
        //Copied from 
        //dorevert() is only called from within the application loop
        SpectraFileModel *m_model = m_manager->model();
        if( !dbfile || !m_header || !m_model || !wApp )
            throw runtime_error( "PreviousDbEntry: invalid input or no wApp" );
        
        if( dbfile->userHasModified )
        {
            m_header->setNotACandiateForSavingToDb();
            Wt::WModelIndex index = m_model->index( m_header );
            m_model->removeRows( index.row(), 1 );
            
            std::shared_ptr< SpectraFileHeader > header;
            std::shared_ptr< SpecMeas >  measurement;
            
            //go through and make sure file isnt already open
            for( int row = 0; row < m_model->rowCount(); ++row )
            {
                std::shared_ptr<SpectraFileHeader> header
                = m_model->fileHeader( row );
                Wt::Dbo::ptr<UserFileInDb> entry = header->dbEntry();
                if( entry && entry.id() == dbfile.id() )
                {
                    measurement = header->parseFile();
                    m_manager->displayFile( row, measurement, SpecUtils::SpectrumType::Foreground, false, false, SpecMeasManager::VariantChecksToDo::None );
                    m_finished.emit();
                    return;
                }//if( entry.id() == dbfile.id() )
            }//for( int row = 0; row < m_model->rowCount(); ++row )
            
            try
            {
                const int modelRow = m_manager->setDbEntry( dbfile, header,
                                                           measurement, true );
                m_manager->displayFile( modelRow, measurement, SpecUtils::SpectrumType::Foreground, false, false, SpecMeasManager::VariantChecksToDo::None );
                
            }catch( exception &e )
            {
                cerr << "\n\nSnapshotModel\n\tCaught: " << e.what() << "\n\n";
                passMessage( "Error displaying previous measurment, things may not"
                            " be as expected" , "", WarningWidget::WarningMsgHigh );
            }//try / catch
        }else
        {
            m_header->setDbEntry( dbfile );
        }//if( dbfile->userHasModified )
    }
  
  m_finished.emit();
}//void loadSpectraSelected


int SnapshotBrowser::numSnaphots() const
{
  return m_nrows;
};<|MERGE_RESOLUTION|>--- conflicted
+++ resolved
@@ -257,12 +257,6 @@
     m_snapshotTable->setTreeRoot(root);
     m_snapshotTable->setSelectionMode(Wt::SingleSelection);
     m_snapshotTable->treeRoot()->setNodeVisible( false ); //makes the tree look like a table! :)
-<<<<<<< HEAD
-    
-    DataBaseUtils::DbTransaction transaction( *m_session );
-    Dbo::collection< Dbo::ptr<UserState> > query;
-=======
->>>>>>> 08ebd06d
     
     DataBaseUtils::DbTransaction transaction( *m_session );
     
