/* InterSpec: an application to analyze spectral gamma radiation data.
 
 Copyright 2018 National Technology & Engineering Solutions of Sandia, LLC
 (NTESS). Under the terms of Contract DE-NA0003525 with NTESS, the U.S.
 Government retains certain rights in this software.
 For questions contact William Johnson via email at wcjohns@sandia.gov, or
 alternative emails of interspec@sandia.gov.
 
 This library is free software; you can redistribute it and/or
 modify it under the terms of the GNU Lesser General Public
 License as published by the Free Software Foundation; either
 version 2.1 of the License, or (at your option) any later version.
 
 This library is distributed in the hope that it will be useful,
 but WITHOUT ANY WARRANTY; without even the implied warranty of
 MERCHANTABILITY or FITNESS FOR A PARTICULAR PURPOSE.  See the GNU
 Lesser General Public License for more details.
 
 You should have received a copy of the GNU Lesser General Public
 License along with this library; if not, write to the Free Software
 Foundation, Inc., 51 Franklin Street, Fifth Floor, Boston, MA  02110-1301  USA
 */

#include "InterSpec_config.h"

// Get rid of some issues lurking in the boost libraries.
#pragma warning(disable:4244)
#pragma warning(disable:4800)
// Block out some UUID warnings
#pragma warning(disable:4996)

#include <ctime>
#include <tuple>
#include <mutex>
#include <locale>
#include <vector>
#include <string>
#include <limits>
#include <sstream>
#include <fstream>
#include <iostream>
#include <stdexcept>
#include <sys/stat.h>

#include <boost/ref.hpp>
#include <boost/date_time/posix_time/posix_time.hpp>
#include <boost/uuid/uuid.hpp>
#include <boost/uuid/uuid_generators.hpp>
#include <boost/uuid/uuid_io.hpp>

#include <Wt/WText>
#include <Wt/Utils>
#include <Wt/WLabel>
#include <Wt/WImage>
#include <Wt/WBreak>
#include <Wt/WPoint>
#include <Wt/WServer>
#include <Wt/Dbo/Dbo>
#include <Wt/WSpinBox>
#include <Wt/WTextArea>
#include <Wt/WCheckBox>
#include <Wt/WTemplate>
#include <Wt/WIOService>
#include <Wt/WAnimation>
#include <Wt/WTabWidget>
#include <Wt/WPopupMenu>
#include <Wt/WPushButton>
#include <Wt/WGridLayout>
#include <Wt/WJavaScript>
#include <Wt/WApplication>
#include <Wt/WEnvironment>
#include <Wt/WSplitButton>
#include <Wt/WBorderLayout>
#include <Wt/WSelectionBox>
#include <Wt/WCssStyleSheet>
#include <Wt/WSuggestionPopup>
#include <Wt/WContainerWidget>
#include <Wt/WDefaultLoadingIndicator>

#if( USE_CSS_FLEX_LAYOUT )
#include <Wt/WStackedWidget>
#endif

#if( USE_DB_TO_STORE_SPECTRA )
#include <Wt/Json/Array>
#include <Wt/Json/Value>
#include <Wt/Json/Object>
#include <Wt/Json/Parser>
#include <Wt/Json/Serializer>
#endif

#include "rapidxml/rapidxml.hpp"
#include "rapidxml/rapidxml_print.hpp"
#include "rapidxml/rapidxml_utils.hpp"

#include "InterSpec/MakeDrf.h"
#include "InterSpec/PeakFit.h"
#include "SpecUtils/SpecFile.h"
#include "SpecUtils/DateTime.h"
#include "InterSpec/PopupDiv.h"
#include "InterSpec/FluxTool.h"
#include "InterSpec/PeakEdit.h"
#include "InterSpec/SpecMeas.h"
#include "InterSpec/InterSpec.h"
#include "InterSpec/DrfSelect.h"
#include "InterSpec/IsotopeId.h"
#include "InterSpec/AuxWindow.h"
#include "InterSpec/PeakModel.h"
#include "InterSpec/ColorTheme.h"
#include "InterSpec/MaterialDB.h"
#include "InterSpec/GammaXsGui.h"
#include "InterSpec/HelpSystem.h"
#include "SpecUtils/Filesystem.h"
#include "SpecUtils/StringAlgo.h"
#include "InterSpec/DecayWindow.h"
#include "InterSpec/ColorSelect.h"
#include "InterSpec/SimpleDialog.h"
#include "InterSpec/InterSpecApp.h"
#include "InterSpec/PeakFitUtils.h"
#include "InterSpec/EnergyCalTool.h"
#include "InterSpec/DataBaseUtils.h"
#include "InterSpec/UseInfoWindow.h"
#include "InterSpec/OneOverR2Calc.h"
#include "InterSpec/WarningWidget.h"
#include "InterSpec/SpectrumChart.h"
#include "InterSpec/PhysicalUnits.h"
#include "InterSpec/InterSpecUser.h"
#include "InterSpec/DoseCalcWidget.h"
#include "SpecUtils/SpecUtilsAsync.h"
#include "InterSpec/PeakFitChi2Fcn.h"
#include "InterSpec/SpecMeasManager.h"
#include "InterSpec/PeakInfoDisplay.h"
#include "InterSpec/SpecFileSummary.h"
#include "InterSpec/ColorThemeWindow.h"
#include "InterSpec/GammaCountDialog.h"
#include "InterSpec/SpectraFileModel.h"
#include "InterSpec/LocalTimeDelegate.h"
#include "InterSpec/PeakSearchGuiUtils.h"
#include "InterSpec/CompactFileManager.h"
#include "InterSpec/UnitsConverterTool.h"
#include "InterSpec/DecayDataBaseServer.h"
#include "InterSpec/FeatureMarkerWidget.h"
#include "InterSpec/MassAttenuationTool.h"
#include "InterSpec/DetectorPeakResponse.h"
#include "InterSpec/IsotopeSearchByEnergy.h"
#include "InterSpec/ShieldingSourceDisplay.h"
#include "InterSpec/ShowRiidInstrumentsAna.h"
#include "InterSpec/EnergyCalPreserveWindow.h"
#include "InterSpec/ReferencePhotopeakDisplay.h"
#include "InterSpec/LicenseAndDisclaimersWindow.h"

#include "InterSpec/D3TimeChart.h"
#include "InterSpec/D3SpectrumDisplayDiv.h"

#if( USE_DB_TO_STORE_SPECTRA )
#include "InterSpec/DbStateBrowser.h"
#endif

#if( !ANDROID && !IOS )
#include "InterSpec/FileDragUploadResource.h"
#endif

#if( IOS )
#include "target/ios/InterSpec/FileHandling.h"
#endif 

#if( INCLUDE_ANALYSIS_TEST_SUITE )
#include "InterSpec/SpectrumViewerTester.h"
#endif

#if( USE_GOOGLE_MAP )
#include "InterSpec/GoogleMap.h"
#endif

#if( USE_SEARCH_MODE_3D_CHART )
#include "InterSpec/SearchMode3DChart.h"
#endif

#if( USE_TERMINAL_WIDGET )
#include "InterSpec/TerminalWidget.h"
#endif

#if( USE_SPECRUM_FILE_QUERY_WIDGET )
#include "InterSpec/SpecFileQueryWidget.h"
#endif

#if( SpecUtils_ENABLE_D3_CHART )
#include "SpecUtils/D3SpectrumExport.h"
#endif

#if( BUILD_AS_ELECTRON_APP )
#include "target/electron/ElectronUtils.h"
#include "js/AppHtmlMenu.js"
#endif

<<<<<<< HEAD
#if( USE_REMOTE_RID )
#include "InterSpec/RemoteRid.h"
=======
#if( USE_REL_ACT_TOOL )
#include "InterSpec/RelActAutoGui.h"
#include "InterSpec/RelActManualGui.h"
>>>>>>> 8065e909
#endif

#include "js/InterSpec.js"

#define INLINE_JAVASCRIPT(...) #__VA_ARGS__

using namespace Wt;
using namespace std;


#if( ANDROID )
// Defined in target/android/android.cpp
extern void android_download_workaround( Wt::WResource *resource, std::string description );
#endif


std::mutex InterSpec::sm_staticDataDirectoryMutex;
std::string InterSpec::sm_staticDataDirectory = "data";

#if( BUILD_AS_ELECTRON_APP || IOS || ANDROID || BUILD_AS_OSX_APP || BUILD_AS_LOCAL_SERVER )
std::mutex InterSpec::sm_writableDataDirectoryMutex;
std::string InterSpec::sm_writableDataDirectory = "";
#endif  //if( not a webapp )



namespace
{
  static const char * const PeakInfoTabTitle      = "Peak Manager";
  static const char * const GammaLinesTabTitle    = "Reference Photopeaks";
  static const char * const CalibrationTabTitle   = "Energy Calibration";
  static const char * const NuclideSearchTabTitle = "Nuclide Search";
  static const char * const FileTabTitle          = "Spectrum Files";
#if( USE_TERMINAL_WIDGET )
  static const char * const TerminalTabTitle      = "Terminal";
#endif
#if( USE_REL_ACT_TOOL )
  static const char * const RelActManualTitle     = "Isotopics";
#endif

//#if( !BUILD_FOR_WEB_DEPLOYMENT )
//  const WTabWidget::LoadPolicy TabLoadPolicy = WTabWidget::LazyLoading;
//#else
  const WTabWidget::LoadPolicy TabLoadPolicy = WTabWidget::PreLoading;
//#endif

  void postSvlogHelper( const WString &msg, const int priority )
  {
    InterSpecApp *app = dynamic_cast<InterSpecApp *>(wApp);
    if( app )
      app->svlog( msg, priority );
  }
  
  //adapted from: http://stackoverflow.com/questions/1894886/parsing-a-comma-delimited-stdstring
  struct csv_reader: std::ctype<char>
  {
    csv_reader(): std::ctype<char>(get_table()) {}
    static std::ctype_base::mask const* get_table()
    {
      static std::vector<std::ctype_base::mask> rc(table_size, std::ctype_base::mask());
      rc[','] = std::ctype_base::space;
    	rc[' '] = std::ctype_base::space;
      rc['\n'] = std::ctype_base::space;
      return &rc[0];
    }
  };//struct csv_reader
  

  
  //Returns -1 if you shouldnt add the peak to the hint peaks
  int add_hint_peak_pos( const std::shared_ptr<const PeakDef> &peak,
                        const std::deque< std::shared_ptr<const PeakDef> > &existing )
  {
    if( !peak )
      return -1;
    
    if( existing.empty() )
      return 0;
  
    const double sigma_frac = 0.7;
    const double mean = peak->mean();
    const double sigma = peak->sigma();
    
    deque< std::shared_ptr<const PeakDef> >::const_iterator pos;
    pos = lower_bound( existing.begin(), existing.end(),
                       peak, &PeakDef::lessThanByMeanShrdPtr );
    
    bool nearother = false;
    if( pos != existing.begin() )
      nearother |= ((fabs(((*(pos-1))->mean() - mean)/sigma) < sigma_frac));
    if( pos != existing.end() )
      nearother |= ( fabs(((*pos)->mean() - mean)/sigma) < sigma_frac );
    
    return (nearother ? -1 : static_cast<int>(pos - existing.begin()));
  }//int add_hint_peak_pos(...)
  
  
  bool try_update_hint_peak( const std::shared_ptr<const PeakDef> &newpeak,
                             std::shared_ptr<SpecMeas> &meas,
                             const set<int> &samples )
  {
    if( !meas || !newpeak )
      return false;
    
    std::shared_ptr< const SpecMeas::PeakDeque > hintPeaks
                                        = meas->automatedSearchPeaks( samples );
    
    if( !hintPeaks )
      return false;
    
    const int pos = add_hint_peak_pos( newpeak, *hintPeaks );
    if( pos >= 0 )
    {
      std::shared_ptr< SpecMeas::PeakDeque > newHintPeaks
        = std::make_shared<SpecMeas::PeakDeque>( hintPeaks->begin(), hintPeaks->end() );
      newHintPeaks->insert( newHintPeaks->begin() + pos, newpeak );
      meas->setAutomatedSearchPeaks( samples, newHintPeaks );
      return true;
    }//if( pos >= 0 )
    
    return false;
  }//try_update_hint_peak(...)
}//namespace


InterSpec::InterSpec( WContainerWidget *parent )
  : WContainerWidget( parent ),
    m_peakModel( 0 ),
    m_spectrum( 0 ),
    m_timeSeries( 0 ),
    m_detectorToShowMenu( 0 ),
    m_mobileMenuButton(0),
    m_mobileBackButton(0),
    m_mobileForwardButton(0),
    m_notificationDiv(0),
    m_warnings( 0 ),
    m_warningsWindow( 0 ),
    m_fileManager( 0 ),
#if( USE_CSS_FLEX_LAYOUT )
    m_chartResizer( nullptr ),
    m_toolsResizer( nullptr ),
#else
    m_layout( 0 ),
    m_charts( nullptr ),
    m_chartResizer( nullptr ),
    m_toolsLayout( 0 ),
#endif
    m_menuDiv( 0 ),
    m_peakInfoDisplay( 0 ),
    m_peakInfoWindow( 0 ),
    m_peakEditWindow( 0 ),
    m_currentToolsTab( 0 ),
    m_toolsTabs( 0 ),
    m_energyCalTool( 0 ),
    m_energyCalWindow( 0 ),
    m_gammaCountDialog( 0 ),
    m_specFileQueryDialog( 0 ),
    m_shieldingSuggestion( 0 ),
    m_shieldingSourceFit( 0 ),
    m_shieldingSourceFitWindow( 0 ),
#if( USE_REL_ACT_TOOL )
    m_relActAutoGui( nullptr ),
    m_relActAutoWindow( nullptr ),
    m_relActAutoMenuItem( nullptr ),
    m_relActManualGui( nullptr ),
    m_relActManualWindow( nullptr ),
    m_relActManualMenuItem( nullptr ),
#endif
    m_materialDB( nullptr ),
    m_nuclideSearchWindow( 0 ),
    m_nuclideSearchContainer(0),
    m_nuclideSearch( 0 ),
    m_fileMenuPopup( 0 ),
    m_toolsMenuPopup( 0 ),
    m_helpMenuPopup( 0 ),
    m_displayOptionsPopupDiv( 0 ),
#if( USE_DB_TO_STORE_SPECTRA )
    m_saveState( 0 ),
    m_saveStateAs( 0 ),
    m_createTag( 0 ),
    m_currentStateID( -1 ),
#endif
    m_rightClickMenu( 0 ),
    m_rightClickEnergy( -DBL_MAX ),
    m_rightClickNuclideSuggestMenu( nullptr ),
    m_rightClickChangeContinuumMenu( nullptr ),
#if( USE_SAVEAS_FROM_MENU )
    m_downloadMenu( 0 ),
  m_downloadMenus{0},
#endif
  m_logYItems{0},
  m_toolTabsVisibleItems{0},
  m_backgroundSubItems{0},
  m_hardBackgroundSub( nullptr ),
  m_verticalLinesItems{0},
  m_horizantalLinesItems{0},
  m_showXAxisSliderItems{ nullptr },
  m_showYAxisScalerItems{ nullptr },
  m_compactXAxisItems{ nullptr },
  m_tabToolsMenuItems{0},
  m_featureMarkersShown{false},
  m_featureMarkers( nullptr ),
  m_featureMarkerMenuItem( nullptr ),
#if( USE_GOOGLE_MAP )
    m_mapMenuItem( 0 ),
#endif
#if( USE_SEARCH_MODE_3D_CHART )
    m_searchMode3DChart( 0 ),
#endif
    m_showRiidResults( nullptr ),
#if( USE_TERMINAL_WIDGET )
    m_terminalMenuItem( 0 ),
    m_terminal( 0 ),
    m_terminalWindow( 0 ),
#endif
#if( USE_REMOTE_RID )
    m_remoteRidMenuItem( nullptr ),
    m_remoteRid( nullptr ),
    m_remoteRidWindow( nullptr ),
#endif

    m_clientDeviceType( 0x0 ),
    m_referencePhotopeakLines( 0 ),
    m_referencePhotopeakLinesWindow( 0 ),
    m_licenseWindow( nullptr ),
    m_useInfoWindow( 0 ),
    m_decayInfoWindow( nullptr ),
    m_preserveCalibWindow( 0 ),
    m_renderedWidth( 0 ),
    m_renderedHeight( 0 ),
    m_colorPeaksBasedOnReferenceLines( true ),
    m_findingHintPeaks( false )
{
  //Initialization of the app (this function) takes about 11ms on my 2.6 GHz
  //  Intel Core i7, as of (20150316).
  
  addStyleClass( "InterSpec" );
  
  //Setting setLayoutSizeAware doesnt seem to add any appreciable network
  //  overhead, at least according to the chrome inspectrion panel when running
  //  locally
  setLayoutSizeAware( true );

  auto app = dynamic_cast<InterSpecApp *>( WApplication::instance() );
  assert( app );
  //make it so InterSpec::instance() wont return nullptr for calls from within this constructor
  app->m_viewer = this;
  
  //for notification div
  m_notificationDiv = new WContainerWidget();
  m_notificationDiv->setStyleClass("qtipDiv");
  m_notificationDiv->setId("qtip-growl-container");
  
#if( BUILD_AS_ELECTRON_APP && !USE_ELECTRON_NATIVE_MENU )
  m_notificationDiv->addStyleClass( "belowMenu" );
#endif
  
  app->domRoot()->addWidget( m_notificationDiv );
  
  initHotkeySignal();
  
  // Try to grab the username.
  string username = app->getUserNameFromEnvironment();

#if( !BUILD_FOR_WEB_DEPLOYMENT )
  if( username == "" )
    username = InterSpecApp::userNameFromOS();
#endif
  
  //If they don't have a username, grab their stored UUID.
  if( username == "" )
  {
    try
    {
      username = wApp->environment().getCookie( "SpectrumViewerUUID" );
    }catch(...)
    {
      stringstream usernamestrm;
      usernamestrm << boost::uuids::random_generator()();
      username = usernamestrm.str();
      wApp->setCookie( "SpectrumViewerUUID", username, 3600*24*365 );
    }//try / catch
  }//if( no username )
  
  detectClientDeviceType();

  
  if( isPhone() )
    username += "_phone";
  else if( isTablet() )
    username += "_tablet";

// Set up the session; open the database.
  m_sql.reset( new DataBaseUtils::DbSession() );
  
  
  // Try to find the user in the database, if not, make a new entry
  {//begin interacting with DB
    DataBaseUtils::DbTransaction transaction( *m_sql );
    m_user = m_sql->session()->find< InterSpecUser >().where( "userName = ?" )
                         .bind( username ).limit(1).resultValue();
    
    if( m_user )
    {
      InterSpecUser::initFromDbValues( m_user, m_sql );
    }else
    {
      InterSpecUser::DeviceType type = InterSpecUser::Desktop;
      if( isPhone() )
        type = InterSpecUser::PhoneDevice;
      else if( isTablet() )
        type = InterSpecUser::TabletDevice;
    
      InterSpecUser *newuser = new InterSpecUser( username, type );
      m_user = m_sql->session()->add( newuser );
    
      InterSpecUser::initFromDefaultValues( m_user, m_sql );
    }//if( m_user ) / else
  
    m_user.modify()->startingNewSession();
    
    transaction.commit();
  }//end interacting with DB
  

  m_peakModel = new PeakModel( this );
  m_spectrum   = new D3SpectrumDisplayDiv();
  m_timeSeries = new D3TimeChart();
      
  
  if( isPhone() )
  {
    //TODO: layoutSizeChanged(...) will trigger the compact axis anyway, but
    //      I should check if doing it here saves a roundtrip
    m_spectrum->setCompactAxis( true );
    m_timeSeries->setCompactAxis( true );
    
    //For iPhoneX we need to:
    //  X - adjust padding for safe area
    //  X - Add padding to mobile menu to cover the notch area.
    //  X - Change position of hamburger menu
    //  - set .Wt-domRoot background color to match the charts
    //  X - Detect orientation changes, and respond appropriately
    //  X - Get the Wt area to fill the entire width (and height)
    //  -Initial AuxWindow width/height correct
    
    LOAD_JAVASCRIPT(wApp, "js/InterSpec.js", "InterSpec", wtjsDoOrientationChange);
    
    const char *js = INLINE_JAVASCRIPT(
      window.addEventListener("orientationchange", Wt.WT.DoOrientationChange );
      setTimeout( Wt.WT.DoOrientationChange, 0 );
      setTimeout( Wt.WT.DoOrientationChange, 250 );  //JIC - doesnt look necassary
      setTimeout( Wt.WT.DoOrientationChange, 1000 );
    );
    
    doJavaScript( js );
  }//if( isPhone() )
  
  m_spectrum->setPeakModel( m_peakModel );
  m_spectrum->existingRoiEdgeDragUpdate().connect( m_spectrum, &D3SpectrumDisplayDiv::performExistingRoiEdgeDragWork );
  m_spectrum->dragCreateRoiUpdate().connect( m_spectrum, &D3SpectrumDisplayDiv::performDragCreateRoiWork );
      
  m_nuclideSearch = new IsotopeSearchByEnergy( this, m_spectrum );
  m_nuclideSearch->setLoadLaterWhenInvisible(true);

  m_warnings = new WarningWidget( this );

  // Set up the energy calibration tool
  m_energyCalTool = new EnergyCalTool( this, m_peakModel );
  m_spectrum->rightMouseDragg().connect( m_energyCalTool, &EnergyCalTool::handleGraphicalRecalRequest );
  displayedSpectrumChanged().connect( m_energyCalTool, &EnergyCalTool::displayedSpecChangedCallback );

  m_fileManager = new SpecMeasManager( this );
  
  m_peakInfoDisplay = new PeakInfoDisplay( this, m_spectrum, m_peakModel );

  initMaterialDbAndSuggestions();
  
#if( BUILD_AS_ELECTRON_APP )
#if( USE_ELECTRON_NATIVE_MENU )
  const bool isAppTitlebar = false;
#else
  const bool isAppTitlebar = InterSpecApp::isPrimaryWindowInstance();
#endif
#else
  const bool isAppTitlebar = false; // !isMobile()
#endif
  
  
  WWidget *menuWidget = NULL;
  if( isMobile() )
  {
    m_mobileMenuButton = new WPushButton( "", wApp->domRoot() );

    m_mobileMenuButton->addStyleClass( "MobileMenuButton btn" );
    //Need to set z-index inline rather than in css so AuxWindows loaded before
    //  the CSS can be forced above the button
    m_mobileMenuButton->setZIndex( 8388635 );
   
    //hamburger
    PopupDivMenu *popup = new PopupDivMenu( m_mobileMenuButton, PopupDivMenu::AppLevelMenu );
    m_mobileMenuButton->removeStyleClass( "Wt-btn" );
    menuWidget = popup;
    
#if( !SpecUtils_ENABLE_D3_CHART )
    m_spectrum->setAvoidMobileMenu( true );
#endif
    
    //Add this transparent overlay when mobile left menu slides in, so that
    // we can capture the click to hide the menu.  If this is not there, the
    // canvas will take over and not propagate the event to close the menu down.
    doJavaScript( "$('body').append('<div class=\"mobilePopupMenuOverlay\" style=\"display: none;\"></div>');" );
    
    m_mobileBackButton = new WContainerWidget( wApp->domRoot() );
    m_mobileBackButton->addStyleClass( "MobilePrevSample btn" );
    m_mobileBackButton->setZIndex( 8388635 );
    m_mobileBackButton->clicked().connect( boost::bind(&InterSpec::handleUserIncrementSampleNum, this, SpecUtils::SpectrumType::Foreground, false) );
    m_mobileBackButton->setHidden(true);
      
    m_mobileForwardButton = new WContainerWidget( wApp->domRoot() );
    m_mobileForwardButton->addStyleClass( "MobileNextSample btn" );
    m_mobileForwardButton->setZIndex( 8388635 );
    m_mobileForwardButton->clicked().connect( boost::bind(&InterSpec::handleUserIncrementSampleNum, this, SpecUtils::SpectrumType::Foreground, true) );
    m_mobileForwardButton->setHidden(true);
  }else  //if( isMobile() )
  {
    m_menuDiv = new WContainerWidget();
    m_menuDiv->addStyleClass( "MenuBar" );
    
    if( !isAppTitlebar )
    {
      menuWidget = m_menuDiv;
      m_menuDiv->addStyleClass( "WebMenuBar" );
      
      WImage *snlLogo = new WImage( "InterSpec_resources/images/SNL_Stacked_Black_Blue_tiny.png", m_menuDiv );
      snlLogo->addStyleClass("SnlWebMenuBarLogo");
    }else
    {
      // If we're here, BUILD_AS_ELECTRON_APP is true, but leaving the compile switch easy to comment out for
      //  development purposes (i.e., there are redundant nested #if statements we can clear up once AppHtmlMenu.js
      //  development is more clear).
      
#if( BUILD_AS_ELECTRON_APP )
      app->useStyleSheet( "InterSpec_resources/AppHtmlMenu.css" );
      m_menuDiv->addStyleClass( "app-titlebar" );
      m_menuDiv->setHeight( 30 );
      
      WContainerWidget *dragRegion = new WContainerWidget( m_menuDiv );
      dragRegion->addStyleClass( "app-titlebar-drag-region" );
      
      //Add InterSpec icon to left side of menubar
      WContainerWidget *appIcon = new WContainerWidget( m_menuDiv );
      appIcon->addStyleClass( "window-appicon" );
      
      menuWidget = new WContainerWidget( m_menuDiv );
      menuWidget->addStyleClass( "AppMenuBtns" );
      menuWidget->setAttributeValue( "role", "menubar" );
      
      WText *menuTitle = new WText( "InterSpec", m_menuDiv );
      menuTitle->setInline( false );
      menuTitle->addStyleClass( "window-title" );
      
      WContainerWidget *titleStretcher = new WContainerWidget( m_menuDiv );
      titleStretcher->addStyleClass( "titlebar-stretcher" );
      
      WContainerWidget *windowControls = new WContainerWidget( m_menuDiv );
      windowControls->addStyleClass( "window-controls-container" );
      
      WContainerWidget *iconDiv = new WContainerWidget( windowControls );
      iconDiv->addStyleClass( "window-icon-bg" );
      WContainerWidget *minimizeIcon = new WContainerWidget( iconDiv );
      minimizeIcon->addStyleClass( "window-icon window-minimize InvertInDark" );
      
      iconDiv = new WContainerWidget( windowControls );
      iconDiv->addStyleClass( "window-icon-bg" );
      WContainerWidget *maximizeIcon = new WContainerWidget( iconDiv );
      maximizeIcon->addStyleClass( "window-icon window-max-restore window-maximize InvertInDark" );
      
      iconDiv = new WContainerWidget( windowControls );
      iconDiv->addStyleClass( "window-icon-bg" );
      WContainerWidget *closeIcon = new WContainerWidget( iconDiv );
      closeIcon->addStyleClass( "window-icon window-close InvertInDark" );
  
      WContainerWidget *resizer = new WContainerWidget( m_menuDiv );
      resizer->addStyleClass( "resizer top" );
      
      resizer = new WContainerWidget( m_menuDiv );
      resizer->addStyleClass( "resizer left" );
      
      LOAD_JAVASCRIPT(wApp, "js/AppHtmlMenu.js", "AppHtmlMenu", wtjsSetupAppTitleBar);
      LOAD_JAVASCRIPT(wApp, "js/AppHtmlMenu.js", "AppHtmlMenu", wtjsTitleBarChangeMaximized);
      
      doJavaScript( "Wt.WT.SetupAppTitleBar();" );
      
      auto toggleMaximize = [](){
        const char *js =
        "let elem = document.querySelector(\".Wt-domRoot\");"
        "if (!document.fullscreenElement) {"
        "  elem.requestFullscreen().catch(err => {"
        "    console.log( 'Error attempting to enable full-screen mode' );"
        "  });"
        "} else {"
        "  document.exitFullscreen();"
        "}";
        
#if( BUILD_AS_ELECTRON_APP )
        if( InterSpecApp::isPrimaryWindowInstance() )
          ElectronUtils::send_nodejs_message( "ToggleMaximizeWindow", "" );
        else
          wApp->doJavaScript( js );
#else
        wApp->doJavaScript( js );
#endif
      };//doMaximize
      
      maximizeIcon->clicked().connect( std::bind( toggleMaximize ) );
      appIcon->doubleClicked().connect( std::bind( toggleMaximize )  );
      dragRegion->doubleClicked().connect( std::bind( toggleMaximize )  );
      menuTitle->doubleClicked().connect( std::bind( toggleMaximize )  );
      
#if( BUILD_AS_ELECTRON_APP )
      minimizeIcon->clicked().connect( std::bind([](){
        ElectronUtils::send_nodejs_message( "MinimizeWindow", "" );
      }) );
      
      closeIcon->clicked().connect( std::bind([](){
        ElectronUtils::send_nodejs_message( "CloseWindow", "" );
      }) );
#endif //BUILD_AS_ELECTRON_APP
#else //#if( BUILD_AS_ELECTRON_APP - for dev purposes )
      assert( 0 );
#endif //#if( BUILD_AS_ELECTRON_APP - for dev pupropses )
    }//if( !isAppTitlebar ) / else
  }//if( isMobile() ) / else

  addFileMenu( menuWidget, isAppTitlebar );
  addDisplayMenu( menuWidget );
  
  addToolsMenu( menuWidget );
  addAboutMenu( menuWidget );

  
  /* Set the loading indicator so that it's the highest z-index, so always visible  */
  WDefaultLoadingIndicator *indicator = new Wt::WDefaultLoadingIndicator();
  indicator->addStyleClass( "LoadingIndicator" );
  app->setLoadingIndicator( indicator );
   
#if( USE_CSS_FLEX_LAYOUT )
  addStyleClass( "InterSpecFlex" );
  
  if( m_menuDiv )
    addWidget( m_menuDiv );
  
  addWidget( m_spectrum );
  
  m_chartResizer = new WContainerWidget( this );
  m_chartResizer->addStyleClass( "Wt-vsh2" );
  m_chartResizer->setHeight( 5 );
  
  addWidget( m_timeSeries );
  
  m_toolsResizer = new WContainerWidget( this );
  m_toolsResizer->addStyleClass( "Wt-vsh2" );
  m_toolsResizer->setHeight( 5 );
  
  {//begin make tool tabs
    m_nuclideSearchWindow = nullptr;
    m_referencePhotopeakLinesWindow = NULL;
    
    
    m_toolsTabs = new WTabWidget( this );
    
    CompactFileManager *compact = new CompactFileManager( m_fileManager, this, CompactFileManager::LeftToRight );
    m_toolsTabs->addTab( compact, FileTabTitle, TabLoadPolicy );
    
    m_spectrum->yAxisScaled().connect( boost::bind( &CompactFileManager::handleSpectrumScale, compact,
                                                   boost::placeholders::_1, boost::placeholders::_2 ) );
    
    m_toolsTabs->addTab( m_peakInfoDisplay, PeakInfoTabTitle, TabLoadPolicy );
    
    m_referencePhotopeakLines = new ReferencePhotopeakDisplay( m_spectrum,
                                                              m_materialDB.get(),
                                                              m_shieldingSuggestion,
                                                              this );
    setReferenceLineColors( nullptr );
    
    //PreLoading is necessary on the m_referencePhotopeakLines widget, so that the
    //  "Isotope Search" widget will work properly when a nuclide is clicked
    //  on to display its photpeaks
    //XXX In Wt 3.3.4 at least, the contents of m_referencePhotopeakLines
    //  are not actually loaded to the client until the tab is clicked, and I
    //  cant seem to get this to actually happen.
    //WMenuItem *refPhotoTab =
    m_toolsTabs->addTab( m_referencePhotopeakLines, GammaLinesTabTitle, TabLoadPolicy );
    
    m_toolsTabs->currentChanged().connect( this, &InterSpec::handleToolTabChanged );
    
    m_energyCalTool->setWideLayout();
    m_toolsTabs->addTab( m_energyCalTool, CalibrationTabTitle, TabLoadPolicy );
    
    m_toolsTabs->setHeight( 245 );
    
    assert( !m_nuclideSearchContainer );
    
    m_nuclideSearchContainer = new WContainerWidget();
    WGridLayout *isoSearchLayout = new WGridLayout();
    m_nuclideSearchContainer->setLayout( isoSearchLayout );
    isoSearchLayout->setContentsMargins( 0, 0, 0, 0 );
    isoSearchLayout->addWidget( m_nuclideSearch, 0, 0 );
    m_nuclideSearchContainer->setMargin( 0 );
    m_nuclideSearchContainer->setPadding( 0 );
    isoSearchLayout->setRowStretch( 0, 1 );
    isoSearchLayout->setColumnStretch( 0, 1 );
    
    //WMenuItem *nuclideTab =
    m_toolsTabs->addTab( m_nuclideSearchContainer, NuclideSearchTabTitle, TabLoadPolicy );
    //    const char *tooltip = "Search for nuclides with constraints on energy, "
    //                          "branching ratio, and half life.";
    //    HelpSystem::attachToolTipOn( nuclideTab, tooltip, showToolTips, HelpSystem::ToolTipPosition::Top );
    
#if( USE_TERMINAL_WIDGET || USE_REL_ACT_TOOL )
    // Handle when the user closes the tab for the Math/Command terminal and the Manual Relative
    //  Activity tool
    m_toolsTabs->tabClosed().connect( boost::bind( &InterSpec::handleToolTabClosed, this, boost::placeholders::_1 ) );
#endif
    
    //Make sure the current tab is the peak info display
    m_toolsTabs->setCurrentWidget( m_peakInfoDisplay );
    
    m_toolsTabs->setJavaScriptMember( WT_RESIZE_JS, "function(self,w,h,layout){ console.log( 'wtResize called for tools tab:', w, h, layout ); }" );
    
     // An attempt to call into wtResize from ResizeObserver - not working yet - tool tab contents dont expand...
    const string stackJsRef = m_toolsTabs->contentsStack()->jsRef();
    m_toolsTabs->setJavaScriptMember( "resizeObserver",
      "new ResizeObserver(entries => {"
        "for (let entry of entries) {"
          "if( entry.target && entry.target.wtResize ) {"
            "const w = entry.contentRect.width;"
            "const h = entry.contentRect.height;"
            "console.log( 'Got resize', entry.target.id, 'for {' + w + ',' + h + '}'  );"
            "entry.target.wtResize(entry.target, Math.round(w), Math.round(h), true);"
            "if( (h > 27) && (entry.target.id === '" + m_toolsTabs->id() + "') ){"
              "$('#" + m_toolsTabs->id() + " > .Wt-stack').each( function(i,el){ "
                  "$(el).height( Math.round(h - 27) );"
              "} );"
                                     
            "}"
            "if( (h > 35) && (entry.target.id === '" + m_toolsTabs->id() + "') ){"
              "$('#" + m_toolsTabs->id() + " > .Wt-stack > div').each( function(i,el){ "
                "console.log( 'Setting height to ' + (h - 35) ); "
                "$(el).height( Math.round(h - 35) );"
              "} );"
            "}"
            //"if(" + stackJsRef + " && " + stackJsRef + ".wtResize) {"
            //  + stackJsRef + ".wtResize(" + stackJsRef + ", Math.round(w), Math.round(h-27), true);"
            //  "console.log( 'Will call resize for', " + stackJsRef + " );"
            //"}"
          "}else console.log( 'no wtResize' );"
        "}"
           // "console.log( 'stack=', " + m_toolsTabs->contentsStack()->jsRef() + " );"
           // "console.log( 'stack wtResize=', " + m_toolsTabs->contentsStack()->jsRef() + ".wtResize );"
      "});"
    );
    
    m_toolsTabs->callJavaScriptMember( "resizeObserver.observe", m_toolsTabs->jsRef() );
    //for( int i = 0; i < m_toolsTabs->count(); ++i )
    //  m_toolsTabs->callJavaScriptMember( "resizeObserver.observe", m_toolsTabs->widget(i)->jsRef() );
    
  }//end make tool tabs
  
  // TODO: need to call wtResize of m_toolsTabs so they will get resized correctly
  // TODO: 

  
#else
  

  m_charts = new WContainerWidget();
      
      
  m_charts->addWidget( m_spectrum );
  m_charts->addStyleClass( "charts" );
  m_chartResizer = new WContainerWidget( m_charts );
  m_chartResizer->addStyleClass( "Wt-hrh2" );
  m_chartResizer->setHeight( isMobile() ? 10 : 5 );
  m_charts->addWidget( m_timeSeries );
  
  m_chartResizer->setHidden( m_timeSeries->isHidden() );
  
  LOAD_JAVASCRIPT(wApp, "js/InterSpec.js", "InterSpec", wtjsInitFlexResizer);
  m_charts->doJavaScript( "Wt.WT.InitFlexResizer('" + m_chartResizer->id() + "','" + m_timeSeries->id() + "');" );
  
  m_layout = new WGridLayout();
  m_layout->setContentsMargins( 0, 0, 0, 0 );
  m_layout->setHorizontalSpacing( 0 );
  m_layout->setVerticalSpacing( 0 );
  
  setLayout( m_layout );

  if( m_menuDiv )
    m_layout->addWidget( m_menuDiv, m_layout->rowCount(), 0 );
  m_layout->addWidget( m_charts, m_layout->rowCount(), 0 );
  m_layout->setRowStretch( m_layout->rowCount() - 1, 1 );
#endif
  
  // No need to updated the default axis titles
  //m_timeSeries->setY1AxisTitle( "Gamma CPS" );
  //m_timeSeries->setY2AxisTitle( "Neutron CPS" );
  //m_timeSeries->setXAxisTitle( "Time of Measurement (seconds)", "Time (seconds)" );
  
  m_timeSeries->chartDragged().connect( this, &InterSpec::timeChartDragged );
  m_timeSeries->chartClicked().connect( this, &InterSpec::timeChartClicked );
  
  m_spectrum->setXAxisTitle( "Energy (keV)" );
  m_spectrum->setYAxisTitle( "Counts" );

  m_spectrum->enableLegend();
  m_spectrum->showHistogramIntegralsInLegend( true );
  m_spectrum->shiftAltKeyDragged().connect( this, &InterSpec::handleShiftAltDrag );

//  m_spectrum->rightClicked().connect( boost::bind( &InterSpec::createPeakEdit, this, boost::placeholders::_1) );
  m_rightClickMenu = new PopupDivMenu( nullptr, PopupDivMenu::TransientMenu );
  m_rightClickMenu->aboutToHide().connect( this, &InterSpec::rightClickMenuClosed );
  
  if( m_rightClickMenu->isMobile() )
  {
    m_rightClickMenu->addPhoneBackItem( nullptr );
  }else
  {
    m_rightClickMenu->setPositionScheme( Wt::Absolute );
    m_rightClickMenu->addStyleClass( " Wt-popupmenu Wt-outset" );
  }
  
  for( RightClickItems i = RightClickItems(0);
       i < kNumRightClickItems; i = RightClickItems(i+1) )
  {
    switch( i )
    {
      case kPeakEdit:
        m_rightClickMenutItems[i] = m_rightClickMenu->addMenuItem( "Peak Editor..." );
        m_rightClickMenutItems[i]->triggered().connect( this, &InterSpec::peakEditFromRightClick );
        break;
      case kRefitPeak:
        m_rightClickMenutItems[i] = m_rightClickMenu->addMenuItem( "Refit Peak" );
        m_rightClickMenutItems[i]->triggered().connect( this, &InterSpec::refitPeakFromRightClick );
        break;
      case kRefitROI:
        m_rightClickMenutItems[i] = m_rightClickMenu->addMenuItem( "Refit ROI" );
        m_rightClickMenutItems[i]->triggered().connect( this, &InterSpec::refitPeakFromRightClick );
        break;
      case kDeletePeak:
        m_rightClickMenutItems[i] = m_rightClickMenu->addMenuItem( "Delete Peak" );
        m_rightClickMenutItems[i]->triggered().connect( this, &InterSpec::deletePeakFromRightClick );
        break;
      case kChangeNuclide:
        m_rightClickNuclideSuggestMenu = m_rightClickMenu->addPopupMenuItem( "Change Nuclide" );
        m_rightClickMenutItems[i] = m_rightClickNuclideSuggestMenu->parentItem();
        break;
      case kChangeContinuum:
      {
        m_rightClickChangeContinuumMenu = m_rightClickMenu->addPopupMenuItem( "Change Continuum" );
        m_rightClickMenutItems[i] = m_rightClickChangeContinuumMenu->parentItem();
        
        for( auto type = PeakContinuum::OffsetType(0);
            type <= PeakContinuum::External; type = PeakContinuum::OffsetType(type+1) )
        {
          WMenuItem *item = m_rightClickChangeContinuumMenu->addItem( PeakContinuum::offset_type_label(type) );
          item->triggered().connect( boost::bind( &InterSpec::handleChangeContinuumTypeFromRightClick, this, type ) );
        }//for( loop over PeakContinuum::OffsetTypes )
        break;
      }//case kChangeContinuum:
        
      case kAddPeak:
        m_rightClickMenutItems[i] = m_rightClickMenu->addMenuItem( "Add Peak" );
        m_rightClickMenutItems[i]->triggered().connect( this, &InterSpec::addPeakFromRightClick );
        break;
      case kShareContinuumWithLeftPeak:
        m_rightClickMenutItems[i] = m_rightClickMenu->addMenuItem( "Combine Cont. Left" );
        m_rightClickMenutItems[i]->triggered().connect( boost::bind( &InterSpec::shareContinuumWithNeighboringPeak, this, true ) );
        break;
      case kShareContinuumWithRightPeak:
        m_rightClickMenutItems[i] = m_rightClickMenu->addMenuItem( "Combine Cont. Right" );
        m_rightClickMenutItems[i]->triggered().connect( boost::bind( &InterSpec::shareContinuumWithNeighboringPeak, this, false ) );
        break;
        
      case kMakeOwnContinuum:
        m_rightClickMenutItems[i] = m_rightClickMenu->addMenuItem( "Own Continuum" );
        m_rightClickMenutItems[i]->triggered().connect( this, &InterSpec::makePeakFromRightClickHaveOwnContinuum );
        break;
        
      case kNumRightClickItems:
        break;
    }//switch( i )
  }//for( loop over right click menu items )
  
  m_spectrum->rightClicked().connect( boost::bind( &InterSpec::handleRightClick, this,
                                                  boost::placeholders::_1, boost::placeholders::_2,
                                                  boost::placeholders::_3, boost::placeholders::_4 ) );
  m_spectrum->chartClicked().connect( boost::bind( &InterSpec::handleLeftClick, this,
                                                  boost::placeholders::_1, boost::placeholders::_2,
                                                  boost::placeholders::_3, boost::placeholders::_4 ) );
  
  m_spectrum->shiftKeyDragged().connect( boost::bind( &InterSpec::excludePeaksFromRange, this,
                                                     boost::placeholders::_1,
                                                     boost::placeholders::_2 ) );
  m_spectrum->doubleLeftClick().connect( boost::bind( &InterSpec::searchForSinglePeak, this,
                                                     boost::placeholders::_1 ) );

  m_timeSeries->setHidden( true );
  m_chartResizer->setHidden( m_timeSeries->isHidden() );
  
#if( USE_OSX_NATIVE_MENU || USING_ELECTRON_NATIVE_MENU )
  if( InterSpecApp::isPrimaryWindowInstance() )
    m_menuDiv->hide();
#endif
  
  if( !isPhone() )
  {
    setToolTabsVisible( true );
  }else
  {
    //Disallow showing tool tabs when on a phone
    m_toolTabsVisibleItems[1]->setHidden(true);
    
    //Add Ref photopeaks, etc. to tool menu
    addToolsTabToMenuItems();
  }//If( start with tool tabs showing ) / else
 
#if( !ANDROID && !IOS )
  initDragNDrop();
#endif
  
#if( USE_DB_TO_STORE_SPECTRA )
  updateSaveWorkspaceMenu();
#endif
  
#if( APPLY_OS_COLOR_THEME_FROM_JS && !BUILD_AS_OSX_APP && !IOS && !BUILD_AS_ELECTRON_APP )
  initOsColorThemeChangeDetect();
#endif
  
  applyColorTheme( nullptr );
}//InterSpec( constructor )

InterSpec *InterSpec::instance()
{
  auto app = dynamic_cast<InterSpecApp *>( WApplication::instance() );
  if( !app )
    return nullptr;
  return app->viewer();
}//instance()

void InterSpec::setStaticDataDirectory( const std::string &dir )
{
  std::lock_guard<std::mutex> lock( sm_staticDataDirectoryMutex );
  
  if( !SpecUtils::is_directory(dir) )
    throw runtime_error( "InterSpec::setStaticDataDirectory(): " + dir + " is not a directory." );
  
  sm_staticDataDirectory = dir;

#ifdef _WIN32
  MassAttenuation::set_data_directory( SpecUtils::convert_from_utf8_to_utf16(dir) );
#else
  MassAttenuation::set_data_directory( dir );
#endif
  const string rctn_xml_file = SpecUtils::append_path( dir, "sandia.reactiongamma.xml" );
  if( !SpecUtils::is_file(rctn_xml_file) )
    throw runtime_error( "InterSpec::setStaticDataDirectory(): " + dir + " does not contain a sandia.reactiongamma.xml file." );
  ReactionGammaServer::set_xml_file_location( rctn_xml_file );
  
  const string decay_xml_file = SpecUtils::append_path( dir, "sandia.decay.xml" );
  if( !SpecUtils::is_file(decay_xml_file) )
    throw runtime_error( "InterSpec::setStaticDataDirectory(): " + dir + " does not contain a sandia.decay.xml file." );
  DecayDataBaseServer::setDecayXmlFile( decay_xml_file );
}//void setStaticDataDirectory( const std::string &dir )


std::string InterSpec::staticDataDirectory()
{
  std::lock_guard<std::mutex> lock( sm_staticDataDirectoryMutex );
  return sm_staticDataDirectory;
}

#if( BUILD_AS_ELECTRON_APP || IOS || ANDROID || BUILD_AS_OSX_APP || BUILD_AS_LOCAL_SERVER )
void InterSpec::setWritableDataDirectory( const std::string &dir )
{
  std::lock_guard<std::mutex> lock( sm_writableDataDirectoryMutex );
  
  if( !dir.empty() && !SpecUtils::is_directory(dir) )
    throw runtime_error( "InterSpec::setWritableDataDirectory(): " + dir + " is not a directory." );
  
  //Set the serial to module database file, if the user has one in thier
  //  application data directory.
  //Currently this is being done in the target specific code; it should all be
  //  moved here probably.
  //const vector<string> serial_db = SpecUtils::ls_files_in_directory( dir, "serial_to_model.csv" );
  //if( !serial_db.empty() )
  //  SerialToDetectorModel::set_detector_model_input_csv( serial_db[0] );
  
  sm_writableDataDirectory = dir;
}//setWritableDataDirectory( const std::string &dir )

std::string InterSpec::writableDataDirectory()
{
  std::lock_guard<std::mutex> lock( sm_writableDataDirectoryMutex );
  
  if( sm_writableDataDirectory.empty() )
    throw runtime_error( "writableDataDirectory hasnt been set." );
  
  return sm_writableDataDirectory;
}//string writableDataDirectory()
#endif  //if( not a webapp )



InterSpec::~InterSpec() noexcept(true)
{
  //The deletion of the DOM root node will destroy all the AuxWindows we
  //  have open, but I am manually taking care of them below due to a crash
  //  I have been getting in the WApplication destructor for Wt 3.3.1-rc1

  cerr << "Destructing InterSpec from session '" << (wApp ? wApp->sessionId() : string("")) << "'" << endl;

  if( m_licenseWindow )
  {
    delete m_licenseWindow;
    m_licenseWindow = nullptr;
  }
  
  try
  {
    closeShieldingSourceFitWindow();
  }catch(...)
  {
    cerr << "Caught exception closing shielding source window - shouldnt have happened" << endl;
  }
  
  if( m_peakInfoDisplay )
  {
    if( m_toolsTabs && m_toolsTabs->indexOf(m_peakInfoDisplay)>=0 )
        m_toolsTabs->removeTab( m_peakInfoDisplay );
    if( m_peakInfoWindow )
      m_peakInfoWindow->contents()->removeWidget( m_peakInfoDisplay );
    delete m_peakInfoDisplay;
    m_peakInfoDisplay = nullptr;
  }//if( m_peakInfoDisplay )

  if( m_peakInfoWindow )
  {
    delete m_peakInfoWindow;
    m_peakInfoWindow = nullptr;
  }//if( m_peakInfoWindow )
  
  if( m_energyCalTool )
  {
    if( m_toolsTabs && m_toolsTabs->indexOf(m_energyCalTool)>=0 )
      m_toolsTabs->removeTab( m_energyCalTool );
    
    delete m_energyCalTool;
    m_energyCalTool = nullptr;
  }//if( m_energyCalTool )
  
  if( m_energyCalWindow )
  {
    delete m_energyCalWindow;
    m_energyCalWindow = nullptr;
  }//if( m_energyCalWindow )
    
  if( m_shieldingSourceFitWindow )
  {
    delete m_shieldingSourceFitWindow;
    m_shieldingSourceFitWindow = nullptr;
  }//if( m_shieldingSourceFitWindow )
  
  if( m_nuclideSearch )
  {
    delete m_nuclideSearch;
    m_nuclideSearch = nullptr;
  }//if( m_nuclideSearch )

  if( m_nuclideSearchWindow )
  {
    delete m_nuclideSearchWindow;
    m_nuclideSearchWindow = nullptr;
  }
  
  if( m_referencePhotopeakLines )
  {
    if( m_toolsTabs && m_toolsTabs->indexOf(m_referencePhotopeakLines)>=0 )
      m_toolsTabs->removeTab( m_referencePhotopeakLines );
    
    m_referencePhotopeakLines->clearAllLines();
    delete m_referencePhotopeakLines;
    m_referencePhotopeakLines = nullptr;
  }//if( m_referencePhotopeakLines )
  
  if( m_referencePhotopeakLinesWindow )
  {
    delete m_referencePhotopeakLinesWindow;
    m_referencePhotopeakLinesWindow = nullptr;
  }//if( m_referencePhotopeakLinesWindow )
  
  if( m_warnings )  //WarningWidget isnt necassarily parented, so we do have to manually delete it
  {
    if( m_warningsWindow )
      m_warningsWindow->stretcher()->removeWidget( m_warnings );
    delete m_warnings;
    m_warnings = nullptr;
  }//if( m_warnings )

  if( m_warningsWindow )
  {
    delete m_warningsWindow;
    m_warningsWindow = nullptr;
  }//if( m_warningsWindow )
  
  if( m_peakEditWindow )
  {
    delete m_peakEditWindow;
    m_peakEditWindow = nullptr;
  }//if( m_peakEditWindow )
  
  if( m_mobileMenuButton )
    delete m_mobileMenuButton;

  if (m_mobileBackButton )
    delete m_mobileBackButton;
  
  if (m_mobileForwardButton)
    delete m_mobileForwardButton;
  
  if( m_notificationDiv )
    delete m_notificationDiv;
  
  if( m_fileManager )
    delete m_fileManager;

  if( m_shieldingSuggestion )
    delete m_shieldingSuggestion;
  m_shieldingSuggestion = NULL;

  if( m_menuDiv )
  {
    delete m_menuDiv;
    m_menuDiv = nullptr;
  }//if( m_menuDiv )

  try
  {
    m_user.reset();
  }catch( ... )
  {
    cerr << "Caught unexpected exception doing m_user.reset()" << endl;
  }
  
  try
  {
    m_sql.reset();
  }catch( ... )
  {
    cerr << "Caught unexpected exception doing m_sql.reset()" << endl;
  }
}//InterSpec destructor



#if( SpecUtils_ENABLE_D3_CHART )


D3SpectrumExport::D3SpectrumChartOptions InterSpec::getD3SpectrumOptions() const
{
  double xMin, xMax, yMin, yMax;
  displayedSpectrumRange(xMin, xMax, yMin, yMax);
  
  map<string,string> referc_line_json;
  
  if( m_referencePhotopeakLines )
    referc_line_json = m_referencePhotopeakLines->jsonReferenceLinesMap();
  
  D3SpectrumExport::D3SpectrumChartOptions options(
                                 /* title: */"Interactive Spectrum Development",
                                 /* xAxisTitle: */"Energy", /* yAxisTitle: */"Counts",
                                 /* dataTitle: */(m_spectrum->data() ? m_spectrum->data()->title() :
                                                  m_spectrum->background() ? m_spectrum->background()->title() :
                                                  m_spectrum->secondData() ? m_spectrum->secondData()->title() :
                                                  "Foreground"),
                                 /* useLogYAxis: */m_spectrum->yAxisIsLog(),
                                 /* showVerticalGridLines: */m_spectrum->verticalLinesShowing(),
                                 /* showHorizontalGridLines: */m_spectrum->horizontalLinesShowing(),
                                 /* legendEnabled: */m_spectrum->legendIsEnabled(),
                                 /* compactXAxis: */m_spectrum->isAxisCompacted(),
                                 /* showPeakUserLabels: */m_spectrum->showingPeakLabel( SpectrumChart::kShowPeakUserLabel ),
                                 /* showPeakEnergyLabels: */m_spectrum->showingPeakLabel( SpectrumChart::kShowPeakEnergyLabel ),
                                 /* showPeakNuclideLabels: */m_spectrum->showingPeakLabel( SpectrumChart::kShowPeakNuclideLabel ),
                                 /* showPeakNuclideEnergyLabels: */ m_spectrum->showingPeakLabel( SpectrumChart::kShowPeakNuclideEnergies ),
                                 /* showEscapePeakMarker: */m_featureMarkersShown[static_cast<int>(FeatureMarkerType::EscapePeakMarker)],
                                 /* showComptonPeakMarker: */m_featureMarkersShown[static_cast<int>(FeatureMarkerType::ComptonPeakMarker)],
                                 /* showComptonEdgeMarker: */m_featureMarkersShown[static_cast<int>(FeatureMarkerType::ComptonEdgeMarker)],
                                 /* showSumPeakMarker: */m_featureMarkersShown[static_cast<int>(FeatureMarkerType::SumPeakMarker)],
                                 /* backgroundSubtract: */m_spectrum->backgroundSubtract(),
                                 /* xMin: */xMin, /* xMax: */xMax,
                                 referc_line_json
  );
  

  return options;
}
#endif //#if( SpecUtils_ENABLE_D3_CHART )

/**
 Calls CompactFileManager's refactored and static method handleUserIncrementSampleNum
 */
void InterSpec::handleUserIncrementSampleNum( SpecUtils::SpectrumType type,
                                                      bool increment)
{
    CompactFileManager::handleUserIncrementSampleNum(type, increment, this, m_fileManager->model(), NULL);
}

std::shared_ptr<DataBaseUtils::DbSession> InterSpec::sql()
{
  return m_sql;
};


void InterSpec::layoutSizeChanged( int w, int h )
{
  m_renderedWidth = w;
  m_renderedHeight = h;
  
  const bool comactX = (h <= 420); //Apple iPhone 6+, 6s+, 7+, 8+
  if( (h > 20) && (comactX != m_spectrum->isAxisCompacted()) )
  {
    //Only set axis compact if it isnt already; dont ever set non-compact
    //  ToDo: For case screen is made small, so axis goes compact, then user
    //        makes screen large, currently wont un-compactify axis, even if
    //        user wants this; should evaluate if its worth checking the user
    //        preference about this.
    //const bool makeCompact = InterSpecUser::preferenceValue<bool>( "CompactXAxis", this );
    
    if( comactX && !m_spectrum->isAxisCompacted() )
      m_spectrum->setCompactAxis( comactX );
    
    if( comactX && !m_timeSeries->isAxisCompacted() )
      m_timeSeries->setCompactAxis( comactX );
  }
}//void layoutSizeChanged( int w, int h )


bool InterSpec::isMobile() const
{
  return (m_clientDeviceType & MobileClient);
}

bool InterSpec::isPhone() const
{
  return (m_clientDeviceType & PhoneClient);
}

bool InterSpec::isTablet() const
{
  return (m_clientDeviceType & TabletClient);
}

bool InterSpec::isDesktop() const
{
  return (m_clientDeviceType & DesktopBrowserClient);
}

bool InterSpec::isDedicatedApp() const
{
  return (m_clientDeviceType & DedicatedAppClient);
}

void InterSpec::detectClientDeviceType()
{
  m_clientDeviceType= 0x0;

  InterSpecApp *app= dynamic_cast<InterSpecApp *>( wApp );
  if( !app )
    return;


  const bool phone= app->isPhone();
  const bool tablet= app->isTablet();
  const bool mobile= app->isMobile();

  for( ClientDeviceType type= ClientDeviceType( 0x1 );
       type < NumClientDeviceType; type= ClientDeviceType( type << 1 ) )
  {
    switch( type )
    {
      case DesktopBrowserClient:
        if( !phone && !tablet && !mobile )
          m_clientDeviceType |= type;
        break;

      case PhoneClient:
        if( phone )
          m_clientDeviceType |= type;
        break;

      case TabletClient:
        if( tablet )
          m_clientDeviceType |= type;
        break;

      case MobileClient:
        if( mobile )
          m_clientDeviceType |= type;
        break;

      case HighBandwithClient:
#if( !BUILD_FOR_WEB_DEPLOYMENT )
        m_clientDeviceType|= type;
#else
        if( app->environment().clientAddress().find( "127.0.0" ) != string::npos )
          m_clientDeviceType|= type;
// should probably do some other testing here....
#endif
        //        std::cerr << "env.clientAddress()=" << env.clientAddress() <<
        //        std::endl;
        //        env.clientAddress() //134.252.17.78 (from anothother
        //        computer), 127.0.0.1 from same computer
        break;

      case DedicatedAppClient:
#if( !BUILD_FOR_WEB_DEPLOYMENT )
        m_clientDeviceType|= type;
#endif
        break;

      case NumClientDeviceType:
        break;
    } // switch( type )
  } // for( loop over ClientDeviceType enums )
} // void detectClientDeviceType()


#if( !ANDROID && !IOS )
void InterSpec::initDragNDrop()
{
  LOAD_JAVASCRIPT(wApp, "js/InterSpec.js", "InterSpec", wtjsFileUploadFcn);
  
  doJavaScript( "$('.Wt-domRoot').data('ForegroundUpUrl','" +
               m_fileManager->foregroundDragNDrop()->url() + "');" );
  
  doJavaScript( "$('.Wt-domRoot').data('BackgroundUpUrl','" +
               m_fileManager->backgroundDragNDrop()->url() + "');" );
  
  doJavaScript( "$('.Wt-domRoot').data('SecondUpUrl','" +
               m_fileManager->secondForegroundDragNDrop()->url() + "');" );
  
  doJavaScript( "Wt.WT.FileUploadFcn();" );
}//void InterSpec::initDragNDrop()
#endif //#if( !ANDROID && !IOS )


void InterSpec::initHotkeySignal()
{
  if( !!m_hotkeySignal )
    return;
  
  //We are specifying for the javascript to not be collected since the response
  //  will change if the tools tabs is shown or not.
  m_hotkeySignal.reset( new JSignal<unsigned int>( this, "hotkey", false ) );
  
  //sender.id was undefined in the following js, so had to work around this a bit
  const char *js = INLINE_JAVASCRIPT(
  function(id,e){
    
    if( !e || !e.key || e.metaKey || e.altKey || e.shiftKey || (typeof e.keyCode === 'undefined') )
      return;
    
    let code = 0;
    if( e.ctrlKey )
    {
      switch( e.key ){
        case '1': case '2': case '3': case '4': case '5': case '6': case '7': //Shortcuts to switch to the various tabs
        case 'h': // Help dialog
        case 'i': // Info about InterSpec
        case 'k': // Clear showing reference photopeak lines
        case 's': // Store
        case 'l': // Log/Linear
          if( $(".Wt-dialogcover").is(':visible') ) // Dont do shortcut when there is a blocking-dialog showing
            return;
          code = e.key.charCodeAt(0);
          break;
        default:  //Unused - nothing to see here - let the event propagate up
          return;
      }//switch( e.key )
    }else{
      switch( e.key ){
        case "Left":  case "ArrowLeft":  code = 37; break;
        case "Up":    case "ArrowUp":    code = 38; break;
        case "Right": case "ArrowRight": code = 39; break;
        case "Down":  case "ArrowDown":  code = 40; break;
        default:  //Unused - nothing to see here - let the event propagate up
          return;
      }//switch( e.key )
    
      // No menus are active - dont send the signal
      if( $(".MenuLabel.PopupMenuParentButton.active").length === 0 )
        return;
    }//if( e.ctrlKey ) / else
    
    e.preventDefault();
    e.stopPropagation();
    Wt.emit( id, {name:'hotkey'}, code );
  } );
  
  const string jsfcfn = string("function(e){var f=") + js + ";f('" + id() + "',e);}";
  wApp->declareJavaScriptFunction( "appKeyDown", jsfcfn );
  
  const string jsfcn = "document.addEventListener('keydown'," + wApp->javaScriptClass() + ".appKeyDown);";
  doJavaScript( jsfcn );
  
  m_hotkeySignal->connect( boost::bind( &InterSpec::hotKeyPressed, this, boost::placeholders::_1 ) );
}//void initHotkeySignal()


void InterSpec::hotKeyPressed( const unsigned int value )
{
  if( m_toolsTabs )
  {
    //string expectedTxt;
    switch( value )
    {
      //case '1': expectedTxt = FileTabTitle;          break;
      //case '2': expectedTxt = PeakInfoTabTitle;      break;
      //case '3': expectedTxt = GammaLinesTabTitle;    break;
      //case '4': expectedTxt = CalibrationTabTitle;   break;
      //case '5': expectedTxt = NuclideSearchTabTitle; break;
      //case '6':
#if( USE_TERMINAL_WIDGET )
      //  if( m_terminal && !m_terminalWindow )
      //  {
      //blah blah blah fix up terminal tab name, etc
      //  }
#endif
#if( USE_REL_ACT_TOOL )
      //  if( m_relActManualGui && !m_relActManualWindow )
      //  {
      //    blah blah blah hcekc if this or terminal tab
      //    expectedTxt = RelActManualTitle;
      //  }
#endif
      //  break;
        
      case '1': case '2': case '3': case '4': case '5': case '6': case '7':
      {
        const int tabIndex = value - '1';
        
        if( tabIndex < m_toolsTabs->count() )
        {
          m_toolsTabs->setCurrentIndex( tabIndex );
          handleToolTabChanged( tabIndex );
        }
        
        break;
      }// case '1' through '7'
        
        
      case 'h': case 'H':
        HelpSystem::createHelpWindow( "getting-started" );
        break;
      
      case 'i': case 'I':
        showWelcomeDialog( true );
        break;
      
      case 'k': case 'K':
        // TODO: decide how to handle this if the current reference lines are from the
        //       "Nuclide Search" tool
        if( m_referencePhotopeakLines )
          m_referencePhotopeakLines->clearAllLines();
        break;
      
      case 'l': case 'L':
        setLogY( !m_spectrum->yAxisIsLog() );
        break;
        
      case 's': case 'S':
        stateSave();
        break;
        
      case 37: case 38: case 39: case 40:
        arrowKeyPressed( value );
        break;
    }//switch( value )
  
    
    
    /*
    if( expectedTxt.empty() )
      return;
  
    for( int i = 0; i < m_toolsTabs->count(); ++i )
    {
      if( m_toolsTabs->tabText(i).toUTF8() == expectedTxt )
      {
        m_toolsTabs->setCurrentIndex( i );
        handleToolTabChanged( i );
        break;
      }
    }//for( int i = 0; i < m_toolsTabs->count(); ++i )
     */
  }else
  {
    switch( value )
    {
      case '1': showCompactFileManagerWindow(); break;
      case '2': showPeakInfoWindow();           break;
      case '3': showGammaLinesWindow();         break;
      case '4': showEnergyCalWindow();          break;
      case '5': showNuclideSearchWindow();      break;
      case 'l':
        setLogY( !m_spectrum->yAxisIsLog() );
        break;
      case 37: case 38: case 39: case 40:
        arrowKeyPressed( value );
        break;
    }//switch( value )
  }//if( tool tabs visible ) / else
}//void hotKeyPressed( const int value )


void InterSpec::arrowKeyPressed( const unsigned int value )
{
#if( USING_ELECTRON_NATIVE_MENU || USE_OSX_NATIVE_MENU || IOS || ANDROID )
  return;
#endif
  
  if( m_mobileMenuButton )
    return;
  
  const vector<PopupDivMenu *> menus{
    m_fileMenuPopup, m_displayOptionsPopupDiv, m_toolsMenuPopup, m_helpMenuPopup
  };
  
  bool foundActive = false;
  size_t activeIndex = 0;
  for( size_t i = 0; i < menus.size(); ++i )
  {
    if( menus[i] && menus[i]->isVisible() && menus[i]->parentButton() )
    {
      foundActive = true;
      activeIndex = i;
      break;
    }
  }
  
  if( !foundActive )
    return;
  
  const bool leftArrow  = (value == 37);
  const bool upArrow    = (value == 38);
  const bool rightArrow = (value == 39);
  const bool downArrow  = (value == 40);
  
  if( leftArrow || rightArrow )
  {
    size_t nextActiveIndex;
    if( leftArrow )
      nextActiveIndex = (activeIndex == 0) ? (menus.size() - 1) : (activeIndex - 1);
    else
      nextActiveIndex = ((activeIndex + 1) % menus.size());
    
    menus[activeIndex]->hide();
    menus[nextActiveIndex]->parentClicked();
  }else if( upArrow || downArrow )
  {
    // TODO: Have the up/down arrow keys select different menu items in the menu
    //   I havent gotten the up/down arrows working to select different menu items - maybe
    //    it needs to be purely JS.
    //    And once we do get the up/down arrows working, then need to listen for 'Enter' and
    //    trigger, again probably all in JS
  }//if( leftArrow || rightArrow ) / else if( upArrow || downArrow )
}//void arrowKeyPressed( const unsigned int value )


void InterSpec::rightClickMenuClosed()
{
  m_rightClickEnergy = -DBL_MAX;
}//void rightClickMenuClosed()


void InterSpec::peakEditFromRightClick()
{
  if( m_rightClickEnergy < -99999.9 )
    return;
  createPeakEdit( m_rightClickEnergy );
}//void peakEditFromRightClick()


std::shared_ptr<const PeakDef> InterSpec::nearestPeak( const double energy ) const
{
  // Why not just call m_peakModel->nearestPeak(energy)
  std::shared_ptr<const PeakDef> nearPeak;
  double minDE = std::numeric_limits<double>::infinity();
  
  const int nrow = m_peakModel->rowCount();
  for( int row = 0; row < nrow; ++row )
  {
    WModelIndex index = m_peakModel->index( row, 0 );
    const PeakModel::PeakShrdPtr &peak = m_peakModel->peak( index );
    const double dE = fabs( peak->mean() - energy );
    if( (dE < minDE)
        && ((energy > peak->lowerX()) && (energy < peak->upperX())) )
    {
      minDE = dE;
      nearPeak = peak;
    }//if( dE < minDE )
  }//for( int row = 0; row < nrow; ++row )

  return nearPeak;
}//std::shared_ptr<const PeakDef> nearestPeak() const

void InterSpec::refitPeakFromRightClick()
{
  PeakSearchGuiUtils::refit_peaks_from_right_click( this, m_rightClickEnergy );
}//void refitPeakFromRightClick()


void InterSpec::addPeakFromRightClick()
{
  std::shared_ptr<const SpecUtils::Measurement> dataH = m_spectrum->data();
  std::shared_ptr<const PeakDef> peak = nearestPeak( m_rightClickEnergy );
  if( !peak
      || m_rightClickEnergy < peak->lowerX()
      || m_rightClickEnergy > peak->upperX()
      || !m_dataMeasurement
      || !dataH )
  {
    passMessage( "There was no ROI to add peak to", WarningWidget::WarningMsgInfo );
    return;
  }//if( !peak )
  
  //get all the peaks that belong to this ROI
  typedef std::shared_ptr<const PeakContinuum> ContPtr;
  typedef map<ContPtr, std::vector<PeakDef > > ContToPeakMap;
  
  
  const auto origContinumm = peak->continuum();
  const std::shared_ptr<const deque<PeakModel::PeakShrdPtr>> allOrigPeaksDeque = m_peakModel->peaks();
  
  // We need to make a copy of all the shared pointers because we modify the deque that
  //  allOrigPeaksDeque points at.
  const deque<PeakModel::PeakShrdPtr> allOrigPeaks( begin(*allOrigPeaksDeque), end(*allOrigPeaksDeque) );
  
  ContToPeakMap contToPeaks;
  for( const PeakModel::PeakShrdPtr &thispeak : allOrigPeaks )
  {
    if( thispeak )
      contToPeaks[thispeak->continuum()].push_back( *thispeak );
  }
  
  std::vector<PeakDef> origRoiPeaks = contToPeaks[peak->continuum()];
  
  //Make sure we dont try to mix data defined and gaussian defined peaks
  for( const PeakDef &p : origRoiPeaks )
  {
    if( !p.gausPeak() )
    {
      passMessage( "Sorry, cant add peaks to a ROI with a data defined peak.",
                  WarningWidget::WarningMsgInfo );
      return;
    }
  }//for( const PeakDef &p : origRoiPeaks )
  
  if( origRoiPeaks.empty() )
    throw runtime_error( "Logic error in InterSpec::addPeakFromRightClick()" );
  
  const double x0 = peak->lowerX();
  const double x1 = peak->upperX();
  const size_t lower_channel = dataH->find_gamma_channel( x0 );
  const size_t upper_channel = dataH->find_gamma_channel( x1 );
  const size_t nbin = ((upper_channel > lower_channel) ? (upper_channel-lower_channel) : size_t(0));
  
  double startingChi2, fitChi2;
  
  {//begin codeblock to evaluate startingChi2
    MultiPeakFitChi2Fcn chi2fcn( origRoiPeaks.size(), dataH,
                                peak->continuum()->type(),
                                lower_channel, upper_channel );
    startingChi2 = chi2fcn.evalRelBinRange( 0, chi2fcn.nbin(), origRoiPeaks );
  }//end codeblock to evaluate startingChi2
  
  
  bool inserted = false;
  vector< std::shared_ptr<PeakDef> > answer;
  for( PeakDef p : origRoiPeaks )
  {
    if( fabs(p.mean() - peak->mean()) < 0.01 )
    {
      inserted = true;
      PeakDef newpeak = p;
      newpeak.setMean( m_rightClickEnergy );
      newpeak.setSigma( newpeak.sigma() / sqrt(2.0) );
      newpeak.setAmplitude( 0.25*p.amplitude() );
      p.setAmplitude( 0.75*p.amplitude() );
      p.setSigma( p.sigma() / sqrt(2.0) );
      
      if( newpeak.mean() < p.mean() )
      {
        answer.push_back( std::make_shared<PeakDef>( newpeak ) );
        answer.push_back( std::make_shared<PeakDef>( p ) );
      }else
      {
        answer.push_back( std::shared_ptr<PeakDef>( new PeakDef(p) ) );
        answer.push_back( std::shared_ptr<PeakDef>( new PeakDef(newpeak) ) );
      }//if( newpeak.mean() < p.mean() ) / else
    }else
    {
//      p.setFitFor(PeakDef::Mean, false);
//      p.setFitFor(PeakDef::Sigma, false);
//      p.setFitFor(PeakDef::GaussAmplitude, false);
      answer.push_back( std::make_shared<PeakDef>( p ) );
    }
  }//for( PeakDef p : origRoiPeaks )
  
  if( !inserted )
    throw runtime_error( "Logic error 2 in InterSpec::addPeakFromRightClick()" );

  
  const MultiPeakInitialGuesMethod methods[] = { FromInputPeaks, UniformInitialGuess, FromDataInitialGuess };
  
  for( auto method : methods )
  {
    vector< std::shared_ptr<PeakDef> > orig_answer;
    for( auto p : answer )
      orig_answer.push_back( make_shared<PeakDef>( *p ) );
    
    findPeaksInUserRange( x0, x1, int(answer.size()), method, dataH,
                        m_dataMeasurement->detector(), answer, fitChi2 );
  
    std::vector<PeakDef> newRoiPeaks;
    for( size_t i = 0; i < answer.size(); ++i )
      newRoiPeaks.push_back( *answer[i] );
    
    MultiPeakFitChi2Fcn chi2fcn( newRoiPeaks.size(), dataH,
                                 peak->continuum()->type(),
                                 lower_channel, upper_channel );
    fitChi2 = chi2fcn.evalRelBinRange( 0, chi2fcn.nbin(), newRoiPeaks );
    
    if( fitChi2 < startingChi2 )
    {
      //cout << "Method " << method << " gave fitChi2=" << fitChi2 << ", which is better than initial startingChi2=" << startingChi2 << endl;
      break;
    }
    
    answer = orig_answer;
  }//for( auto method : methods )
  
//  could try to fix all peaks other than the new one, and the nearest one, do the
//  fit, then replace the other peaks to original fitFor state, and refit all of
//  them.
  
  const double dof = (nbin + 3*origRoiPeaks.size() + peak->continuum()->type());
  const double chi2Dof = fitChi2 / dof;
  
  cerr << "m_rightClickEnergy=" << m_rightClickEnergy << endl;
  cerr << "PreChi2=" << startingChi2 << ", PostChi2=" << fitChi2 << endl;
  cerr << "Got chi2Dof=" << chi2Dof << " when fitting for new peak" << endl;
  
  for( size_t i = 0; i < answer.size(); ++i )
  {
    cerr << "Peak " << i << " at " << answer[i]->mean() << " w/ width="
         << answer[i]->sigma() << ", and amp=" << answer[i]->amplitude() << endl;
  }
  
  //Remove old ROI peaks
  if( fitChi2 > startingChi2 )
  {
    passMessage( "Adding a peak did not improve overall ROI fit - not adding one.",
                WarningWidget::WarningMsgInfo );
    return;
  }
  
  
  std::map<std::shared_ptr<PeakDef>,PeakModel::PeakShrdPtr> new_to_orig_peaks;
  for( const PeakModel::PeakShrdPtr &thispeak : allOrigPeaks )
  {
    if( !thispeak || (thispeak->continuum() != origContinumm) )
      continue;
    
    m_peakModel->removePeak( thispeak );
    
    //Associate new peak 
    double dist = 99999.9;
    std::shared_ptr<PeakDef> nearest_new;
    for( std::shared_ptr<PeakDef> newpeak : answer )
    {
      const double d = fabs( newpeak->mean() - thispeak->mean() );
      if( d < dist && !new_to_orig_peaks.count(newpeak) )
      {
        dist = d;
        nearest_new = newpeak;
      }
    }//
    if( nearest_new )
    {
      nearest_new->inheritUserSelectedOptions( *thispeak, true );
      new_to_orig_peaks[nearest_new] = thispeak;
    }
  }//for( const PeakModel::PeakShrdPtr &thispeak : allOrigPeaks )
  
  
  for( size_t i = 0; i < answer.size(); ++i )
  {
    const bool isNew = !new_to_orig_peaks.count(answer[i]);
    InterSpec::addPeak( *answer[i], isNew );
  }
}//void addPeakFromRightClick()


void InterSpec::makePeakFromRightClickHaveOwnContinuum()
{
  const std::shared_ptr<const SpecUtils::Measurement> data = m_spectrum->data();
  std::shared_ptr<const PeakDef> peak = nearestPeak( m_rightClickEnergy );
  if( !peak || !data
      || m_rightClickEnergy < peak->lowerX()
      || m_rightClickEnergy > peak->upperX() )
  {
    passMessage( "There was no ROI to add peak to", WarningWidget::WarningMsgInfo );
    return;
  }//if( !peak )
  
  std::shared_ptr<const PeakContinuum> oldcont = peak->continuum();
  
  PeakDef newpeak(*peak);
  std::shared_ptr<PeakContinuum> cont
                                = std::make_shared<PeakContinuum>( *oldcont );
  newpeak.setContinuum( cont );
  
  cont->setRange( -1.0, -1.0 );
  size_t lowbin = findROILimit( newpeak, data, false );
  size_t upbin  = findROILimit( newpeak, data, true );
  double minx = data->gamma_channel_lower( lowbin );
  double maxx = data->gamma_channel_upper( upbin );
  cont->setRange( minx, maxx );
  
  m_peakModel->removePeak( peak );
  addPeak( newpeak, true );
  
  refitPeakFromRightClick();
  
  //Now we gotta refit the peaks that have the continuum we took this peak from
  std::shared_ptr<const std::deque< PeakModel::PeakShrdPtr > > peaks;
  peaks = m_peakModel->peaks();
  if( !peaks )
    return;
  
  //const cast hack!  (I *think* its okay since the peak is refit anyway)
  std::const_pointer_cast<PeakContinuum>(oldcont)->setRange( -1.0, -1.0 );
  
  minx = std::numeric_limits<double>::infinity();
  maxx = -std::numeric_limits<double>::infinity();
  vector<PeakModel::PeakShrdPtr > oldneighbors;
  for( deque< PeakModel::PeakShrdPtr >::const_iterator iter = peaks->begin();
       iter != peaks->end(); ++iter )
  {
    if( (*iter)->continuum() == oldcont )
    {
      oldneighbors.push_back( *iter );
      lowbin = findROILimit( *(*iter), data, false );
      upbin  = findROILimit( *(*iter), data, true );
      const double a = data->gamma_channel_lower( lowbin );
      const double z = data->gamma_channel_upper( upbin );
      minx = std::min( minx, a );
      maxx = std::max( maxx, z );
    }//if( (*iter)->continuum() == oldcont )
  }//for( iterate over peaks )
  
  if( oldneighbors.empty() )
    return;
  
  //const cast hack!  (I *think* its okay since the peak is refit anyway)
  std::const_pointer_cast<PeakContinuum>(oldcont)->setRange( minx, maxx );
  const double oldenergy = m_rightClickEnergy;
  m_rightClickEnergy = oldneighbors[0]->mean();
  refitPeakFromRightClick();
  m_rightClickEnergy = oldenergy;
}//void makePeakFromRightClickHaveOwnContinuum()


void InterSpec::handleChangeContinuumTypeFromRightClick( const int continuum_type )
{
  PeakSearchGuiUtils::change_continuum_type_from_right_click( this, m_rightClickEnergy,
                                                             continuum_type );
}//InterSpec::handleChangeContinuumTypeFromRightClick(...)


void InterSpec::shareContinuumWithNeighboringPeak( const bool shareWithLeft )
{
  std::shared_ptr<const PeakDef> peak = nearestPeak( m_rightClickEnergy );
  if( !peak || m_rightClickEnergy < peak->lowerX() || m_rightClickEnergy > peak->upperX() )
  {
    passMessage( "There was no ROI to add peak to", WarningWidget::WarningMsgInfo );
    return;
  }//if( !peak )
  
  std::shared_ptr<const std::deque< PeakModel::PeakShrdPtr > > peaks;
  peaks = m_peakModel->peaks();
  
  if( !peaks )
    return;
  
  std::shared_ptr<const PeakDef> peaktoshare;
  deque<PeakModel::PeakShrdPtr >::const_iterator iter;
  
//  boost::function<bool(const PeakModel::PeakShrdPtr &, const PeakModel::PeakShrdPtr &)> meansort;
//  meansort = boost::bind( &PeakModel::compare, boost::placeholders::_1, boost::placeholders::_2, PeakModel::kMean, Wt::AscendingOrder );
//  iter = lower_bound( peaks->begin(), peaks->end(), peak, meansort );
  iter = std::find( peaks->begin(), peaks->end(), peak );
  
  if( iter==peaks->end() || (*iter)!=peak )
    throw runtime_error( "shareContinuumWithNeighboringPeak: "
                         "error searching for peak I should have found" );
  
  if( shareWithLeft )
  {
    if( iter == peaks->begin() )
      return;
    peaktoshare = *(iter-1);
  }else
  {
    if( (iter+1) == peaks->end() )
      return;
    peaktoshare = *(iter+1);
  }//if( shareWithLeft ) / else
  
  if( peak->continuum() == peaktoshare->continuum() )
    return;
  
  if( !peaktoshare->continuum()->isPolynomial() || !peaktoshare->gausPeak() )
    return;
  
  vector<PeakModel::PeakShrdPtr> leftpeaks, rightpeaks;
  vector<PeakModel::PeakShrdPtr> &pp = (shareWithLeft ? rightpeaks : leftpeaks);
  vector<PeakModel::PeakShrdPtr> &op = (shareWithLeft ? leftpeaks : rightpeaks);
  
  for( auto iter = peaks->begin(); iter != peaks->end(); ++iter )
  {
    if( (*iter)->continuum() == peak->continuum() )
      pp.push_back( *iter );
    else if( (*iter)->continuum() == peaktoshare->continuum() )
      op.push_back( *iter );
  }//for( iterate over peaks )
  
  
  std::shared_ptr<const PeakContinuum> oldcontinuum = peaktoshare->continuum();
  std::shared_ptr<PeakContinuum> continuum = std::make_shared<PeakContinuum>( *oldcontinuum );
  
  const double minx = min( leftpeaks[0]->lowerX(), rightpeaks[0]->lowerX() );
  const double maxx = max( leftpeaks[0]->upperX(), rightpeaks[0]->upperX() );
  continuum->setRange( minx, maxx );
  
  //Make sure the order polynomial is at least the minimum of either side
  if( leftpeaks[0]->continuum()->isPolynomial()
      && continuum->type() < leftpeaks[0]->continuum()->type() )
    continuum->setType( leftpeaks[0]->continuum()->type() );
  
  if( rightpeaks[0]->continuum()->isPolynomial()
     && continuum->type() < rightpeaks[0]->continuum()->type() )
    continuum->setType( rightpeaks[0]->continuum()->type() );
  
  
  for( PeakModel::PeakShrdPtr &p : leftpeaks )
  {
    PeakDef newpeak( *p );
    newpeak.setContinuum( continuum );
    m_peakModel->removePeak( p );
    addPeak( newpeak, false );
  }//for( PeakModel::PeakShrdPtr &p : leftpeaks )
  
  for( PeakModel::PeakShrdPtr &p : rightpeaks )
  {
    PeakDef newpeak( *p );
    newpeak.setContinuum( continuum );
    m_peakModel->removePeak( p );
    addPeak( newpeak, false );
  }//for( PeakModel::PeakShrdPtr &p : leftpeaks )

  
//Instead of the more computationally expensive stuff (lots of signals get
//  emmitted, tables re-rendered, and charts re-drawn - although hopefully
//  mostly lazili) above, you could do the following not very nice const casts
//  std::shared_ptr<PeakContinuum> continuum;
//  continuum = boost::const_pointer_cast<PeakContinuum>( peaktoshare->continuum() );
//  if( shareWithLeft )
//    continuum->setRange( peaktoshare->lowerX(), peak->upperX() );
//  else
//    continuum->setRange( peak->lowerX(), peaktoshare->upperX() );
//  boost::const_pointer_cast<PeakDef>(peak)->setContinuum( continuum );

  refitPeakFromRightClick();
}//void shareContinuumWithNeighboringPeak( const bool shareWithLeft )


void InterSpec::deletePeakFromRightClick()
{
  std::shared_ptr<const PeakDef> peak = nearestPeak( m_rightClickEnergy );
  if( !peak )
  {
    passMessage( "There was no peak to delete", WarningWidget::WarningMsgInfo );
    return;
  }

  m_peakModel->removePeak( peak );
}//void deletePeakFromRightClick()




void InterSpec::setPeakNuclide( const std::shared_ptr<const PeakDef> peak,
                                     std::string nuclide )
{
  //TODO: should probably add in some error logging or something
  const SandiaDecay::SandiaDecayDataBase *db = DecayDataBaseServer::database();
  
  if( !peak || nuclide.empty() || !db )
  {
    cerr << "InterSpec::setPeakNuclide(): invalid input" << endl;
    return;
  }//if( !peak || nuclide.empty() || !db )
  
  WModelIndex index = m_peakModel->indexOfPeak( peak );
  if( !index.isValid() )
  {
    cerr << "InterSpec::setPeakNuclide(): couldnt find index for peak"
         << endl;
    return;
  }//if( !index.isValid() )
  
  index = m_peakModel->index( index.row(), PeakModel::kIsotope );
  
  m_peakModel->setData( index, boost::any(WString(nuclide)) );
  
  const PeakModel::PeakShrdPtr &p = m_peakModel->peak(index);
  
  //Reactions not implemented yet.
  if( !p || !p->hasSourceGammaAssigned() || p->reaction() )
    return;
  
  //Check if source is same as showing reference line, if so, set peak color to that.
  //ToDo: implement this if the user types into the Peak Manager.
  vector<ReferenceLineInfo> refLines;
  if( m_referencePhotopeakLines )
    refLines = m_referencePhotopeakLines->showingNuclides();
  for( const auto &lines : refLines )
  {
    if( (lines.nuclide || lines.element )
       && lines.nuclide==p->parentNuclide()
       && lines.element==p->xrayElement() )
    {
      index = m_peakModel->index( index.row(), PeakModel::kPeakLineColor );
      m_peakModel->setData( index, boost::any(WString(lines.lineColor.cssText())) );
    }
  }//for( const auto &lines : refLines )
}//void setPeakNuclide(...)


void InterSpec::updateRightClickNuclidesMenu(
                                  const std::shared_ptr<const PeakDef> peak,
                                  std::shared_ptr< std::vector<std::string> > nuclides )
{
  //TODO: should probably add in some error logging or something
  PopupDivMenu *menu = m_rightClickNuclideSuggestMenu;
  
  if( !peak || !nuclides || m_rightClickEnergy < 0.0 ||!menu )
    return;
  
  for( WMenuItem *item : menu->items() )
  {
    if( !item->hasStyleClass("PhoneMenuBack") && !item->hasStyleClass("PhoneMenuClose") )
      delete item;
  }//for( WMenuItem *item : menu->items() )

  
  for( size_t i = 0; i < nuclides->size(); ++i )
  {
    const std::string &nuc = (*nuclides)[i];
    
    if( i==0 && nuc.size()
        && (peak->parentNuclide() || peak->reaction() || peak->xrayElement())  )
    {
      PopupDivMenuItem *item = menu->addMenuItem( nuc, "", true );
      item->setAttributeValue("style", "background: grey; color: white;"
                                       + item->attributeValue("style"));
    }else if( nuc.size() )
    {
      PopupDivMenuItem *item = menu->addMenuItem( nuc, "", true );
      
      if( nuc[0]=='(' && nuc[nuc.size()-1]==')' )
        item->disable();
      else
        item->triggered().connect( boost::bind( &InterSpec::setPeakNuclide, this, peak, nuc ) );
    }else if( i != (nuclides->size()-1) )
    {
      menu->addSeparator();
    }
  }//for( size_t i = 0; i < nuclides->size(); ++i )
  
  //Adjust the menu so its all visible, since it may be larger now, but first
  //  check to make sure the menu is still visible.  We have to do this client
  //  side since the server is unaware whats hidden/visible.
  WMenuItem *parentItem = menu->parentItem();
  WMenu *parentMenu = (parentItem ? parentItem->parentMenu() : (WMenu *)0);
  if( !isMobile() && parentMenu )
  {
    //The positioning margin is copied from WPopupMenu.js and could change in
    //  future versions of Wt (current 3.3.4).  The AdjustTopPos(...) function
    //  is from PopupDiv.cpp, and makes sure Wts positioning is reasonable.
    doJavaScript(  "setTimeout(function(){try{"
                     "var u=" + menu->jsRef() + ", p=" + parentItem->jsRef() + ";"
                     "if(u.style.display==='block'){"
                       "var m=Wt.WT.px(u,'paddingTop')+Wt.WT.px(u,'borderTopWidth');"
                       "Wt.WT.positionAtWidget(u.id,p.id, Wt.WT.Horizontal,-m);"
                       "Wt.WT.AdjustTopPos(u.id);"
                     "}"
                   "}catch(e){console.log('Failed re-positioning menu');}},0);" );
  }//if( !isMobile() && parentMenu )
  
  if( nuclides->empty() )
  {
    PopupDivMenuItem *item = menu->addMenuItem( "No Suggestions", "", true );
    item->setAttributeValue("style", "background: grey; color: white;"
                            + item->attributeValue("style"));
  }
  
  WApplication *app = wApp;
  if( app )
    app->triggerUpdate();
}//updateRightClickNuclidesMenu()


void InterSpec::handleLeftClick( double energy, double counts,
                                      double pageX, double pageY )
{
  // For touch screen non-mobile devices, the right-click menu may be showing
  //  since when it is touch activated (by holding down for >600ms), there is
  //  no mouse-leave signal to cause it to leave.
  //  Note: I dont think m_rightClickMenu is ever null, but we'll check JIC
  if( m_rightClickMenu && !m_rightClickMenu->isHidden() )
    m_rightClickMenu->hide();

  if( (m_toolsTabs && (m_currentToolsTab == m_toolsTabs->indexOf(m_nuclideSearchContainer)))
      || m_nuclideSearchWindow )
  {
    setIsotopeSearchEnergy( energy );
    return;
  }
  
#if( USE_TERMINAL_WIDGET )
  if( m_toolsTabs && m_terminal
      && (m_toolsTabs->currentIndex() == m_toolsTabs->indexOf(m_terminal)) )
  {
    m_terminal->chartClicked(energy,counts,pageX,pageY);
  }
#endif
  
  if( (m_toolsTabs && (m_currentToolsTab == m_toolsTabs->indexOf(m_peakInfoDisplay)))
     || m_peakInfoWindow )
  {
    m_peakInfoDisplay->handleChartLeftClick( energy );
    return;
  }
}//void handleLeftClick(...)




void InterSpec::handleRightClick( double energy, double counts,
                                  double pageX, double pageY )
{
  if( !m_dataMeasurement )
    return;
  
  const std::shared_ptr<const PeakDef> peak = nearestPeak( energy );
  m_rightClickEnergy = energy;
  
  
  typedef std::shared_ptr<const std::deque< PeakModel::PeakShrdPtr > > PeakContainer_t;
  PeakContainer_t peaks = m_peakModel->peaks();
  
  if( !peaks || !peak )
    return;
  
  //We actually need to make a copy of peaks since we will post to outside the
  //  main thread where the deque is expected to remain constant, however, the
  //  PeakModel deque may get changed by like the user deleting a peak.
  peaks = make_shared< std::deque< PeakModel::PeakShrdPtr > >( begin(*peaks), end(*peaks) );
  
  
  //see how many other peaks share ROI
  size_t npeaksInRoi = 0;
  for( const PeakModel::PeakShrdPtr &p : *peaks )
    npeaksInRoi += (p->continuum() == peak->continuum());
  
  std::deque< PeakModel::PeakShrdPtr >::const_iterator iter;
  
  for( RightClickItems i = RightClickItems(0);
      i < kNumRightClickItems; i = RightClickItems(i+1) )
  {
    switch( i )
    {
      case kPeakEdit: case kDeletePeak: case kAddPeak:
//        m_rightClickMenutItems[i]->setHidden( !peak );
      break;
        
      case kChangeContinuum:
      {
        if( !m_rightClickChangeContinuumMenu )
          break;
        
        // Disable current continuum type, enable all others
        const vector<WMenuItem *> items = m_rightClickChangeContinuumMenu->items();
        const char *labelTxt = PeakContinuum::offset_type_label( peak->continuum()->type() );
        for( WMenuItem *item : items )
          item->setDisabled( item->text() == labelTxt );
        
        break;
      }//case kChangeContinuum:
        
      case kChangeNuclide:
      {
        if( m_rightClickNuclideSuggestMenu )
        {
          for( WMenuItem *item : m_rightClickNuclideSuggestMenu->items() )
          {
            if( !item->hasStyleClass("PhoneMenuBack")
                && !item->hasStyleClass("PhoneMenuClose") )
              delete item;
          }//for( WMenuItem *item : m_rightClickNuclideSuggestMenu->items() )
          
          m_rightClickNuclideSuggestMenu->addMenuItem( "...calculating...",
                                                       "", false );
          
          Wt::WServer *server = Wt::WServer::instance();
          assert( server );
          if( server )  //this should always be true
          {
            Wt::WIOService &io = server->ioService();
            std::shared_ptr< vector<string> > candidates
                                       = std::make_shared<vector<string> >();
            boost::function<void(void)> updater = wApp->bind(
                       boost::bind(&InterSpec::updateRightClickNuclidesMenu,
                                   this, peak, candidates ) );
            
            std::shared_ptr<const SpecUtils::Measurement> hist = displayedHistogram( SpecUtils::SpectrumType::Foreground );
            std::shared_ptr<const SpecMeas> meas = measurment( SpecUtils::SpectrumType::Foreground );
            std::shared_ptr<const DetectorPeakResponse> detector;
            if( !!meas )
              detector = meas->detector();
        
            PeakContainer_t hintpeaks;
            if( m_dataMeasurement )
              hintpeaks = m_dataMeasurement->automatedSearchPeaks( m_displayedSamples );
//            if( !hintpeaks || (!!peaks && hintpeaks->size() <= peaks->size()) )
//              hintpeaks = peaks;
            
            //Make a copy of hintpeaks deque since we will be posting to outside
            //  the main thread, where the original deque could actually get
            //  modified by another call, but what we're posting to expected it
            //  to remain constant.
            if( hintpeaks )
              hintpeaks = make_shared< std::deque< PeakModel::PeakShrdPtr > >( begin(*hintpeaks), end(*hintpeaks) );
            
            vector<ReferenceLineInfo> refLines;
            if( m_referencePhotopeakLines )
              refLines = m_referencePhotopeakLines->showingNuclides();
            
            const string session_id = wApp->sessionId();
            
            boost::function<void(void)> worker = [=](){
              IsotopeId::populateCandidateNuclides( hist, peak, hintpeaks,
                      peaks, refLines, detector, session_id, candidates, updater );
            };
            
            io.boost::asio::io_service::post( worker );
          }//if( server )
        }//if( menu )
        else
          cerr << "Serious error getting WMenu" << endl;
        
        break;
      }//case kChangeNuclide:
        
      case kRefitPeak:
        m_rightClickMenutItems[i]->setHidden( !peak->gausPeak() || npeaksInRoi>1 );
      break;
        
      case kRefitROI:
        m_rightClickMenutItems[i]->setHidden( !peak->gausPeak() || npeaksInRoi<2 );
      break;
        
      case kShareContinuumWithLeftPeak:
      {
        iter = std::find( peaks->begin(), peaks->end(), peak );
        if( iter == peaks->begin() )
        {
          m_rightClickMenutItems[i]->setHidden( true );
          break;
        }//if( iter == peaks.begin() )
        
        if( iter==peaks->end() || (*iter)!=peak )
          throw runtime_error( "InterSpec::handleRightClick: "
                               "error searching for peak I should have found 1" );
        
        PeakModel::PeakShrdPtr leftpeak = *(iter - 1);
        if( leftpeak->continuum() == peak->continuum()
            || !leftpeak->continuum()->isPolynomial() )
        {
          m_rightClickMenutItems[i]->setHidden( true );
          break;
        }//if( it alread shares a continuum with the left peak )
        
        const double leftupper = leftpeak->upperX();
        const double rightlower = peak->lowerX();
        const double rightupper = peak->upperX();
        
        //The below 2.0 is arbitrary
        const bool show = ((rightlower-leftupper) < 2.0*(rightupper-rightlower));
        m_rightClickMenutItems[i]->setHidden( !show );
        break;
      }//case kShareContinuumWithLeftPeak:
        
        
      case kShareContinuumWithRightPeak:
      {
        iter = std::find( peaks->begin(), peaks->end(), peak );
        
        if( iter==peaks->end() || (*iter)!=peak )
          throw runtime_error( "InterSpec::handleRightClick: "
                               "error searching for peak I should have found 2" );

        if( (iter+1) == peaks->end() )
        {
          m_rightClickMenutItems[i]->setHidden( true );
          break;
        }//if( iter == peaks.begin() )
        
        
        PeakModel::PeakShrdPtr rightpeak = *(iter + 1);
        if( rightpeak->continuum() == peak->continuum()
            || !rightpeak->continuum()->isPolynomial() )
        {
          m_rightClickMenutItems[i]->setHidden( true );
          break;
        }//if( it alread shares a continuum with the left peak )
        
        const double rightlower = rightpeak->lowerX();
        const double leftlower = peak->lowerX();
        const double leftupper = peak->upperX();
        
        //The below 2.0 is arbitrary
        const bool show = ((rightlower-leftupper) < 2.0*(leftupper-leftlower));
        m_rightClickMenutItems[i]->setHidden( !show );
        break;
      }//case kShareContinuumWithRightPeak:
      
      
      case kMakeOwnContinuum:
      {
        bool shares = false;
        std::shared_ptr<const PeakContinuum> cont = peak->continuum();
        for( PeakModel::PeakShrdPtr p : *peaks )
          shares = (shares || (p!=peak && p->continuum()==cont) );
        m_rightClickMenutItems[i]->setHidden( !shares );
        break;
      }//kMakeOwnContinuum
        
      case kNumRightClickItems:
      break;
    }//switch( i )
  }//for( loop over right click menu items )
  
  if( m_rightClickMenu->isMobile() )
    m_rightClickMenu->showMobile();
  else
    m_rightClickMenu->popup( WPoint(pageX,pageY) );
}//void handleRightClick(...)


void InterSpec::createPeakEdit( double energy )
{
  if( m_peakEditWindow )
  {
    m_peakEditWindow->peakEditor()->changePeak( energy );
  }else
  {
    m_peakEditWindow = new PeakEditWindow( energy, m_peakModel, this );
    m_peakEditWindow->editingDone().connect( this, &InterSpec::deletePeakEdit );
    m_peakEditWindow->finished().connect( this, &InterSpec::deletePeakEdit );
    m_peakEditWindow->resizeToFitOnScreen();
    
    PeakEdit *editor = m_peakEditWindow->peakEditor();
    if( !editor->isEditingValidPeak() )
    {
      delete m_peakEditWindow;
      m_peakEditWindow = 0;
    }//if( !editor->isEditingValidPeak() )
  }//if( m_peakEditWindow ) / else
  

}//void createPeakEdit( Wt::WMouseEvent event )


void InterSpec::deletePeakEdit()
{
  if( m_peakEditWindow )
  {
    delete m_peakEditWindow;
    m_peakEditWindow = NULL;
  }
}//void deletePeakEdit()



void InterSpec::setIsotopeSearchEnergy( double energy )
{
  if( !m_nuclideSearch )
    return;
  
  double sigma = -1.0;

  if( m_toolsTabs )
  {
    if( m_currentToolsTab != m_toolsTabs->indexOf(m_nuclideSearchContainer) )
      return;
  }else if( !m_nuclideSearchWindow )
  {
    return;
  }
  
  //check to see if this is within 3.0 sigma of a peak, and if so, set the
  //  energy to the mean of that peak
  PeakModel::PeakShrdPtr peak = m_peakModel->nearestPeak( energy );
  
  if( !!peak )
  {
    const double width = peak->gausPeak() ? peak->fwhm() : 0.5*peak->roiWidth();
    if( (fabs(peak->mean()-energy) < (3.0/2.35482)*width) )
    {
      energy = peak->mean();
      sigma = width;
      
      //For low res spectra make relatively less wide
      const auto spectrum = displayedHistogram(SpecUtils::SpectrumType::Foreground);
      if( m_dataMeasurement && !PeakFitUtils::is_high_res(spectrum) )
        sigma *= 0.35;
    }//if( within 3 sigma of peak )
  }//if( !!peak )
  
  m_nuclideSearch->setNextSearchEnergy( energy, sigma );
}//void setIsotopeSearchEnergy( double energy );



void InterSpec::setFeatureMarkerOption( const FeatureMarkerType option, const bool show )
{
  m_featureMarkersShown[static_cast<int>(option)] = show;
  
  m_spectrum->setFeatureMarkerOption( option, show );
}//setFeatureMarkerOption(...)


bool InterSpec::showingFeatureMarker( const FeatureMarkerType option )
{
  return m_featureMarkersShown[static_cast<int>(option)];
}


void InterSpec::setComptonPeakAngle( const int angle )
{
  m_spectrum->setComptonPeakAngle( angle );
}//void setComptonPeakAngle( const float angle );

void InterSpec::toggleFeatureMarkerWindow()
{
  if( m_featureMarkers )
  {
    deleteFeatureMarkerWindow();
    return;
  }//if( m_featureMarkers )

  m_featureMarkers = new FeatureMarkerWindow( this );
  m_featureMarkers->finished().connect( this, &InterSpec::deleteFeatureMarkerWindow );
  
  m_featureMarkerMenuItem->setText( "Hide Feature Markers" );
}//void toggleFeatureMarkerWindow()


void InterSpec::deleteFeatureMarkerWindow()
{
  if( !m_featureMarkers )
    return;
  
  AuxWindow::deleteAuxWindow( m_featureMarkers );
  m_featureMarkers = nullptr;
  m_featureMarkerMenuItem->setText( "Feature Markers..." );
  
  for( FeatureMarkerType i = FeatureMarkerType(0);
       i < FeatureMarkerType::NumFeatureMarkers;
       i = FeatureMarkerType(static_cast<int>(i)+1) )
  {
    if( m_featureMarkersShown[static_cast<int>(i)] )
      setFeatureMarkerOption( i, false );
  }
}//void deleteFeatureMarkerWindow()


Wt::Signal<SpecUtils::SpectrumType,std::shared_ptr<SpecMeas>, std::set<int>, vector<string> > &
                                      InterSpec::displayedSpectrumChanged()
{
  return m_displayedSpectrumChangedSignal;
}


Wt::Signal<SpecUtils::SpectrumType,double> &InterSpec::spectrumScaleFactorChanged()
{
  return m_spectrumScaleFactorChanged;
}


WModelIndex InterSpec::addPeak( PeakDef peak,
                                    const bool associateShowingNuclideXrayRctn )
{
  if( fabs(peak.mean())<0.1 && fabs(peak.amplitude())<0.1 )
    return WModelIndex();
  
  if( !m_referencePhotopeakLines || !associateShowingNuclideXrayRctn )
    return m_peakModel->addNewPeak( peak );
  
  if( peak.parentNuclide() || peak.xrayElement() || peak.reaction() )
    return m_peakModel->addNewPeak( peak );
  
  const bool showingEscape = showingFeatureMarker(FeatureMarkerType::EscapePeakMarker);
  auto foreground = displayedHistogram(SpecUtils::SpectrumType::Foreground);
  PeakSearchGuiUtils::assign_nuclide_from_reference_lines( peak, m_peakModel,
                         foreground, m_referencePhotopeakLines,
                         m_colorPeaksBasedOnReferenceLines, showingEscape );
  
  WModelIndex newpeakindex = m_peakModel->addNewPeak( peak );
  
  PeakModel::PeakShrdPtr newpeak = m_peakModel->peak(newpeakindex);
  try_update_hint_peak( newpeak, m_dataMeasurement, m_displayedSamples );
  
  return newpeakindex;
}//WModelIndex addPeak( PeakDef peak )



#if( IOS )
void InterSpec::exportSpecFile()
{
  //Need to:
  //  -Build gui to allow selecting foreground/background/secondary as well
  //   selecting which samples/detectors/etc is wanted; this can be made general
  //   for all operating systems or deployments.
  //  -Enable/disable "Export Spectrum" menu item as a spectrum is avaialble or not

  if( !m_dataMeasurement )
    return;
  
  hand_spectrum_to_other_app( m_dataMeasurement );
}//void exportSpecFile()
#endif



#if( USE_DB_TO_STORE_SPECTRA )
void InterSpec::saveStateToDb( Wt::Dbo::ptr<UserState> entry )
{
  if( !entry || entry->user != m_user || !m_user.session() )
    throw runtime_error( "Invalid input to saveStateToDb()" );
  
  if( entry->isWriteProtected() )
    throw runtime_error( "UserState is write protected; "
                         "please clone state to re-save" );
  
//  if( !m_user->preferenceValue<bool>("SaveSpectraToDb") )
//    throw runtime_error( "You must enable saving spectra to database inorder to"
//                         " save the apps state." );

  try
  {
    saveShieldingSourceModelToForegroundSpecMeas();
#if( USE_REL_ACT_TOOL )
    saveRelActManualStateToForegroundSpecMeas();
    saveRelActAutoStateToForegroundSpecMeas();
#endif
    
    DataBaseUtils::DbTransaction transaction( *m_sql );
    entry.modify()->serializeTime = WDateTime::currentDateTime();
  
    if( !entry->creationTime.isValid() )
      entry.modify()->creationTime = entry->serializeTime;
    
    const bool forTesting = (entry->stateType == UserState::kForTest);
    
    std::shared_ptr<const SpecMeas> foreground = measurment( SpecUtils::SpectrumType::Foreground );
    std::shared_ptr<const SpecMeas> second = measurment( SpecUtils::SpectrumType::SecondForeground );
    std::shared_ptr<const SpecMeas> background = measurment( SpecUtils::SpectrumType::Background );
    
    Dbo::ptr<UserFileInDb> dbforeground = measurmentFromDb( SpecUtils::SpectrumType::Foreground, true );
    Dbo::ptr<UserFileInDb> dbsecond     = measurmentFromDb( SpecUtils::SpectrumType::SecondForeground, true );
    Dbo::ptr<UserFileInDb> dbbackground = measurmentFromDb( SpecUtils::SpectrumType::Background, true );
  
    //JIC, make sure indices have all been assigned to everything.
    m_sql->session()->flush();
    
    if( (entry->snapshotTagParent || forTesting)
        || (dbforeground && dbforeground->isWriteProtected()) )
    {
      dbforeground = UserFileInDb::makeDeepWriteProtectedCopyInDatabase( dbforeground, *m_sql, true );
      if( dbforeground && !(entry->snapshotTagParent || forTesting) )
        UserFileInDb::removeWriteProtection( dbforeground );
    }
    
    if( (entry->snapshotTagParent || forTesting)
         && dbsecond
         && !dbsecond->isWriteProtected()
         && (foreground != second) )
    {
      dbsecond = UserFileInDb::makeDeepWriteProtectedCopyInDatabase( dbsecond, *m_sql, true );
      if( dbsecond && !(entry->snapshotTagParent || forTesting) )
        UserFileInDb::removeWriteProtection( dbsecond );
    }else if( foreground == second )
      dbsecond = dbforeground;
    
    if( (entry->snapshotTagParent || forTesting)
        && dbbackground
        && !dbbackground->isWriteProtected()
        && (background != foreground)
        && (background != second))
    {
      dbbackground = UserFileInDb::makeDeepWriteProtectedCopyInDatabase( dbbackground, *m_sql, true );
      if( dbbackground && !(entry->snapshotTagParent || forTesting) )
        UserFileInDb::removeWriteProtection( dbbackground );
    }else if( background == foreground )
      dbbackground = dbforeground;
    else if( background == second )
      dbbackground = dbsecond;
    
    if( !dbforeground && foreground )
      throw runtime_error( "Error saving foreground to the database" );
    if( !dbsecond && second )
      throw runtime_error( "Error saving second foreground to the database" );
    if( !dbbackground && background )
      throw runtime_error( "Error saving background to the database" );
    
    entry.modify()->snapshotTagParent = entry->snapshotTagParent;
    entry.modify()->snapshotTags = entry->snapshotTags;
    
    //We need to make sure dbforeground, dbbackground, dbsecond will have been
    //  written to the database, so there id()'s will be not -1.
    m_sql->session()->flush();
    
    entry.modify()->foregroundId = dbforeground.id();
    entry.modify()->backgroundId = dbbackground.id();
    entry.modify()->secondForegroundId = dbsecond.id();
    
    /*
    entry.modify()->shieldSourceModelId = -1;
    if( m_shieldingSourceFit )
    {
      Wt::Dbo::ptr<ShieldingSourceModel> model = m_shieldingSourceFit->modelInDb();
      
      //make sure model has actually been written to the DB, so index wont be 0
      if( model )
        m_sql->session()->flush();
        
      entry.modify()->shieldSourceModelId = model.id();
    }
     */
    
//    entry.modify()->otherSpectraCsvIds;
    {
      string &str = (entry.modify()->foregroundSampleNumsCsvIds);
      str.clear();
      for( const int i : m_displayedSamples )
        str += (str.empty() ? "" : ",") + std::to_string( i );
    }
    
    {
      string &str = (entry.modify()->backgroundSampleNumsCsvIds);
      str.clear();
      for( const int i : m_backgroundSampleNumbers )
        str += (str.empty() ? "" : ",") + std::to_string( i );
    }
    
    {
      string &str = (entry.modify()->secondForegroundSampleNumsCsvIds);
      str.clear();
      for( const int i : m_sectondForgroundSampleNumbers )
        str += (str.empty() ? "" : ",") + std::to_string( i );
    }
    
    {
      const vector<string> dispDet = detectorsToDisplay(SpecUtils::SpectrumType::Foreground);
      const vector<string> det_names = foreground ? foreground->detector_names() : vector<string>();
      const vector<int>  detNums = foreground ? foreground->detector_numbers() : vector<int>();
      
      string &str = (entry.modify()->showingDetectorNumbersCsv);
      str.clear();
      for( const auto &det : dispDet )
      {
        auto pos = std::find( begin(det_names), end(det_names), det );
        const auto index = pos - begin(det_names);
        if( index < static_cast<int>(detNums.size()) )
          str += (str.empty() ? "" : ",") + to_string(detNums[index]);
      }
    }
    
    entry.modify()->energyAxisMinimum = m_spectrum->xAxisMinimum();
    entry.modify()->energyAxisMaximum = m_spectrum->xAxisMaximum();
    entry.modify()->countsAxisMinimum = m_spectrum->yAxisMinimum();
    entry.modify()->countsAxisMaximum = m_spectrum->yAxisMaximum();
    entry.modify()->displayBinFactor = 0;
    
    entry.modify()->shownDisplayFeatures = 0x0;
    if( toolTabsVisible() )
      entry.modify()->shownDisplayFeatures |= UserState::kDockedWindows;
    if( m_spectrum->yAxisIsLog() )
      entry.modify()->shownDisplayFeatures |= UserState::kLogSpectrumCounts;
    
    try
    {
      if( m_user->preferenceValue<bool>( "ShowVerticalGridlines" ) )
        entry.modify()->shownDisplayFeatures |= UserState::kVerticalGridLines;
    }catch(...)
    {
      // We can get here if we loaded from a state that didnt have this preference
    }
    
    try
    {
      if( m_user->preferenceValue<bool>( "ShowHorizontalGridlines" ) )
        entry.modify()->shownDisplayFeatures |= UserState::kHorizontalGridLines;
    }catch(...)
    {
      // We can get here if we loaded from a state that didnt have this preference
    }
    
    if( m_spectrum->legendIsEnabled() )
      entry.modify()->shownDisplayFeatures |= UserState::kSpectrumLegend;
    
    if( m_shieldingSourceFit )
      entry.modify()->shownDisplayFeatures |= UserState::kShowingShieldSourceFit;
    
#if( USE_TERMINAL_WIDGET )
    if( m_terminal )
      entry.modify()->shownDisplayFeatures |= UserState::kShowingTerminalWidget;
#endif
    
#if( USE_REL_ACT_TOOL )
    if( m_relActManualGui )
      entry.modify()->shownDisplayFeatures |= UserState::kShowingRelActManual;
    
    if( m_relActAutoGui )
      entry.modify()->shownDisplayFeatures |= UserState::kShowingRelActAuto;
#endif
    
    entry.modify()->backgroundSubMode = UserState::kNoSpectrumSubtract;
    if( m_spectrum->backgroundSubtract() )
      entry.modify()->backgroundSubMode = UserState::kBackgorundSubtract;
    
    entry.modify()->currentTab = UserState::kNoTabs;
    if( m_toolsTabs )
    {
      const WString &txt = m_toolsTabs->tabText( m_toolsTabs->currentIndex() );
      if( txt == PeakInfoTabTitle )
        entry.modify()->currentTab = UserState::kPeakInfo;
      else if( txt == GammaLinesTabTitle )
        entry.modify()->currentTab = UserState::kGammaLines;
      else if( txt == CalibrationTabTitle )
        entry.modify()->currentTab = UserState::kCalibration;
      else if( txt == NuclideSearchTabTitle )
        entry.modify()->currentTab = UserState::kIsotopeSearch;
      else if( txt == FileTabTitle )
        entry.modify()->currentTab = UserState::kFileTab;
#if( USE_TERMINAL_WIDGET )
      else if( txt == TerminalTabTitle )
        entry.modify()->currentTab = UserState::kTerminalTab;
#endif
#if( USE_REL_ACT_TOOL )
      else if( txt == RelActManualTitle )
        entry.modify()->currentTab = UserState::kRelActManualTab;
#endif
    }//if( m_toolsTabs )
    
    entry.modify()->showingMarkers = 0x0;
    
    entry.modify()->disabledNotifications = 0x0;

    for( WarningWidget::WarningMsgLevel level = WarningWidget::WarningMsgLevel(0);
        level <= WarningWidget::WarningMsgHigh;
        level = WarningWidget::WarningMsgLevel(level+1) )
    {
      if( !m_warnings->active( level ) )
        entry.modify()->disabledNotifications |= (0x1<<level);
    }
    
    entry.modify()->showingPeakLabels = 0x0;
    for( SpectrumChart::PeakLabels label = SpectrumChart::PeakLabels(0);
         label < SpectrumChart::kNumPeakLabels;
         label = SpectrumChart::PeakLabels(label+1) )
    {
      if( m_spectrum->showingPeakLabel( label ) )
        entry.modify()->showingPeakLabels |= (0x1<<label);
    }

    entry.modify()->showingWindows = 0x0;
    //m_warningsWindow
    //m_peakInfoWindow
    //m_energyCalWindow
    //m_shieldingSourceFitWindow
    //m_referencePhotopeakLinesWindow
//    m_nuclideSearchWindow
//    enum ShowingWindows
//    {
//      kEnergyCalibration = 0x1, DrfSelectSelect = 0x2 //etc..
//    };
  
    entry.modify()->isotopeSearchEnergiesXml.clear();
    if( m_nuclideSearch )
      m_nuclideSearch->serialize( entry.modify()->isotopeSearchEnergiesXml );
    
    if( !toolTabsVisible() && m_nuclideSearchWindow )
    {
      entry.modify()->shownDisplayFeatures |= UserState::kShowingEnergySearch;
      entry.modify()->currentTab = UserState::kIsotopeSearch;
    }
  
   
    entry.modify()->gammaLinesXml.clear();
    if( m_referencePhotopeakLines )
      m_referencePhotopeakLines->serialize( entry.modify()->gammaLinesXml );
    
  /*
   enum FeatureMarkers
   {
   kEscapePeaks = 0x1, kCompPeak = 0x2, kComptonEdge = 0x4, kSumPeak = 0x8
   };
   */

    Json::Array userOptions;
    const Wt::Dbo::collection< Wt::Dbo::ptr<UserOption> > &prefs
                                                     = m_user->m_dbPreferences;
    
    vector< Dbo::ptr<UserOption> > options;
    std::copy( prefs.begin(), prefs.end(), std::back_inserter(options) );
    
    for( vector< Dbo::ptr<UserOption> >::const_iterator iter = options.begin();
        iter != options.end(); ++iter )
    {
      Dbo::ptr<UserOption> option = *iter;
      Json::Value val( Json::ObjectType );
      Json::Object &obj = val;
      obj["type"]  = int(option->m_type);
      obj["name"]  = WString(option->m_name);
      
      switch( option->m_type )
      {
        case UserOption::String:
          obj["value"] = WString( option->m_value );
        break;
        
        case UserOption::Decimal:
          obj["value"] = std::stod( option->m_value );
          
        break;
        
        case UserOption::Integer:
          obj["value"] = std::stoi( option->m_value );
        break;
        
        case UserOption::Boolean:
          obj["value"] = (option->m_value== "true" || option->m_value=="1");
        break;
      }//switch( m_type )
      
      userOptions.push_back( val );
    }//for( loop over DB entries )
  
    entry.modify()->userOptionsJson = Json::serialize( userOptions, 0 );
    
    //The color theme, if anything other than default is being used.
    //  (I guess we could serialize the default, but whateer for now)
    try
    {
      Wt::Dbo::ptr<ColorThemeInfo> theme;
      const int colorThemIndex = m_user->preferenceValue<int>("ColorThemeIndex", this);
      if( colorThemIndex > 0 )
        theme = m_user->m_colorThemes.find().where( "id = ?" ).bind( colorThemIndex ).resultValue();
      if( theme )
        entry.modify()->colorThemeJson = theme->json_data;
    }catch(...)
    {
      //Probably shouldnt ever happen
      cerr << "saveStateToDb(): Caught exception retrieving color theme from database" << endl;
    }//try / catch
    
    if( forTesting || entry->snapshotTagParent )
      UserState::makeWriteProtected( entry, m_sql->session() );
    
    transaction.commit();
  }catch( std::exception &e )
  {
    cerr << "saveStateToDb(...) caught: " << e.what() << endl;
    throw runtime_error( "I'm sorry there was a technical error saving your"
                         " user state to the database." );
    //to do: handle errors
  }//try / catch
}//void saveStateToDb( Wt::Dbo::ptr<UserState> entry )


Dbo::ptr<UserState> InterSpec::serializeStateToDb( const Wt::WString &name,
                                                        const Wt::WString &desc,
                                                        const bool forTesting,
                                                        Dbo::ptr<UserState> parent)
{
  Dbo::ptr<UserState> answer;
  
  UserState *state = new UserState();
  state->user = m_user;
  state->stateType = forTesting ? UserState::kForTest : UserState::kUserSaved;
  state->creationTime = WDateTime::currentDateTime();
  state->name = name;
  state->description = desc;

  
  {//Begin interaction with database
    DataBaseUtils::DbTransaction transaction( *m_sql );
    if( parent )
    {
      //Making sure we get the main parent
      while( parent->snapshotTagParent )
        parent = parent->snapshotTagParent;
      state->snapshotTagParent = parent;
    }//parent
    
    answer = m_user.session()->add( state );
    transaction.commit();
  }//End interaction with database
  
  try
  {
    saveStateToDb( answer );
  }catch( std::exception &e )
  {
    passMessage( e.what(), WarningWidget::WarningMsgHigh );
  }
      
  if (parent) {
    WString msg = "Created new tag '";
    msg += name.toUTF8();
    msg += "' under snapshot '";
    msg += parent.get()->name.toUTF8();
    msg += "'.";
    passMessage( msg, WarningWidget::WarningMsgInfo );
  }else
  {
    WString msg = "Created new snapshot '";
    msg += name.toUTF8();
    msg += "'";
    passMessage( msg, WarningWidget::WarningMsgSave );
  }
    
  return answer;
}//Dbo::ptr<UserState> serializeStateToDb(...)



void InterSpec::loadStateFromDb( Wt::Dbo::ptr<UserState> entry )
{
  //This function takes about 5 ms (to load the previous HPGe state, on new app
  //  construction) on my 2.6 GHz Intel Core i7, as of (20150316).
  if( !entry )
    throw runtime_error( "UserState was invalid" );

  Wt::Dbo::ptr<UserState> parent = entry->snapshotTagParent;
  
  try
  {
    closeShieldingSourceFitWindow();
    
    switch( entry->stateType )
    {
      case UserState::kEndOfSessionTemp:
      case UserState::kUserSaved:
      case UserState::kForTest:
      case UserState::kUndefinedStateType:
      case UserState::kEndOfSessionHEAD:
      break;
    }//switch( entry->stateType )

    DataBaseUtils::DbTransaction transaction( *m_sql );
    
    if( parent )
    {
      while( parent->snapshotTagParent )
        parent = parent->snapshotTagParent;
    }

    
    Dbo::ptr<UserFileInDb> dbforeground, dbsecond, dbbackground;
    if( entry->foregroundId >= 0 )
      dbforeground = m_sql->session()->find<UserFileInDb>().where( "id = ?" )
                                      .bind( entry->foregroundId );
    if( entry->backgroundId >= 0
        && entry->backgroundId != entry->foregroundId )
      dbbackground = m_sql->session()->find<UserFileInDb>().where( "id = ?" )
                                      .bind( entry->backgroundId );
    else if( entry->backgroundId == entry->foregroundId )
      dbbackground = dbforeground;
      
    if( entry->secondForegroundId >= 0
        && entry->secondForegroundId != entry->foregroundId
        && entry->secondForegroundId != entry->backgroundId )
      dbsecond = m_sql->session()->find<UserFileInDb>().where( "id = ?" )
                                  .bind( entry->secondForegroundId );
    else if( entry->secondForegroundId == entry->foregroundId )
      dbsecond = dbforeground;
    else if( entry->secondForegroundId == entry->backgroundId )
      dbsecond = dbbackground;

    if( entry->foregroundId >= 0
        && (!dbforeground || !dbforeground->filedata.size()) )
      throw runtime_error( "Unable to locate foreground in database" );
    if( entry->backgroundId >= 0
        && (!dbbackground || !dbbackground->filedata.size()) )
      throw runtime_error( "Unable to locate background in database" );
    if( entry->secondForegroundId >= 0
        && (!dbsecond || !dbsecond->filedata.size()) )
      throw runtime_error( "Unable to locate second foreground in database" );
    
    //Essentially reset the state of the app
    m_fileManager->removeAllFiles();
    if( m_referencePhotopeakLines )
      m_referencePhotopeakLines->clearAllLines();
    
    deletePeakEdit();
    deleteGammaCountDialog();
    
    if( m_shieldingSourceFitWindow && !m_shieldingSourceFitWindow->isHidden() )
      m_shieldingSourceFitWindow->hide();
    
    bool wasDocked = (entry->shownDisplayFeatures & UserState::kDockedWindows);
    if( toolTabsVisible() != wasDocked )
      setToolTabsVisible( wasDocked );

    //Now start reloading the state
    std::shared_ptr<SpecMeas> foreground, second, background;
    std::shared_ptr<SpecMeas> snapforeground, snapsecond, snapbackground;
    std::shared_ptr<SpectraFileHeader> foregroundheader, backgroundheader,
                                          secondheader;
    
    
    if( parent )
    {
      //If we are loading a snapshot, we actually want to associate the
      //  foreground/second/backgorund entries in the database with the parent
      //  entries, but actually load the snapshots.  This is so when the user
      //  saves changes, the parents saved state recieves the changes, and the
      //  snapshot doesnt get changed.
      //All of this is really ugly and horrible, and should be improved!
      
//      const bool autosave
//        = InterSpecUser::preferenceValue<bool>( "AutoSaveSpectraToDb", this );
//      if( autosave )
//      {
//      Its actually to late, HEAD will be set to the tag version even if the
//      user immediate selects save as.
//        const char *txt = "Auto saving is currently enabled, meaning the most"
//                          " recent version of this snapshot will get"
//                          " over-written with the current state (plus any"
//                          " changes you make) unless you disable auto saving,"
//                          " or do a &quot;Save As&quot; asap.";
//        passMessage( txt, WarningWidget::WarningMsgMedium );
//      }
      
      if( dbforeground && dbforeground->filedata.size() )
        snapforeground = (*dbforeground->filedata.begin())->decodeSpectrum();
    
      if( dbsecond && dbsecond->filedata.size() && dbsecond != dbforeground )
        snapsecond = (*dbsecond->filedata.begin())->decodeSpectrum();
      else if( dbsecond == dbforeground )
        snapsecond = snapforeground;
    
      if( dbbackground && dbbackground->filedata.size()
          && dbbackground != dbforeground
          && dbbackground != dbsecond  )
        snapbackground = (*dbbackground->filedata.begin())->decodeSpectrum();
      else if( dbbackground == dbforeground )
        snapbackground = snapforeground;
      else if( dbbackground == dbsecond )
        snapbackground = snapsecond;
      
      
      if( parent->foregroundId >= 0 )
        dbforeground = m_sql->session()->find<UserFileInDb>().where( "id = ?" )
                                        .bind( parent->foregroundId );
      if( parent->backgroundId >= 0
          && parent->backgroundId != parent->foregroundId )
      {
        dbbackground = m_sql->session()->find<UserFileInDb>().where( "id = ?" )
                                        .bind( parent->backgroundId );
      }else if( parent->backgroundId == parent->foregroundId )
      {
        dbbackground = dbforeground;
      }else if( parent->backgroundId < 0 && entry->backgroundId >= 0 )
      {
        parent.modify()->backgroundId = entry->backgroundId;
      }else
      {
        dbbackground.reset();
      }
      
      if( parent->secondForegroundId >= 0
         && parent->secondForegroundId != parent->foregroundId
         && parent->secondForegroundId != parent->backgroundId )
      {
        dbsecond = m_sql->session()->find<UserFileInDb>().where( "id = ?" )
                                    .bind( parent->secondForegroundId );
      }else if( parent->secondForegroundId < 0
                && entry->secondForegroundId >= 0 )
      {
        parent.modify()->secondForegroundId = entry->secondForegroundId;
      }else if( parent->secondForegroundId == parent->foregroundId )
      {
        dbsecond = dbforeground;
      }else if( parent->secondForegroundId == parent->backgroundId )
      {
        dbsecond = dbbackground;
      }else
      {
        dbsecond.reset();
      }
    }//if( parent )
    
    if( dbforeground )
      m_fileManager->setDbEntry( dbforeground, foregroundheader, foreground, 0);
    
    if( !parent || snapbackground )
    {
      if( dbbackground && dbbackground != dbforeground )
        m_fileManager->setDbEntry( dbbackground, backgroundheader, background, 0);
      else if( dbbackground == dbforeground )
        background = foreground;
    }//if( !parent || snapbackground )
    
    if( !parent || snapsecond )
    {
      if( dbsecond && dbsecond != dbforeground && dbsecond != dbbackground )
        m_fileManager->setDbEntry( dbsecond, secondheader, second, 0);
      else if( dbsecond == dbforeground )
        second = foreground;
      else if( dbsecond == dbbackground )
        second = background;
    }//if( !parent || snapsecond )
    
    if( parent )
    {
      if( foregroundheader && snapforeground )
      {
        foregroundheader->setMeasurmentInfo( snapforeground );
        foreground = snapforeground;
      }
      
      if( snapbackground != snapforeground )
      {
        if( backgroundheader && snapbackground )
        {
          backgroundheader->setMeasurmentInfo( snapbackground );
          background = snapbackground;
        }else if( snapbackground && dbbackground )
        {
          dbbackground = UserFileInDb::makeDeepWriteProtectedCopyInDatabase( dbbackground, *m_sql, true );
          if( dbbackground )
            UserFileInDb::removeWriteProtection( dbbackground );
          m_fileManager->setDbEntry( dbbackground, backgroundheader, background, 0);
        }
      }//if( snapbackground != snapforeground )
      
      
      if( (snapsecond != snapforeground) && (snapsecond != snapbackground) )
      {
        if( secondheader && snapsecond )
        {
          secondheader->setMeasurmentInfo( snapsecond );
          second = snapsecond;
        }else if( snapsecond && dbsecond )
        {
          dbsecond = UserFileInDb::makeDeepWriteProtectedCopyInDatabase( dbsecond, *m_sql, true );
          if( dbsecond )
            UserFileInDb::removeWriteProtection( dbsecond );
          m_fileManager->setDbEntry( dbsecond, secondheader, second, 0);
        }
      }
    }//if( parent )
    
    auto csvToInts = []( const string &str ) -> set<int> {
      set<int> samples;
      stringstream strm( str );
      std::copy( istream_iterator<int>( strm ), istream_iterator<int>(),
                std::inserter( samples, end(samples) ) );
      return samples;
    }; //csvToInts lambda
    
    const set<int> foregroundNums = csvToInts( entry->foregroundSampleNumsCsvIds );
    const set<int> secondNums     = csvToInts( entry->secondForegroundSampleNumsCsvIds );
    const set<int> backgroundNums = csvToInts( entry->backgroundSampleNumsCsvIds );
    const set<int> otherSamples   = csvToInts( entry->otherSpectraCsvIds );
    
    
    setSpectrum( foreground, foregroundNums, SpecUtils::SpectrumType::Foreground, 0 );
    if( foreground )
    {
      //If we dont have a foreground, we probably shouldnt be loading the state, but...
      setSpectrum( background, backgroundNums, SpecUtils::SpectrumType::Background, 0 );
      setSpectrum( second, secondNums, SpecUtils::SpectrumType::SecondForeground, 0 );
    }
    
    
    //Load the other spectra the user had opened.  Note that they were not
    //  write protected so they may have been changed or removed
    //...should check to make sure that they are lazily loaded, so as to not
    //  waste to much CPU.
    for( const int id : otherSamples )
    {
      try
      {
        Dbo::ptr<UserFileInDb> dbfile;
        std::shared_ptr<SpecMeas> meas;
        std::shared_ptr<SpectraFileHeader> header;
        dbfile = m_sql->session()->find<UserFileInDb>().where( "id = ?" ).bind( id );
        if( dbfile )
          m_fileManager->setDbEntry( dbfile, header, meas, 0 );
      }catch(...){}
    }//for( const int id : otherSamples )
    
    //Load the ShieldingSourceModel
    Dbo::ptr<ShieldingSourceModel> fitmodel;
    if( entry->shieldSourceModelId >= 0 )
      fitmodel = m_sql->session()->find<ShieldingSourceModel>()
                         .where( "id = ?" ).bind( entry->shieldSourceModelId );
    if( fitmodel )
    {
      cerr << "When loading state from DB, not loading Shielding/Source Fit"
      << " model, due to lame GUI ish" << endl;
//      if( !m_shieldingSourceFit )
//        showShieldingSourceFitWindow();
      if( m_shieldingSourceFit )
        m_shieldingSourceFit->loadModelFromDb( fitmodel );
    }//if( fitmodel )
    
    if( m_shieldingSourceFitWindow )
      m_shieldingSourceFitWindow->hide();
    
    if( m_nuclideSearchWindow )
    {
      m_nuclideSearchContainer->layout()->removeWidget( m_nuclideSearch );
      delete m_nuclideSearchContainer;
      m_nuclideSearchContainer = nullptr;
    }
    
//  std::string showingDetectorNumbersCsv;
//  see:  std::vector<bool> detectorsToDisplay() const;
    
    float xmin = entry->energyAxisMinimum;
    float xmax = entry->energyAxisMaximum;
    std::shared_ptr<const SpecUtils::Measurement> hist = m_spectrum->data();
    
    if( hist && (xmin != xmax) && (xmax > xmin)
        && !IsInf(xmin) && !IsInf(xmax) && !IsNan(xmin) && !IsNan(xmax) )
    {
      const size_t nbin = hist->num_gamma_channels();
      xmin = std::max( xmin, hist->gamma_channel_lower( 0 ) );
      xmax = std::min( xmax, hist->gamma_channel_upper( nbin - 1 ) );
      m_spectrum->setXAxisRange( xmin, xmax );
    }//if( xmin != xmax )
        
    
    if( foreground )
    {
      // If we have a state without a foreground, then for the spectrum chart, changing the legend
      //  enabled status, or setting the horizontal/vertical lines causes the client-side javascript
      //  to crash - I spent some hours trying to figure it out, but no luck.  So for the moment,
      //  we'll just do this work-around.
      //  One hint was for the crashing case D3SpectrumDisplayDiv::defineJavaScript() seems to be
      //  called multiple times, and maybe the id of the parent div changes???
      //  Its really bizarre.
#ifdef _MSC_VER
#pragma message("Not setting show legend or grid lines on charts when loading states that do not have a foreground; should figure out why this causes a client-side error")
#else
#warning "Not setting show legend or grid lines on charts when loading states that do not have a foreground; should figure out why this causes a client-side error"
#endif
      
      const bool vertGridLines = (entry->shownDisplayFeatures & UserState::kVerticalGridLines);
      const bool horizontalGridLines = (entry->shownDisplayFeatures & UserState::kVerticalGridLines);
      m_spectrum->showVerticalLines( vertGridLines );
      m_spectrum->showHorizontalLines( horizontalGridLines );
      m_timeSeries->showVerticalLines( vertGridLines );
      m_timeSeries->showHorizontalLines( horizontalGridLines );
      
      if( (entry->shownDisplayFeatures & UserState::kSpectrumLegend) )
      {
        m_spectrum->enableLegend();
      }else
      {
        m_spectrum->disableLegend();
      }
    }//if( foreground )
    
//  SpectrumSubtractMode backgroundSubMode;
    
    if( (entry->shownDisplayFeatures & UserState::kShowingShieldSourceFit) )
      showShieldingSourceFitWindow();
    
#if( USE_TERMINAL_WIDGET )
    if( (entry->shownDisplayFeatures & UserState::kShowingTerminalWidget) )
      createTerminalWidget();
#endif
    
#if( USE_REL_ACT_TOOL )
    if( (entry->shownDisplayFeatures & UserState::kShowingRelActManual) )
      createRelActManualWidget();
    
    if( (entry->shownDisplayFeatures & UserState::kShowingRelActAuto) )
      showRelActAutoWindow();
#endif
    
    if( wasDocked )
    {
      WString title;
      switch( entry->currentTab )
      {
        case UserState::kPeakInfo:        title = PeakInfoTabTitle;      break;
        case UserState::kGammaLines:      title = GammaLinesTabTitle;    break;
        case UserState::kCalibration:     title = CalibrationTabTitle;   break;
        case UserState::kIsotopeSearch:   title = NuclideSearchTabTitle; break;
        case UserState::kFileTab:         title = FileTabTitle;          break;
#if( USE_TERMINAL_WIDGET )
        case UserState::kTerminalTab:     title = TerminalTabTitle;      break;
#endif
#if( USE_REL_ACT_TOOL )
        case UserState::kRelActManualTab: title = RelActManualTitle;     break;
#endif
        case UserState::kNoTabs:                                         break;
      };//switch( entry->currentTab )
      
      for( int tab = 0; tab < m_toolsTabs->count(); ++tab )
      {
        if( m_toolsTabs->tabText( tab ) == title )
        {
          // Note: this causes handleToolTabChanged(...) to be called
          m_toolsTabs->setCurrentIndex( tab );
          m_currentToolsTab = tab;
          break;
        }//if( m_toolsTabs->tabText( tab ) == title )
      }//for( int tab = 0; tab < m_toolsTabs->count(); ++tab )
    }//if( wasDocked )
    
    
    //Should take care of entry->showingWindows here, so we can rely on it below
    if( entry->gammaLinesXml.size() )
    {
      bool toolTabsHidden = false;
      if( !m_referencePhotopeakLines )    //tool tabs must be hidden, so lets show the window
      {
        showGammaLinesWindow();//if entry->showingWindows was implemented
        toolTabsHidden = true;
        assert( m_referencePhotopeakLines );
      }
      
      string data = entry->gammaLinesXml;
      m_referencePhotopeakLines->deSerialize( data );
      
      if( toolTabsHidden )
        closeGammaLinesWindow();
    }//if( entry->gammaLinesXml.size() )
    
    if( m_nuclideSearch && entry->isotopeSearchEnergiesXml.size() )
    {
      string data = entry->isotopeSearchEnergiesXml;
      
      bool display = (entry->currentTab == UserState::kIsotopeSearch);
      
      if( !wasDocked )
      {
        display = (entry->shownDisplayFeatures & UserState::kShowingEnergySearch);
        if( display )
          showNuclideSearchWindow();
      }//if( !wasDocked )
      
      m_nuclideSearch->deSerialize( data, display );
    }//if( m_nuclideSearch && entry->isotopeSearchEnergiesXml.size() )

    for( SpectrumChart::PeakLabels label = SpectrumChart::PeakLabels(0);
        label < SpectrumChart::kNumPeakLabels;
        label = SpectrumChart::PeakLabels(label+1) )
    {
      const bool showing = (entry->showingPeakLabels & (0x1<<label));
      m_spectrum->setShowPeakLabel( label, showing );
    }//for( loop over peak labels )

    
    if( entry->userOptionsJson.size() )
    {
      try
      {
      Json::Value userOptionsVal( Json::ArrayType );
      Json::parse( entry->userOptionsJson, userOptionsVal );
      //cerr << "Parsed User Options, but not doing anything with them" << endl;
        
      const Json::Array &userOptions = userOptionsVal;
      for( size_t i = 0; i < userOptions.size(); ++i )
      {
          const Json::Object &obj = userOptions[i];
          WString name = obj.get("name");
          const int type = obj.get("type");
          const UserOption::DataType datatype = UserOption::DataType( type );
      
          switch( datatype )
          {
            case UserOption::String:
            {
              std::string value = obj.get("value");
              InterSpecUser::pushPreferenceValue( m_user, name.toUTF8(),
                                                 boost::any(value), this, wApp );
              break;
            }//case UserOption::Boolean:
              
            case UserOption::Decimal:
            {
              double value = obj.get("value");
              InterSpecUser::pushPreferenceValue( m_user, name.toUTF8(),
                                                 boost::any(value), this, wApp );
              break;
            }//case UserOption::Boolean:
              
            case UserOption::Integer:
            {
              int value = obj.get("value");
              InterSpecUser::pushPreferenceValue( m_user, name.toUTF8(),
                                                 boost::any(value), this, wApp );
              break;
            }//case UserOption::Boolean:
              
            case UserOption::Boolean:
            {
              bool value = obj.get("value");
              InterSpecUser::pushPreferenceValue( m_user, name.toUTF8(),
                                                  boost::any(value), this, wApp );
            }//case UserOption::Boolean:
          }//switch( datatype )
        }//for( size_t i = 0; i < userOptions.size(); ++i )
      }catch( std::exception &e )
      {
        cerr << "Failed to parse JSON user preference with error: "
             << e.what() << endl;
        //well let this error slide (happens on OSX, Wt::JSON claims boost isnt
        //  new enough)
      }//try / catch
    }//if( entry->userOptionsJson.size() )
    
    
    if( entry->colorThemeJson.size() > 32 )  //32 is arbitrary
    {
      try
      {
        auto theme = make_shared<ColorTheme>();
        ColorTheme::fromJson( entry->colorThemeJson, *theme );
        applyColorTheme( theme );
      }catch(...)
      {
        cerr << "loadStateFromDb(): Caught exception to set hte color them" << endl;
      }//try / catch to load ColorTheme.
    }//if( its reasonable we might have color theme information )
    
//  int showingMarkers;        //bitwise or of FeatureMarkers
//  int showingWindows;
    
    m_currentStateID = entry.id();
    if( parent )
      m_currentStateID = parent.id();
    
    transaction.commit();
  }catch( std::exception &e )
  {
    m_currentStateID = -1;
    updateSaveWorkspaceMenu();
    cerr << "\n\n\n\nloadStateFromDb(...) caught: " << e.what() << endl;
    throw runtime_error( e.what() );
  }//try / catch
  
  m_currentStateID = entry.id();
  updateSaveWorkspaceMenu();
}//void loadStateFromDb( Wt::Dbo::ptr<UserState> entry )


//Whenever m_currentStateID changes value, we need to update the menu!
void InterSpec::updateSaveWorkspaceMenu()
{
  m_saveStateAs->setDisabled( !m_dataMeasurement );
  
  //check if Save menu needs to be updated
  if( m_currentStateID >= 0 )
  {
    try
    {
      DataBaseUtils::DbTransaction transaction( *m_sql );
      Dbo::ptr<UserState> state = m_sql->session()
                                       ->find<UserState>( "where id = ?" )
                                       .bind( m_currentStateID );
      transaction.commit();
      
      if( state && (state->stateType==UserState::kEndOfSessionHEAD
                    || state->stateType==UserState::kUserSaved) )
      {
        m_saveState->setDisabled(false);
        m_createTag->setDisabled(false);
      } //UserState exists
      else
      { //no UserState
        m_saveState->setDisabled(true);
        m_createTag->setDisabled(true);
      } //no UserState
      return;
    }catch( std::exception &e )
    {
      cerr << "\nstartStoreStateInDb() caught: " << e.what() << endl;
    }//try / catch
  }

  m_saveState->setDisabled(true);
  m_createTag->setDisabled(true);
}//void updateSaveWorkspaceMenu()


int InterSpec::currentAppStateDbId()
{
  return m_currentStateID;
}//int currentAppStateDbId()


void InterSpec::resetCurrentAppStateDbId()
{
  m_currentStateID = -1;
  updateSaveWorkspaceMenu();
}//void resetCurrentAppStateDbId()
//m_currentStateID

#endif //#if( USE_DB_TO_STORE_SPECTRA )


std::shared_ptr<const ColorTheme> InterSpec::getColorTheme()
{
  if( m_colorTheme )
    return m_colorTheme;
  
  auto theme = make_shared<ColorTheme>();
  
  try
  {
    const int colorThemIndex = m_user->preferenceValue<int>("ColorThemeIndex", this);
    if( colorThemIndex < 0 )
    {
      auto deftheme = ColorTheme::predefinedTheme( ColorTheme::PredefinedColorTheme(-colorThemIndex) );
      if( deftheme )
        theme.reset( deftheme.release() );
    }else
    {
      DataBaseUtils::DbTransaction transaction( *m_sql );
      auto themeFromDb = m_user->m_colorThemes.find().where( "id = ?" ).bind( colorThemIndex ).resultValue();
      transaction.commit();
   
      theme->setFromDataBase( *themeFromDb );
    }
  }catch(...)
  {
    //We'll get the default color theme here.
  }//try / catch
  
  m_colorTheme = theme;
  
  return theme;
}//Wt::Dbo<ColorTheme> getColorTheme()


void InterSpec::setReferenceLineColors( std::shared_ptr<const ColorTheme> theme )
{
  if( !m_referencePhotopeakLines )
    return;
  
  if( !theme )
    theme = getColorTheme();
  
  m_referencePhotopeakLines->setPeaksGetAssignedRefLineColor( theme->peaksTakeOnReferenceLineColor );
  m_referencePhotopeakLines->setColors( theme->referenceLineColor );
  m_referencePhotopeakLines->setColorsForSpecificSources( theme->referenceLineColorForSources );
}//void setReferenceLineColors( Wt::Dbo<ColorTheme> ptr )


void InterSpec::applyColorTheme( shared_ptr<const ColorTheme> theme )
{
  //20190324: This function, called with a nullptr, takes 30us on my 2018 mbp.
  if( !theme )
    theme = getColorTheme();
  m_colorTheme = theme;

  m_colorPeaksBasedOnReferenceLines = theme->peaksTakeOnReferenceLineColor;
  
  m_spectrum->applyColorTheme( theme );
  m_timeSeries->applyColorTheme( theme );
  
  setReferenceLineColors( theme );
  
  string cssfile;
  if( !theme->nonChartAreaTheme.empty() )
    cssfile = "InterSpec_resources/themes/" + theme->nonChartAreaTheme + "/" + theme->nonChartAreaTheme + ".css";
  
  
  if( !m_currentColorThemeCssFile.empty() && (m_currentColorThemeCssFile != cssfile) )
  {
    wApp->removeStyleSheet( m_currentColorThemeCssFile );
    m_currentColorThemeCssFile.clear();
  }
  
  if( (m_currentColorThemeCssFile != cssfile)
      && !SpecUtils::iequals_ascii(theme->nonChartAreaTheme, "default") )
  {
    // We'll explicitly check if the CSS file exists on disk... and we'll generous and check both
    //  from the CWD, and the docRoot() directory (e.g., InterSpec_resources), although I guess
    //  we should only do the latter.
    //  Also, we "know" we should have the dark theme, so we wont touch disk for this.
    if( (theme->nonChartAreaTheme == "dark")
        || SpecUtils::is_file( SpecUtils::append_path(wApp->docRoot(), cssfile) )
        || SpecUtils::is_file(cssfile) )
    {
      wApp->useStyleSheet( cssfile );
      m_currentColorThemeCssFile = cssfile;
    }else
    {
      passMessage( "Could not load the non-peak-area theme '" + theme->nonChartAreaTheme + "'",
                  WarningWidget::WarningMsgLow );
    }
  }//if( should load CSS file )
  
  m_colorThemeChanged.emit( theme );
}//void InterSpec::applyColorTheme()


Wt::Signal< std::shared_ptr<const ColorTheme> > &InterSpec::colorThemeChanged()
{
  return m_colorThemeChanged;
}


#if( BUILD_AS_OSX_APP || APPLY_OS_COLOR_THEME_FROM_JS || IOS || BUILD_AS_ELECTRON_APP )
void InterSpec::osThemeChange( std::string name )
{
  cout << "InterSpec::osThemeChange('" << name << "');" << endl;
  
  SpecUtils::to_lower_ascii(name);
  if( name != "light" && name != "dark" && name != "default" && name != "no-preference" && name != "no-support" )
  {
    cerr << "InterSpec::osThemeChange('" << name << "'): unknown OS theme." << endl;
    return;
  }
  
  try
  {
    const int colorThemIndex = m_user->preferenceValue<int>("ColorThemeIndex", this);
    if( colorThemIndex >= 0 )
      return;
    
    const auto oldTheme = ColorTheme::PredefinedColorTheme(-colorThemIndex);
    
    if( oldTheme != ColorTheme::PredefinedColorTheme::DefaultColorTheme )
      return;
    
    std::unique_ptr<ColorTheme> theme;
    
    if( name == "dark" )
    {
      //Check to see if we already have dark applied
      if( m_colorTheme && SpecUtils::icontains( m_colorTheme->theme_name.toUTF8(), "Dark") )
        return;
     
      cerr << "Will set to dark" << endl;
      theme = ColorTheme::predefinedTheme( ColorTheme::PredefinedColorTheme::DarkColorTheme );
    }else if( name == "light" || name == "default" || name == "no-preference" || name == "no-support" )
    {
      //Check to see if we already have light applied
      if( m_colorTheme && SpecUtils::icontains( m_colorTheme->theme_name.toUTF8(), "Default") )
        return;
      
      cerr << "Will set to default" << endl;
      theme = ColorTheme::predefinedTheme( ColorTheme::PredefinedColorTheme::DefaultColorTheme );
    }
    
    if( theme )
      applyColorTheme( make_shared<ColorTheme>(*theme) );
  }catch(...)
  {
    cerr << "InterSpec::osThemeChange() caught exception - not doing anything" << endl;
  }
  
}//void osThemeChange( std::string name )
#endif


void InterSpec::showColorThemeWindow()
{
  //Takes ~5ms (on the server) to create a ColorThemeWindow.
	new ColorThemeWindow(this);
}//void showColorThemeWindow()


AuxWindow *InterSpec::showIEWarningDialog()
{
  try
  {
    wApp->environment().getCookie( "IEWarningDialog" );
    return NULL;
  }catch(...){}


  AuxWindow *dialog = new AuxWindow( "Not Compatible with Internet Explorer", AuxWindowProperties::IsModal );
  dialog->setAttributeValue( "style", "max-width: 80%;" );

  WContainerWidget *contents = dialog->contents();
  contents->setContentAlignment( Wt::AlignCenter );

  WText *instructions = new WText(
          "This webapp has not been tested with Microsoft Internet Explorer, and<br />"
          " as a result some things will either fail to render or may not even work.<br />"
          "<p>Please consider using a reasonably recent version of Firefox, Chrome, or Safari.</p>"
          , XHTMLUnsafeText, contents );
  instructions->setInline( false );

  WPushButton *ok = new WPushButton( "Close", contents );
  ok->clicked().connect( dialog, &AuxWindow::hide );

  WCheckBox *cb = new WCheckBox( "Do not show again", contents );
  cb->setFloatSide( Right );
  cb->checked().connect( boost::bind( &InterSpec::setShowIEWarningDialogCookie, this, false ) );
  cb->unChecked().connect( boost::bind( &InterSpec::setShowIEWarningDialogCookie, this, true ) );

  dialog->centerWindow();
  dialog->show();
  
  dialog->finished().connect( boost::bind( AuxWindow::deleteAuxWindow, dialog ) );
  
  return dialog;
} // AuxWindow *showIEWarningDialog()


void InterSpec::showLicenseAndDisclaimersWindow( const bool is_awk,
                                      std::function<void()> finished_callback )
{
  if( m_licenseWindow )
  {
    m_licenseWindow->show();
    return;
  }
  
  m_licenseWindow = new LicenseAndDisclaimersWindow( is_awk, renderedWidth(), renderedHeight() );
  
  m_licenseWindow->finished().connect( std::bind([this,finished_callback](){
    deleteLicenseAndDisclaimersWindow();
    
    if( finished_callback )
      finished_callback();
  }) );
}//void showLicenseAndDisclaimersWindow()

void InterSpec::startClearSession()
{
  auto app = dynamic_cast<InterSpecApp *>( WApplication::instance() );
  if( !app )
    return;
  
  SimpleDialog *window = new SimpleDialog( "Clear Session?",
                                          "Are you sure you would like to start a clean session?" );
  
  WPushButton *button = window->addButton( "Yes" );
  button->clicked().connect( app, &InterSpecApp::clearSession );
  
  button = window->addButton( "No" );
  button->setFocus();
}//void startClearSession()


void InterSpec::deleteLicenseAndDisclaimersWindow()
{ 
  if( !m_licenseWindow )
    return;
  
  AuxWindow::deleteAuxWindow( m_licenseWindow );
  m_licenseWindow = nullptr;
}//void deleteLicenseAndDisclaimersWindow()


void InterSpec::showWelcomeDialog( bool force )
{
  try
  {
    if( !force && !m_user->preferenceValue<bool>( "ShowSplashScreen" ) )
      return;
  }catch(...)
  {
    //m_user didnt have preference "ShowSplashScreen" for some reason
    if( !force )
      return;
  }
  
  if( m_useInfoWindow )
  {
    m_useInfoWindow->show();
    return;
  }
  
  WServer::instance()->post( wApp->sessionId(), std::bind( [this](){
    /*
     For Android, showing this useInfoWindow at startup causes some exceptions
     in the JavaScript whenever the loading indicator is shown.  I'm pretty
     confused by it.
     I tried setting a new loading indicator in deleteWelcomeDialog(), but it didnt work
     
     Havent checked if creating this window via "posting" helps
     */
    if( m_useInfoWindow )
      return;
    
    std::function<void(bool)> dontShowAgainCallback = [this](bool value){
      InterSpecUser::setPreferenceValue<bool>( m_user, "ShowSplashScreen", value, this );
    };
    m_useInfoWindow = new UseInfoWindow( dontShowAgainCallback , this );
  
    m_useInfoWindow->finished().connect( this, &InterSpec::deleteWelcomeDialog );
    
    wApp->triggerUpdate();
  } ) );
}//void showWelcomeDialog()


void InterSpec::deleteWelcomeDialog()
{
  if( !m_useInfoWindow )
    return;
  
  AuxWindow::deleteAuxWindow( m_useInfoWindow );
  m_useInfoWindow = nullptr;
}//void deleteWelcomeDialog()


void InterSpec::deleteEnergyCalPreserveWindow()
{
  if( m_preserveCalibWindow )
  {
    delete m_preserveCalibWindow;
    m_preserveCalibWindow = nullptr;
  }
}//void deleteEnergyCalPreserveWindow()


void InterSpec::setShowIEWarningDialogCookie( bool show )
{
  if( show )
    wApp->setCookie( "IEWarningDialog", "", 0 );
  else
    wApp->setCookie( "IEWarningDialog", "noshow", 3600*24*30 );
} // void InterSpec::setShowIEWarningDialogCookie( bool show )



void InterSpec::showGammaCountDialog()
{
  if( m_gammaCountDialog )
  {
//    m_gammaCountDialog->show();
//    m_gammaCountDialog->expand();
    return;
  }//if( m_gammaCountDialog )

  m_gammaCountDialog = new GammaCountDialog( this );
//  m_gammaCountDialog->rejectWhenEscapePressed();
  m_gammaCountDialog->finished().connect( this, &InterSpec::deleteGammaCountDialog );
//  m_gammaCountDialog->resizeToFitOnScreen();
}//void showGammaCountDialog()


void InterSpec::deleteGammaCountDialog()
{
  if( m_gammaCountDialog )
    delete m_gammaCountDialog;

  m_gammaCountDialog = 0;
}//void deleteGammaCountDialog()




#if( USE_SPECRUM_FILE_QUERY_WIDGET )
void InterSpec::showFileQueryDialog()
{
  if( m_specFileQueryDialog )
    return;
  
  m_specFileQueryDialog = new AuxWindow( "Spectrum File Query Tool", AuxWindowProperties::TabletNotFullScreen );
  //set min size so setResizable call before setResizable so Wt/Resizable.js wont cause the initial
  //  size to be the min-size
  m_specFileQueryDialog->setMinimumSize( 640, 480 );
  m_specFileQueryDialog->setResizable( true );
  //m_specFileQueryDialog->disableCollapse();
  
  SpecFileQueryWidget *qw = new SpecFileQueryWidget( this );
  WGridLayout *stretcher = m_specFileQueryDialog->stretcher();
  stretcher->addWidget( qw, 0, 0 );
  stretcher->setContentsMargins( 0, 0, 0, 0 );
  stretcher->setVerticalSpacing( 0 );
  stretcher->setHorizontalSpacing( 0 );
  
  WPushButton *closeButton = m_specFileQueryDialog->addCloseButtonToFooter( "Close", true );
  closeButton->clicked().connect( boost::bind( &AuxWindow::hide, m_specFileQueryDialog ) );
  
  m_specFileQueryDialog->finished().connect( this, &InterSpec::deleteFileQueryDialog );
  
  if( m_renderedWidth > 100 && m_renderedHeight > 100 && !isPhone() )
  {
    m_specFileQueryDialog->resize( 0.85*m_renderedWidth, 0.85*m_renderedHeight );
    m_specFileQueryDialog->centerWindow();
  }
  
  AuxWindow::addHelpInFooter( m_specFileQueryDialog->footer(), "spectrum-file-query" );
}//void showFileQueryDialog()


void InterSpec::deleteFileQueryDialog()
{
  if( !m_specFileQueryDialog )
    return;
  delete m_specFileQueryDialog;
  m_specFileQueryDialog = 0;
}//void deleteFileQueryDialog()
#endif




PopupDivMenu * InterSpec::displayOptionsPopupDiv()
{
  return m_displayOptionsPopupDiv;
}//WContainerWidget *displayOptionsPopupDiv()


void InterSpec::logMessage( const Wt::WString& message, int priority )
{
#if( PERFORM_DEVELOPER_CHECKS )
  static std::mutex s_message_mutex;
  
  {//begin codeblock to logg message
    std::lock_guard<std::mutex> file_gaurd( s_message_mutex );
    ofstream output( "interspec_messages_to_users.txt", ios::out | ios::app );
    const boost::posix_time::ptime now = WDateTime::currentDateTime().toPosixTime();
    output << "Message " << SpecUtils::to_iso_string( now ) << " ";
    output << "[" << priority << "]: ";
    output << message.toUTF8() << endl << endl;
  }//end codeblock to logg message
#endif
  
  if( wApp )
  {
    m_messageLogged.emit( message, priority );
//    wApp->triggerUpdate();
  }else
  {
    const boost::posix_time::ptime now = WDateTime::currentDateTime().toPosixTime();
    cerr << "Message " << SpecUtils::to_iso_string( now ) << " ";
    cerr << "[" << priority << "]: ";
    cerr << message.toUTF8() << endl << endl;
  }
}//void InterSpec::logMessage(...)


WarningWidget *InterSpec::warningWidget()
{
  return m_warnings;
}

Wt::Signal< Wt::WString, int > &InterSpec::messageLogged()
{
  return m_messageLogged;
}


Wt::WContainerWidget *InterSpec::menuDiv()
{
  return m_menuDiv;
}


void InterSpec::showWarningsWindow()
{
  m_warnings->createContent();
  
  if( !m_warningsWindow )
  {
    m_warningsWindow = new AuxWindow( "Notification/Logs",
                  (Wt::WFlags<AuxWindowProperties>(AuxWindowProperties::TabletNotFullScreen)
                   | AuxWindowProperties::IsModal
                   | AuxWindowProperties::EnableResize) );
    m_warningsWindow->contents()->setOffsets( WLength(0, WLength::Pixel), Wt::Left | Wt::Top );
    m_warningsWindow->rejectWhenEscapePressed();
    m_warningsWindow->stretcher()->addWidget( m_warnings, 0, 0, 1, 1 );
    m_warningsWindow->stretcher()->setContentsMargins(0,0,0,0);
    //set min size so setResizable call before setResizable so Wt/Resizable.js wont cause the initial
    //  size to be the min-size
    m_warningsWindow->setMinimumSize( 640, 480 );
    m_warningsWindow->resizeScaledWindow(0.75, 0.75);
    m_warningsWindow->centerWindow();
    m_warningsWindow->finished().connect( boost::bind( &InterSpec::handleWarningsWindowClose, this, false ) );
        
      
    WPushButton *clearButton = new WPushButton( "Delete Logs", m_warningsWindow->footer() );
    clearButton->clicked().connect( boost::bind( &WarningWidget::clearMessages, m_warnings ) );
    clearButton->addStyleClass( "BinIcon" );
      if (isMobile())
      {
          clearButton->setFloatSide( Right );
      }
      WPushButton *closeButton = m_warningsWindow->addCloseButtonToFooter();
      closeButton->clicked().connect( boost::bind( &AuxWindow::hide, m_warningsWindow ) );

  }//if( !m_warningsWindow )
  
  m_warningsWindow->show();
}//void showWarningsWindow()


void InterSpec::handleWarningsWindowClose( bool close )
{
    m_warningsWindow->stretcher()->removeWidget( m_warnings );
    AuxWindow::deleteAuxWindow( m_warningsWindow );
    m_warningsWindow = 0;
}//void handleWarningsWindowClose( bool )


void InterSpec::showPeakInfoWindow()
{
  if( m_toolsTabs )
  {
    cerr << "nterSpec::showPeakInfoWindow()\n\tTemporary hack - we dont want to show the"
         << " peak info window when tool tabs are showing since things get funky"
         << endl;
    m_toolsTabs->setCurrentWidget( m_peakInfoDisplay );
    m_currentToolsTab = m_toolsTabs->currentIndex();
    return;
  }//if( m_toolsTabs )
 
  if( m_toolsTabs && m_peakInfoDisplay )
  {
    m_toolsTabs->removeTab( m_peakInfoDisplay );
    m_toolsTabs->setCurrentIndex( 0 );
    m_currentToolsTab = 0;
  }//if( m_toolsTabs && m_peakInfoDisplay )
  
  if( !m_peakInfoWindow )
  {
    m_peakInfoWindow = new AuxWindow( "Peak Manager" );
    m_peakInfoWindow->rejectWhenEscapePressed();
    WBorderLayout *layout = new WBorderLayout();
    layout->setContentsMargins(0, 0, 15, 0);
    m_peakInfoWindow->contents()->setLayout( layout );
    //m_peakInfoWindow->contents()->setPadding(0);
    //m_peakInfoWindow->contents()->setMargin(0);
    
    layout->addWidget( m_peakInfoDisplay, Wt::WBorderLayout::Center );
    WContainerWidget *buttons = new WContainerWidget();
    layout->addWidget( buttons, Wt::WBorderLayout::South );

    WContainerWidget* footer = m_peakInfoWindow->footer();
    
    WPushButton* closeButton = m_peakInfoWindow->addCloseButtonToFooter("Close",true);
    closeButton->clicked().connect( boost::bind( &AuxWindow::hide, m_peakInfoWindow ) );
      
    AuxWindow::addHelpInFooter( m_peakInfoWindow->footer(), "peak-manager" );
    
    WPushButton *b = new WPushButton( CalibrationTabTitle, footer );
    b->clicked().connect( this, &InterSpec::showEnergyCalWindow );
    b->setFloatSide(Wt::Right);
      
    b = new WPushButton( GammaLinesTabTitle, footer );
    b->clicked().connect( this, &InterSpec::showGammaLinesWindow );
    b->setFloatSide(Wt::Right);
      
      
    m_peakInfoWindow->resizeScaledWindow( 0.75, 0.5 );
    m_peakInfoWindow->centerWindow();
    m_peakInfoWindow->setResizable( true );
    m_peakInfoWindow->finished().connect( this, &InterSpec::handlePeakInfoClose );
  }//if( !m_peakInfoWindow )

  m_peakInfoWindow->show();
}//void showPeakInfoWindow()


void InterSpec::handlePeakInfoClose()
{
  if( !m_peakInfoWindow )
    return;

  if( m_toolsTabs )
  {
    m_peakInfoWindow->contents()->removeWidget( m_peakInfoDisplay );
    if( m_toolsTabs->indexOf(m_peakInfoDisplay) < 0 )
    {
      m_toolsTabs->addTab( m_peakInfoDisplay, PeakInfoTabTitle, TabLoadPolicy );
      m_toolsTabs->setCurrentIndex( m_toolsTabs->indexOf(m_peakInfoDisplay) );
    }//if( m_toolsTabs->indexOf(m_peakInfoDisplay) < 0 )
    m_currentToolsTab = m_toolsTabs->currentIndex();
    
    delete m_peakInfoWindow;
    m_peakInfoWindow = NULL;
  }//if( m_toolsTabs )
}//void handlePeakInfoClose()


#if( USE_DB_TO_STORE_SPECTRA )
void InterSpec::finishStoreStateInDb( WLineEdit *nameedit,
                                           WTextArea *descriptionarea,
                                           AuxWindow *window,
                                           const bool forTesting,
                                           Dbo::ptr<UserState> parent )
{
  const WString &name = nameedit->text();
  if( name.empty() )
  {
    passMessage( "You must specify a name", WarningWidget::WarningMsgHigh );
    return;
  }//if( name.empty() )
  
  const WString &desc = (!descriptionarea ? "" : descriptionarea->text());
  
  Dbo::ptr<UserState> state = serializeStateToDb( name, desc, forTesting, parent );
  
  if( parent )
    m_currentStateID = parent.id();
  else
    m_currentStateID = state.id();
    
  updateSaveWorkspaceMenu();
  
#if( INCLUDE_ANALYSIS_TEST_SUITE )
  if( forTesting )
  {
    string filepath = SpecUtils::append_path(TEST_SUITE_BASE_DIR, "analysis_tests");
    
    if( !SpecUtils::is_directory( filepath ) )
      throw runtime_error( "CWD didnt contain a 'analysis_tests' folder as expected" );
    
    const boost::posix_time::ptime localtime = boost::posix_time::second_clock::local_time();
    
    string timestr = SpecUtils::to_iso_string( localtime );
    string::size_type period_pos = timestr.find_last_of( '.' );
    timestr.substr( 0, period_pos );
    
    filepath = SpecUtils::append_path( filepath, (name.toUTF8() + "_" + timestr + ".n42") );
    
#ifdef _WIN32
    const std::wstring wfilepath = SpecUtils::convert_from_utf8_to_utf16(filepath);
    ofstream output( wfilepath.c_str(), ios::binary|ios::out );
#else
    ofstream output( filepath.c_str(), ios::binary|ios::out );
#endif
    if( !output.is_open() )
      throw runtime_error( "Couldnt open test file ouput '"
                           + filepath + "'" );
    
    storeTestStateToN42( output, name.toUTF8(), desc.toUTF8() );
  }//if( forTesting )
#endif
  if (window)
      delete window;
}//void finishStoreStateInDb()


#if( INCLUDE_ANALYSIS_TEST_SUITE )
void InterSpec::storeTestStateToN42( std::ostream &output,
                                          const std::string &name,
                                          const std::string &descr )
{
  try
  {
    if( !m_dataMeasurement )
      throw runtime_error( "No valid foreground file" );
    
    SpecMeas meas;
    meas.uniqueCopyContents( *m_dataMeasurement );
    
    
#if( PERFORM_DEVELOPER_CHECKS )
    try
    {
      SpecMeas::equalEnough( meas, *m_dataMeasurement );
    }catch( std::exception &e )
    {
      log_developer_error( __func__, e.what() );
    }
#endif
    
    const set<int> foregroundsamples = displayedSamples( SpecUtils::SpectrumType::Foreground );
    const set<int> backgroundsamples = displayedSamples( SpecUtils::SpectrumType::Background );
    set<int> newbacksamples;
    
    for( const std::shared_ptr<const SpecUtils::Measurement> &p : meas.measurements() )
    {
      const int samplenum = p->sample_number();
      if( foregroundsamples.count(samplenum) )
        meas.set_source_type( SpecUtils::SourceType::Foreground, p );
      else
        meas.remove_measurement( p, false );
    }//for( const std::shared_ptr<const SpecUtils::Measurement> &p : meas.measurements() )
    
    
    std::shared_ptr< std::deque< std::shared_ptr<const PeakDef> > >
    foregroundpeaks, backgroundpeaks;
    foregroundpeaks = meas.peaks( foregroundsamples );
    
    if( !!m_backgroundMeasurement )
    {
      backgroundpeaks = m_backgroundMeasurement->peaks( backgroundsamples );
      
      std::vector< std::shared_ptr<const SpecUtils::Measurement> > backgrounds = m_backgroundMeasurement->measurements();
      for( const std::shared_ptr<const SpecUtils::Measurement> &p : backgrounds )
      {
        if( !backgroundsamples.count( p->sample_number()) )
          continue;
        
        std::shared_ptr<SpecUtils::Measurement> backmeas = std::make_shared<SpecUtils::Measurement>( *p );
        meas.add_measurement( backmeas, false );
        meas.set_source_type( SpecUtils::SourceType::Background, backmeas );
        newbacksamples.insert( backmeas->sample_number() );
      }//for( const std::shared_ptr<const SpecUtils::Measurement> &p : m_backgroundMeasurement->measurements() )
    }//if( !!m_backgroundMeasurement )
 
    //Now remove all peaks not for the currently displayed samples.
    meas.removeAllPeaks();
    
    //But add back in peaks for just the displayed foreground and background
    if( !!foregroundpeaks && foregroundpeaks->size() )
      meas.setPeaks( *foregroundpeaks, foregroundsamples );
    if( !!backgroundpeaks && backgroundpeaks->size() )
      meas.setPeaks( *backgroundpeaks, newbacksamples );
    
    using namespace ::rapidxml;
    std::shared_ptr< xml_document<char> > n42doc;
    n42doc = meas.create_2012_N42_xml();
    
    if( !n42doc )
      throw runtime_error( "Failed to create 2012 N42 XML document" );
    
    xml_node<char> *RadInstrumentData = n42doc->first_node( "RadInstrumentData", 17 );
    
    if( !RadInstrumentData )
      throw runtime_error( "Logic error trying to retrieve RadInstrumentData node" );
    
    xml_node<char> *InterSpecNode = RadInstrumentData->first_node( "DHS:InterSpec", 13 );
    if( !InterSpecNode )
      throw runtime_error( "Logic error trying to retrieve DHS:InterSpec node" );
    
    //Make a note that this contains information for testing as well
    xml_attribute<char> *attr = n42doc->allocate_attribute( "ForTesting", "true" );
    InterSpecNode->append_attribute( attr );
    
    //Add user options into the XML
    m_user->userOptionsToXml( InterSpecNode, this );
    
    if( newbacksamples.size() )
    {
      vector<int> backsamples( newbacksamples.begin(), newbacksamples.end() );
      stringstream backsamplesstrm;
      for( size_t i = 0; i < backsamples.size(); ++i )
        backsamplesstrm << (i?" ":"") << backsamples[i];
      const char *val = n42doc->allocate_string( backsamplesstrm.str().c_str() );
      xml_node<char> *backgroundsamples_node
                    = n42doc->allocate_node( node_element,
                                      "DisplayedBackgroundSampleNumber", val );
      InterSpecNode->append_node( backgroundsamples_node );
    }//if( newbacksamples.size() )
    
    if( m_shieldingSourceFit
        && m_shieldingSourceFit->userChangedDuringCurrentForeground() )
    {
      m_shieldingSourceFit->serialize( InterSpecNode );
      cerr << "\n\nThe shielding/source fit model WAS changed for current foreground" << endl;
    }else
    {
      cerr << "\n\nThe shielding/source fit model was NOT changed for current foreground" << endl;
    }
    
    const boost::posix_time::ptime localtime = boost::posix_time::second_clock::local_time();
    const string timestr = SpecUtils::to_iso_string( localtime );
    
    const char *val = n42doc->allocate_string( timestr.c_str(), timestr.size()+1 );
    xml_node<char> *node = n42doc->allocate_node( node_element, "TestSaveDateTime", val );
    InterSpecNode->append_node( node );
    
    if( name.size() )
    {
      val = n42doc->allocate_string( name.c_str(), name.size()+1 );
      node = n42doc->allocate_node( node_element, "TestName", val );
      InterSpecNode->append_node( node );
    }//if( name.size() )
    
    if( descr.size() )
    {
      val = n42doc->allocate_string( descr.c_str(), descr.size()+1 );
      node = n42doc->allocate_node( node_element, "TestDescription", val );
      InterSpecNode->append_node( node );
    }//if( name.size() )
    
    string xml_data;
    rapidxml::print( std::back_inserter(xml_data), *n42doc, 0 );
    
    if( !output.write( xml_data.c_str(), xml_data.size() ) )
      throw runtime_error( "" );
  }catch( std::exception &e )
  {
    string msg = "Failed to save test state to N42 file: ";
    msg += e.what();
    passMessage( msg, WarningWidget::WarningMsgHigh );
  }//try / catch
}//void storeTestStateToN42( const std::string &name )



void InterSpec::loadTestStateFromN42( const std::string filename )
{
  using namespace rapidxml;
  try
  {
    std::shared_ptr<SpecMeas> meas = std::make_shared<SpecMeas>();
    
    // TODO: If we call load_from_N42_document(...), the sample numbers get all messed up and we
    //       cant match peaks and displayed samples up right - I'm not sure why this is at the
    //       moment, probably some virtual call issue or something, but for the moment will just
    //       patch through it and re-parse the XML a second time.
    //const bool loaded = meas->load_from_N42_document( doc_node );
    const bool loaded = meas->load_file( filename, SpecUtils::ParserType::N42_2012, ".n42" );
    
    if( !loaded )
      throw runtime_error( "Failed to load SpecMeas from XML document" );
    
    
    std::vector<char> data;
    SpecUtils::load_file_data( filename.c_str(), data );
    
    xml_document<char> doc;
    char * const data_start = &data.front();
    char * const data_end = data_start + data.size();
    doc.parse<rapidxml::parse_trim_whitespace|rapidxml::allow_sloppy_parse>( data_start, data_end );
    xml_node<char> *doc_node = doc.first_node();
    
    const xml_node<char> *RadInstrumentData = doc.first_node( "RadInstrumentData", 17 );
    
    if( !RadInstrumentData )
      throw runtime_error( "Error trying to retrieve RadInstrumentData node" );
    
    const xml_node<char> *InterSpecNode = RadInstrumentData->first_node( "DHS:InterSpec", 13 );
    if( !InterSpecNode )
      throw runtime_error( "Error trying to retrieve DHS:InterSpec node" );

    //meas->decodeSpecMeasStuffFromXml( InterSpecNode );
    
    const xml_attribute<char> *attr = InterSpecNode->first_attribute( "ForTesting" );
    if( !attr || !attr->value()
        || !rapidxml::internal::compare(attr->value(), attr->value_size(), "true", 4, true) )
      throw runtime_error( "Input N42 file doesnt look to be a test state" );
    
    set<int> backgroundsamplenums;
    const xml_node<char> *backsample_node
               = InterSpecNode->first_node( "DisplayedBackgroundSampleNumber" );
    
    if( backsample_node && backsample_node->value_size() )
    {
      std::vector<int> results;
      const bool success = SpecUtils::split_to_ints(
                                      backsample_node->value(),
                                      backsample_node->value_size(), results );
      if( !success )
        throw runtime_error( "Error parsing background sample numbers" );
      backgroundsamplenums.insert( results.begin(), results.end() );
    }//if( backsample_node && backsample_node->value_size() )
    
    
    const xml_node<char> *preferences = InterSpecNode->first_node( "preferences" );
    if( preferences )
      InterSpecUser::restoreUserPrefsFromXml( m_user, preferences, this );
    else
      cerr << "Warning, couldnt find preferences in the XML"
              " when restoring state from XML" << endl;
    
    
//    {
//      std::shared_ptr<const std::deque< std::shared_ptr<const PeakDef> > > peaks;
//      peaks = meas->peaks( meas->displayedSampleNumbers() );
//      if( !!peaks )
//        cerr << "There were NO peaks for displayed sample numbers" << endl;
//      else
//        cerr << "There were " << peaks->size() << " peaks for displayed sample numbers" << endl;
//    
//      cerr << "Displaying sample numbers: ";
//      for( int i : meas->displayedSampleNumbers() )
//        cerr << i << ", ";
//      cerr << endl;
      
//      std::set<std::set<int> > samps = meas->sampleNumsWithPeaks();
//      cerr << "There are samps.size()=" << samps.size() << endl;
//      for( auto a : samps )
//      {
//        cerr << "Set: ";
//        for( auto b : a )
//          cerr << b << " ";
//        cerr << endl;
//      }
//    }
    
    
    
    const xml_node<char> *name = InterSpecNode->first_node( "TestName" );
    const xml_node<char> *descrip = InterSpecNode->first_node( "TestDescription" );
    const xml_node<char> *savedate = InterSpecNode->first_node( "TestSaveDateTime" );
    
    
    std::shared_ptr<SpecMeas> dummy;
    setSpectrum( dummy, {}, SpecUtils::SpectrumType::Background, 0 );
    setSpectrum( dummy, {}, SpecUtils::SpectrumType::SecondForeground, 0 );
    
    string filename = meas->filename();
    if( name && name->value_size() )
      filename = name->value();
    
    std::shared_ptr<SpectraFileHeader> header;
    header = m_fileManager->addFile( filename, meas );
    
    const std::set<int> &dispsamples = meas->displayedSampleNumbers();
    
    setSpectrum( meas, dispsamples, SpecUtils::SpectrumType::Foreground, 0 );
    
    if( backgroundsamplenums.size() )
      setSpectrum( meas, backgroundsamplenums, SpecUtils::SpectrumType::Background, 0 );
    
    const xml_node<char> *sourcefit = InterSpecNode->first_node( "ShieldingSourceFit" );
    if( sourcefit )
    {
      showShieldingSourceFitWindow();
      m_shieldingSourceFit->deSerialize( sourcefit );
      closeShieldingSourceFitWindow();
    }//if( sourcefit )
    
    stringstream msg;
    msg << "Loaded test state";
    if( name && name->value_size() )
      msg << " named '" << name->value() << "'";
    if( savedate && savedate->value_size() )
      msg << " saved " << savedate->value();
    if( descrip && descrip->value_size() )
      msg << " with description " << descrip->value();
    
    passMessage( msg.str(), WarningWidget::WarningMsgInfo );
  }catch( std::exception &e )
  {
    string msg = "InterSpec::loadTestStateFromN42: ";
    msg += e.what();
    passMessage( msg, WarningWidget::WarningMsgHigh );
  }//try / catch
}//void InterSpec::loadTestStateFromN42()

namespace
{
  void doTestStateLoad( WSelectionBox *filesbox, AuxWindow *window, InterSpec *viewer )
  {
    const string path_to_tests = SpecUtils::append_path( TEST_SUITE_BASE_DIR, "analysis_tests" );
    const string filename = SpecUtils::append_path( path_to_tests, filesbox->currentText().toUTF8() );
    viewer->loadTestStateFromN42( filename );
    delete window;
  }
}

void InterSpec::startN42TestStates()
{
  const string path_to_tests = SpecUtils::append_path( TEST_SUITE_BASE_DIR, "analysis_tests" );
  const vector<string> files = SpecUtils::recursive_ls( path_to_tests, ".n42" );
  
  if( files.empty() )
  {
    passMessage( "There are no test files to load in the 'analysis_tests' "
                 "directory", WarningWidget::WarningMsgHigh );
    return;
  }//if( files.empty() )
  
  AuxWindow *window = new AuxWindow( "Test State N42 Files" );
  window->resizeWindow( 450, 400 );
  
  WGridLayout *layout = window->stretcher();
  WSelectionBox *filesbox = new WSelectionBox();
  layout->addWidget( filesbox, 0, 0, 1, 2 );
  
  //Lets display files by alphabetical name
  vector<string> dispfiles;
  for( const string &p : files )
    dispfiles.push_back( SpecUtils::fs_relative( path_to_tests, p ) );
    
  std::sort( begin(dispfiles), end(dispfiles) );
  
  for( const string &name : dispfiles )
    filesbox->addItem( name );
  
  WPushButton *button = new WPushButton( "Cancel" );
  layout->addWidget( button, 1, 0, AlignCenter );
  button->clicked().connect( boost::bind(&AuxWindow::deleteAuxWindow, window) );
  
  button = new WPushButton( "Load" );
  button->disable();
  button->clicked().connect( boost::bind( &doTestStateLoad, filesbox, window, this ) );
  
  layout->addWidget( button, 1, 1, AlignCenter );
  filesbox->activated().connect( button, &WPushButton::enable );
  
  layout->setRowStretch( 0, 1 );
  
  window->show();
  window->centerWindow();
}//void startN42TestStates()



void InterSpec::startStoreTestStateInDb()
{
  if( m_currentStateID >= 0 )
  {
    AuxWindow *window = new AuxWindow( "Warning",
                                      (Wt::WFlags<AuxWindowProperties>(AuxWindowProperties::PhoneNotFullScreen)
                                       | AuxWindowProperties::DisableCollapse) );
    WText *t = new WText( "Overwrite current test state?", window->contents() );
    t->setInline( false );
    
    window->setClosable( false );

    WPushButton *button = new WPushButton( "Overwrite", window->footer() );
    button->clicked().connect( boost::bind( &AuxWindow::deleteAuxWindow, window ) );
    button->clicked().connect( boost::bind( &InterSpec::startStoreStateInDb, this, true, false, true, false ) );
    
    button = new WPushButton( "Create New", window->footer() );
    button->clicked().connect( boost::bind( &AuxWindow::deleteAuxWindow, window ) );
    button->clicked().connect( boost::bind( &InterSpec::startStoreStateInDb, this, true, true, false, false ) );
    
    button = new WPushButton( "Cancel", window->footer() );
    button->clicked().connect( boost::bind( &AuxWindow::deleteAuxWindow, window ) );
    window->centerWindow();
    window->show();
    
    window->rejectWhenEscapePressed();
    window->finished().connect( boost::bind( &AuxWindow::deleteAuxWindow, window ) );
  }else
  {
    startStoreStateInDb( true, true, true, false );
  }//if( m_currentStateID >= 0 ) / else
}//void startStoreTestStateInDb()
#endif //#if( INCLUDE_ANALYSIS_TEST_SUITE )


//Save the snapshot and ALSO the spectra.
void InterSpec::stateSave()
{
  if( m_currentStateID > 0 )
  {
    //TODO: Should check if can save?
    saveShieldingSourceModelToForegroundSpecMeas();
#if( USE_REL_ACT_TOOL )
    saveRelActManualStateToForegroundSpecMeas();
    saveRelActAutoStateToForegroundSpecMeas();
#endif
    startStoreStateInDb( false, false, false, false ); //save snapshot
  }else
  {
    //No currentStateID, so just save as new snapshot
    stateSaveAs();
  }//if( m_currentStateID > 0 ) / else
} //void stateSave()


//Copied from startStoreStateInDb()
//This is the new combined Save As method (snapshot/spectra)
void InterSpec::stateSaveAs()
{
  const bool forTesting = false;
    
  AuxWindow *window = new AuxWindow( "Store State As", (Wt::WFlags<AuxWindowProperties>(AuxWindowProperties::IsModal) | AuxWindowProperties::TabletNotFullScreen) );
  window->rejectWhenEscapePressed();
  window->finished().connect( boost::bind( &AuxWindow::deleteAuxWindow, window ) );
  window->setClosable( false );
  WGridLayout *layout = window->stretcher();
    
  WLineEdit *edit = new WLineEdit();
  edit->setEmptyText( "(Name to store under)" );
  WText *label = new WText( "Name" );
  layout->addWidget( label, 2, 0 );
  layout->addWidget( edit,  2, 1 );
    
  if( !!m_dataMeasurement && m_dataMeasurement->filename().size() )
      edit->setText( m_dataMeasurement->filename() );
    
  WTextArea *summary = new WTextArea();
  label = new WText( "Desc." );
  summary->setEmptyText( "(Optional description)" );
  layout->addWidget( label, 3, 0 );
  layout->addWidget( summary, 3, 1 );
  
  layout->setColumnStretch( 1, 1 );
  layout->setRowStretch( 3, 1 );
  
  label = new WText( "This will save the current app state to the database - to export<br/> as a separate file, use the &quot;Export File&quot; menu option" );
  label->setInline( false );
  label->setTextAlignment( Wt::AlignCenter );
  layout->addWidget( label, 4, 1 );
  
  WPushButton *closeButton = window->addCloseButtonToFooter("Cancel", false);
  closeButton->clicked().connect( boost::bind( &AuxWindow::deleteAuxWindow, window ) );
    
  WPushButton *save = new WPushButton( "Save" , window->footer() );
  save->setIcon( "InterSpec_resources/images/disk2.png" );
  
  save->clicked().connect( boost::bind( &InterSpec::stateSaveAsAction,
                                        this, edit, summary, window, forTesting ) );
    
  window->setMinimumSize(WLength(450), WLength(250));
    
  window->centerWindow();
  window->show();
}//void stateSaveAs()


//New method to save tag for snapshot
void InterSpec::stateSaveTag()
{
  AuxWindow *window = new AuxWindow( "Tag current state",
                  (Wt::WFlags<AuxWindowProperties>(AuxWindowProperties::IsModal) | AuxWindowProperties::TabletNotFullScreen) );
  window->rejectWhenEscapePressed();
  window->finished().connect( boost::bind( &AuxWindow::deleteAuxWindow, window ) );
  window->setClosable( false );
  window->disableCollapse();
  WGridLayout *layout = window->stretcher();
    
  WLineEdit *edit = new WLineEdit();
  if( !isMobile() )
    edit->setFocus(true);
  WText *label = new WText( "Name" );
  layout->addWidget( label, 2, 0 );
  layout->addWidget( edit,  2, 1 );
    
  layout->setColumnStretch( 1, 1 );
  layout->setRowStretch( 2, 1 );
  
  WPushButton *closeButton = window->addCloseButtonToFooter("Cancel", false);
  closeButton->clicked().connect( boost::bind( &AuxWindow::deleteAuxWindow, window ) );
  
  WPushButton *save = new WPushButton( "Tag" , window->footer() );
  //save->setIcon( "InterSpec_resources/images/disk2.png" );
    
  save->clicked().connect( boost::bind( &InterSpec::stateSaveTagAction,
                                         this, edit, window ) );
    
  window->setMinimumSize(WLength(450), WLength::Auto);
    
  window->centerWindow();
  window->show();
}//void stateSaveTag()


void InterSpec::stateSaveTagAction( WLineEdit *nameedit, AuxWindow *window )
{
  Dbo::ptr<UserState> state;
    
  if( m_currentStateID >= 0 )
  {
    try
    {
      DataBaseUtils::DbTransaction transaction( *m_sql );
      state = m_sql->session()->find<UserState>( "where id = ?" )
                               .bind( m_currentStateID );
      transaction.commit();
    }catch( std::exception &e )
    {
        cerr << "\nstartStoreStateInDb() caught: " << e.what() << endl;
    }//try / catch
  }//if( m_currentStateID >= 0 )
    
  //Save Snapshot/enviornment
  if( state )
    finishStoreStateInDb( nameedit, 0, 0, false, state );
  else
    passMessage( "You must first save a state before creating a snapshot.",
                 WarningWidget::WarningMsgHigh );
      
  //close window
  AuxWindow::deleteAuxWindow( window );
}//stateSaveTagAction()


//Action to Save As Snapshot
void InterSpec::stateSaveAsAction( WLineEdit *nameedit,
                                      WTextArea *descriptionarea,
                                      AuxWindow *window,
                                      const bool forTesting )
{
  //Need to remove the current foregorund/background/second from the file
  //  manager, and then re-add back in the SpecMeas so they will be saved to
  //  new database entries.  Otherwise saving the current state as, will create
  //  a new UserState that points to the current database entries for the
  //  SpecMeas
  for( int i = 0; i < 3; i++ )
  {
    std::shared_ptr<SpecMeas> m = measurment( SpecUtils::SpectrumType(i) );
    if( m )
    {
      m_fileManager->removeSpecMeas( m, false );
      m_fileManager->addFile( m->filename(), m );
      m->setModified();
    }
  }//for( int i = 0; i < 3; i++ )
  
  //Save Snapshot/enviornment
  finishStoreStateInDb( nameedit, descriptionarea, NULL, forTesting, Dbo::ptr<UserState>() );
    
  //close window
  AuxWindow::deleteAuxWindow(window);
}//stateSaveAsAction()



//Note: Used indirectly by new combined snapshot method stateSave()
void InterSpec::startStoreStateInDb( const bool forTesting,
                                          const bool asNewState,
                                          const bool allowOverWrite,
                                          const bool endOfSessionNoDelete )
{
  Dbo::ptr<UserState> state;
  
  if( m_currentStateID >= 0 && !asNewState )
  {
      //If saving a tag, make sure to save to the parent.  We never overwrite TAGS
      try
      {
          DataBaseUtils::DbTransaction transaction( *m_sql );
          Dbo::ptr<UserState> childState  = m_sql->session()->find<UserState>( "where id = ? AND SnapshotTagParent_id >= 0" )
          .bind( m_currentStateID );
          
          if (childState)
          {
              state = m_sql->session()->find<UserState>( "where id = ?" )
              .bind( childState.get()->snapshotTagParent.id() );
          }
          
          transaction.commit();
      }catch( std::exception &e )
      {
          cerr << "\nstartStoreStateInDb() caught: " << e.what() << endl;
      }//try / catch

    if (!state)
    {
        try
        {
            DataBaseUtils::DbTransaction transaction( *m_sql );
            state = m_sql->session()->find<UserState>( "where id = ?" )
                           .bind( m_currentStateID );
            transaction.commit();
        }catch( std::exception &e )
        {
            cerr << "\nstartStoreStateInDb() caught: " << e.what() << endl;
        }//try / catch
    } //!state
  }//if( m_currentStateID >= 0 )
  
  if( state )
  { //Save without dialog
      
    const bool writeProtected = state->isWriteProtected();
    
    if( allowOverWrite && writeProtected )
    {
      DataBaseUtils::DbTransaction transaction( *m_sql );
      UserState::removeWriteProtection( state, m_sql->session() );
      transaction.commit();
    }//if( allowOverWrite && writeProtected )
    
      if (endOfSessionNoDelete)
      {
          DataBaseUtils::DbTransaction transaction( *m_sql );
          state.modify()->stateType = UserState::kEndOfSessionHEAD;
          transaction.commit();
      }
      
    try
    {
      saveStateToDb( state );
    }catch( std::exception &e )
    {
      passMessage( e.what(), WarningWidget::WarningMsgHigh );
    }//try / catch
    
    if( writeProtected )
    {
      DataBaseUtils::DbTransaction transaction( *m_sql );
      UserState::makeWriteProtected( state, m_sql->session() );
      transaction.commit();
    }//if( writeProtected )
    
    
    passMessage( "Saved state '" + state->name + "'", WarningWidget::WarningMsgSave );
    return;
  }//if( state )
  
  AuxWindow *window = new AuxWindow( "Create Snapshot",
                                    (Wt::WFlags<AuxWindowProperties>(AuxWindowProperties::IsModal)
                                      | AuxWindowProperties::TabletNotFullScreen
                                      | AuxWindowProperties::DisableCollapse) );
  window->rejectWhenEscapePressed();
  window->finished().connect( boost::bind( &AuxWindow::deleteAuxWindow, window ) );
  window->setClosable( false );
  WGridLayout *layout = window->stretcher();
  WLineEdit *edit = new WLineEdit();
  edit->setEmptyText( "(Name to store under)" );
  WText *label = new WText( "Name" );
  layout->addWidget( label, 0, 0 );
  layout->addWidget( edit,  0, 1 );
  
  if( !!m_dataMeasurement && m_dataMeasurement->filename().size() )
    edit->setText( m_dataMeasurement->filename() );
  
  WTextArea *summary = new WTextArea();
  label = new WText( "Desc." );
  summary->setEmptyText( "(Optional description)" );
  layout->addWidget( label, 1, 0 );
  layout->addWidget( summary, 1, 1 );
  layout->setColumnStretch( 1, 1 );
  layout->setRowStretch( 1, 1 );
  
  
  WPushButton *closeButton = window->addCloseButtonToFooter("Cancel", false);
  closeButton->clicked().connect( boost::bind( &AuxWindow::deleteAuxWindow, window ) );

  WPushButton *save = new WPushButton( "Create" , window->footer() );
  save->setIcon( "InterSpec_resources/images/disk2.png" );
  
  save->clicked().connect( boost::bind( &InterSpec::finishStoreStateInDb,
                                       this, edit, summary, window, forTesting, Wt::Dbo::ptr<UserState>() ) );

  window->setMinimumSize(WLength(450), WLength(250));
  
  window->centerWindow();
  window->show();
}//void InterSpec::startStoreStateInDb()


//Deprecated - no longer used
void InterSpec::browseDatabaseStates( bool allowTests )
{
  new DbStateBrowser( this, allowTests );
}//void InterSpec::browseDatabaseStates()
#endif //#if( USE_DB_TO_STORE_SPECTRA )


#if( USE_DB_TO_STORE_SPECTRA && INCLUDE_ANALYSIS_TEST_SUITE )
void InterSpec::startStateTester()
{
  new SpectrumViewerTesterWindow( this );
}//void startStateTester()
#endif  //#if( INCLUDE_ANALYSIS_TEST_SUITE )




void InterSpec::addFileMenu( WWidget *parent, const bool isAppTitlebar )
{
  if( m_fileMenuPopup )
    return;

  const bool mobile = isMobile();
  const bool showToolTips = InterSpecUser::preferenceValue<bool>( "ShowTooltips", this );
  
  PopupDivMenu *parentMenu = dynamic_cast<PopupDivMenu *>( parent );
  WContainerWidget *menuDiv = dynamic_cast<WContainerWidget *>( parent );
  if( !parentMenu && !menuDiv )
    throw runtime_error( "InterSpec::addFileMenu(): parent passed in must"
                         " be a PopupDivMenu  or WContainerWidget" );

  string menuname = isAppTitlebar ? "File" : "InterSpec";
#if( !defined(__APPLE__) && USING_ELECTRON_NATIVE_MENU )
  menuname = "File";
#else
  if( mobile )
    menuname = "Spectra";
#endif
  
  if( menuDiv )
  {
    WPushButton *button = new WPushButton( menuname, menuDiv );
    button->addStyleClass( "MenuLabel" );
    m_fileMenuPopup = new PopupDivMenu( button, PopupDivMenu::AppLevelMenu );
    
//    button = new WPushButton( "Spectrum", menuDiv );
//    button->addStyleClass( "MenuLabel" );
//    m_fileMenuPopup = new PopupDivMenu( button, PopupDivMenu::AppLevelMenu );
  }else
  {
    m_fileMenuPopup = parentMenu->addPopupMenuItem( menuname );
//    m_fileMenuPopup = parentMenu->addPopupMenuItem( "Spectrum" );
  }//if( menuDiv ) / else

  PopupDivMenuItem *item = (PopupDivMenuItem *)0;
  
#if( defined(__APPLE__) && USING_ELECTRON_NATIVE_MENU )
  PopupDivMenuItem *aboutitem = m_fileMenuPopup->createAboutThisAppItem();
  
  if( aboutitem )
    aboutitem->triggered().connect( boost::bind( &InterSpec::showLicenseAndDisclaimersWindow, this, false, std::function<void()>{} ) );
  
  m_fileMenuPopup->addSeparator();
  m_fileMenuPopup->addRoleMenuItem( PopupDivMenu::MenuRole::Hide );
  m_fileMenuPopup->addRoleMenuItem( PopupDivMenu::MenuRole::HideOthers );
  m_fileMenuPopup->addRoleMenuItem( PopupDivMenu::MenuRole::UnHide );
  m_fileMenuPopup->addRoleMenuItem( PopupDivMenu::MenuRole::Front );
  m_fileMenuPopup->addSeparator();
#elif( BUILD_AS_OSX_APP )
  if( InterSpecApp::isPrimaryWindowInstance() )
  {
    item = m_fileMenuPopup->addMenuItem( "About InterSpec" );
    item->triggered().connect( boost::bind( &InterSpec::showLicenseAndDisclaimersWindow, this, false, std::function<void()>{} ) );
    m_fileMenuPopup->addSeparator();  //doesnt seem to be showing up for some reason... owe well.
  }//if( InterSpecApp::isPrimaryWindowInstance() )
#endif
  
  
#if( USE_DB_TO_STORE_SPECTRA )
  //  item = m_fileMenuPopup->addMenuItem( "Test Serialization" );
  //  item->triggered().connect( this, &InterSpec::testLoadSaveState );
  
  //----temporary
  //    PopupDivMenu *backupmenu = m_fileMenuPopup->addPopupMenuItem( "Backup", "InterSpec_resources/images/database_go.png" );
  
  //    m_fileMenuPopup->addSeparator();
  
  if( m_fileManager )
  {
    if( mobile )
    {
      item = m_fileMenuPopup->addMenuItem( "Open File..." );
#if( ANDROID )
      item->triggered().connect( std::bind([this](){
        doJavaScript( "window.interspecJava.startBrowseToOpenFile();" );
      }) );
#else
      item->triggered().connect( boost::bind ( &SpecMeasManager::startQuickUpload, m_fileManager ) );
#endif
      
      item = m_fileMenuPopup->addMenuItem( "Loaded Spectra..." );
      item->triggered().connect( this, &InterSpec::showCompactFileManagerWindow );
    }//if( mobile )
    
    
    item = m_fileMenuPopup->addMenuItem( "Manager...", "InterSpec_resources/images/file_manager_small.png" );
    HelpSystem::attachToolTipOn(item, "Manage loaded spectra", showToolTips );
    
    item->triggered().connect( m_fileManager, &SpecMeasManager::startSpectrumManager );
    
    m_fileMenuPopup->addSeparator();
    
    const char *save_txt = "Store";           //"Save"
    const char *save_as_txt = "Store As...";  //"Save As..."
    const char *tag_txt = "Tag...";
    
    // --- new save menu ---
    m_saveState = m_fileMenuPopup->addMenuItem( save_txt );
    m_saveState->triggered().connect( boost::bind( &InterSpec::stateSave, this ) );
    HelpSystem::attachToolTipOn(m_saveState, "Saves the current app state to InterSpecs database", showToolTips );
    
    
    // --- new save as menu ---
    m_saveStateAs = m_fileMenuPopup->addMenuItem( save_as_txt );
    m_saveStateAs->triggered().connect( boost::bind( &InterSpec::stateSaveAs, this ) );
    HelpSystem::attachToolTipOn(m_saveStateAs, "Saves the current app state to a new listing in InterSpecs database", showToolTips );
    m_saveStateAs->setDisabled( true );
    
    // --- new save tag menu ---
    m_createTag = m_fileMenuPopup->addMenuItem( tag_txt , "InterSpec_resources/images/stop_time_small.png");
    m_createTag->triggered().connect( boost::bind(&InterSpec::stateSaveTag, this ));
    
    HelpSystem::attachToolTipOn(m_createTag, "Tags the current Interspec state so you "
                                "can revert to at a later time.  When loading an app state, "
                                "you can choose either the most recent save, or select past tagged versions.", showToolTips );
    
    m_fileMenuPopup->addSeparator();
    
    item = m_fileMenuPopup->addMenuItem( "Previous..." , "InterSpec_resources/images/db_small.png");
    item->triggered().connect( m_fileManager, &SpecMeasManager::browsePrevSpectraAndStatesDb );
    HelpSystem::attachToolTipOn(item, "Opens previously saved states", showToolTips );
    
    m_fileMenuPopup->addSeparator();
  }//if( m_fileManager )
#endif  //USE_DB_TO_STORE_SPECTRA


  item = m_fileMenuPopup->addMenuItem( "Clear Session..." );
  item->triggered().connect( this, &InterSpec::startClearSession );
  HelpSystem::attachToolTipOn(item, "Starts a clean application state with no spectra loaded", showToolTips );
  m_fileMenuPopup->addSeparator();
  
  
  PopupDivMenu *subPopup = 0;

  subPopup = m_fileMenuPopup->addPopupMenuItem( "Samples" );
  
  const string docroot = wApp->docRoot();
  
  item = subPopup->addMenuItem( "Ba-133 (16k channel)" );
  item->triggered().connect( boost::bind( &SpecMeasManager::loadFromFileSystem, m_fileManager,
                                         SpecUtils::append_path(docroot, "example_spectra/ba133_source_640s_20100317.n42"),
                                         SpecUtils::SpectrumType::Foreground, SpecUtils::ParserType::N42_2006 ) );
  if( mobile )
    item = subPopup->addMenuItem( "Passthrough (16k channel)" );
  else
    item = subPopup->addMenuItem( "Passthrough (16k bin ICD1, 8 det., 133 samples)" );
  item->triggered().connect( boost::bind( &SpecMeasManager::loadFromFileSystem, m_fileManager,
                                         SpecUtils::append_path(docroot, "example_spectra/passthrough.n42"),
                                         SpecUtils::SpectrumType::Foreground, SpecUtils::ParserType::N42_2006 ) );
  
  item = subPopup->addMenuItem( "Background (16k bin N42)" );
  item->triggered().connect( boost::bind( &SpecMeasManager::loadFromFileSystem, m_fileManager,
                                         SpecUtils::append_path(docroot, "example_spectra/background_20100317.n42"),
                                         SpecUtils::SpectrumType::Background, SpecUtils::ParserType::N42_2006 ) );
  //If its a mobile device, we'll give a few more spectra to play with
  if( mobile )
  {
    item = subPopup->addMenuItem( "Ba-133 (Low Res, No Calib)" );
    item->triggered().connect( boost::bind( &SpecMeasManager::loadFromFileSystem, m_fileManager,
                                           SpecUtils::append_path(docroot, "example_spectra/Ba133LowResNoCalib.spe"),
                                           SpecUtils::SpectrumType::Foreground, SpecUtils::ParserType::SpeIaea ) );
    
    item = subPopup->addMenuItem( "Co-60 (Low Res, No Calib)" );
    item->triggered().connect( boost::bind( &SpecMeasManager::loadFromFileSystem, m_fileManager,
                                           SpecUtils::append_path(docroot, "example_spectra/Co60LowResNoCalib.spe"),
                                           SpecUtils::SpectrumType::Foreground, SpecUtils::ParserType::SpeIaea ) );
    
    item = subPopup->addMenuItem( "Cs-137 (Low Res, No Calib)" );
    item->triggered().connect( boost::bind( &SpecMeasManager::loadFromFileSystem, m_fileManager,
                                           SpecUtils::append_path(docroot, "example_spectra/Cs137LowResNoCalib.spe"),
                                           SpecUtils::SpectrumType::Foreground, SpecUtils::ParserType::SpeIaea ) );
    item = subPopup->addMenuItem( "Th-232 (Low Res, No Calib)" );
    item->triggered().connect( boost::bind( &SpecMeasManager::loadFromFileSystem, m_fileManager,
                                           SpecUtils::append_path(docroot, "example_spectra/Th232LowResNoCalib.spe"),
                                           SpecUtils::SpectrumType::Foreground, SpecUtils::ParserType::SpeIaea ) );
  }//if( mobile )
  
  
  if( !mobile )
  {
    string tip = "Creates a dialog to browse for a spectrum file on your file system.";
    if( !mobile )
      tip += " Drag and drop the file directly into the app window as a quicker alternative.";
    
    item = m_fileMenuPopup->addMenuItem( "Open File..." );
    HelpSystem::attachToolTipOn( item, tip, showToolTips );
    
#if( ANDROID )
    item->triggered().connect( std::bind([this](){
      doJavaScript( "window.interspecJava.startBrowseToOpenFile();" );
    }) );
#else
    item->triggered().connect( boost::bind ( &SpecMeasManager::startQuickUpload, m_fileManager ) );
#endif
  }//if( !mobile )
  

#if( USE_SAVEAS_FROM_MENU )
  //only display when not on desktop.
  m_downloadMenu = m_fileMenuPopup->addPopupMenuItem( "Export File" );
  
  for( SpecUtils::SpectrumType i = SpecUtils::SpectrumType(0);
      i <= SpecUtils::SpectrumType::Background;
      i = SpecUtils::SpectrumType(static_cast<int>(i)+1) )
  {
    m_downloadMenus[static_cast<int>(i)] = m_downloadMenu->addPopupMenuItem( descriptionText( i ) );
    
    for( SpecUtils::SaveSpectrumAsType j = SpecUtils::SaveSpectrumAsType(0);
        j < SpecUtils::SaveSpectrumAsType::NumTypes;
        j = SpecUtils::SaveSpectrumAsType(static_cast<int>(j)+1) )
    {
      const string desc = descriptionText( j );
      item = m_downloadMenus[static_cast<int>(i)]->addMenuItem( desc + " File" );
      DownloadCurrentSpectrumResource *resource
      = new DownloadCurrentSpectrumResource( i, j, this, item );
      
#if( USE_OSX_NATIVE_MENU || USING_ELECTRON_NATIVE_MENU )
      //If were using OS X native menus, we obviously cant relly on the
      //  browser responding to a click on an anchor; we also cant click the
      //  link of the PopupDivMenuItem itself in javascript, or we get a
      //  cycle of the server telling the browser to click the link again,
      //  each time it tells it to do it in javascript.  So we will introduce
      //  a false menu item that will actually have the URL of the download
      //  associated with its anchor, and not connect any server side
      //  triggered() events to it, thus breaking the infiinite cycle - blarg.
      PopupDivMenuItem *fakeitem = new PopupDivMenuItem( "", "" );
      m_downloadMenus[static_cast<int>(i)]->WPopupMenu::addItem( fakeitem );
      fakeitem->setLink( WLink( resource ) );
      fakeitem->setLinkTarget( TargetNewWindow );
      
      if( fakeitem->anchor() )
      {
        const string jsclick = "try{document.getElementById('"
        + fakeitem->anchor()->id()
        + "').click();}catch(e){}";
        item->triggered().connect( boost::bind( &WApplication::doJavaScript, wApp, jsclick, true ) );
      }else
      {
        cerr << "Unexpected error accessing the anchor for file downloading" << endl;
      }
#else
      item->setLink( WLink( resource ) );
      item->setLinkTarget( TargetNewWindow );
      
#if( ANDROID )
      // Using hacked saving to temporary file in Android, instead of via network download of file.
      item->clicked().connect( std::bind([resource](){
        android_download_workaround(resource, "spectrum_download");
      }) );
#endif //ANDROID
      
#endif
      
      const char *tooltip = nullptr;
      switch( j )
      {
        case SpecUtils::SaveSpectrumAsType::Txt:
          tooltip = "A space delimited file will be created with a header of"
          " things like live time, followed by three columns"
          " (channel number, lower channel energy, counts). Each"
          " record in the file will be sequentially recorded with"
          " three line breaks between records.";
          break;
          
        case SpecUtils::SaveSpectrumAsType::Csv:
          tooltip = "A comma delimietd file will be created with a channel"
          " lower energy and a counts column.  All records in the"
          " current spectrum file will be written sequentially,"
          " with an extra line break and &quot;<b>Energy, Data</b>"
          "&quot; header between subsequent records.";
          break;
          
        case SpecUtils::SaveSpectrumAsType::Pcf:
          tooltip = "A binary PCF file will be created which contains all"
          " records of the current file.";
          break;
          
        case SpecUtils::SaveSpectrumAsType::N42_2006:
          tooltip = "A simple spectromiter style 2006 N42 XML file will be"
          " produced which contains all records in the current file.";
          break;
          
        case SpecUtils::SaveSpectrumAsType::N42_2012:
          tooltip = "A 2012 N42 XML document will be produced which contains"
          " all samples of the current spectrum file, as well as"
          " some additional <code>InterSpec</code> information"
          " such as the identified peaks and detector response.";
          break;
          
        case SpecUtils::SaveSpectrumAsType::Chn:
          tooltip = "A binary integer CHN file will be produced containing a"
          " single spectrum matching what is currently shown.";
          break;
          
        case SpecUtils::SaveSpectrumAsType::SpcBinaryInt:
          tooltip = "A binary floating point SPC file will be produced containing a"
          " single spectrum matching what is currently shown.";
          break;
          
        case SpecUtils::SaveSpectrumAsType::SpcBinaryFloat:
          tooltip = "A binary integer SPC file will be produced containing a"
          " single spectrum matching what is currently shown.";
          break;
          
        case SpecUtils::SaveSpectrumAsType::SpcAscii:
          tooltip = "A ascii based SPC file will be produced containing a"
          " single spectrum matching what is currently shown.";
          break;
          
        case SpecUtils::SaveSpectrumAsType::ExploraniumGr130v0:
          tooltip = "A binary Exploranium GR130 file will be produced with"
          " each record (spectrum) containing 256 channels.";
          break;
          
        case SpecUtils::SaveSpectrumAsType::ExploraniumGr135v2:
          tooltip = "A binary Exploranium GR135v2 file (includes neutron info)"
          " will be produced with each record (spectrum) containing"
          " 1024 channels.";
          break;
          
        case SpecUtils::SaveSpectrumAsType::SpeIaea:
          tooltip = "A ASCII based standard file format that will contain a"
          " single spectrum only.";
          break;
          
        case SpecUtils::SaveSpectrumAsType::Cnf:
          tooltip = "A binary Canberra file format that contains only a single spectrum.";
          break;
          
        case SpecUtils::SaveSpectrumAsType::Tka:
          tooltip = "A text based format that provides real time and channel counts only.";
          break;
          
#if( SpecUtils_ENABLE_D3_CHART )
        case SpecUtils::SaveSpectrumAsType::HtmlD3:
          tooltip = "An HTML file using D3.js to generate a spectrum chart"
          " that you can optionally interact with and view offline.";
          break;
#endif //#if( SpecUtils_ENABLE_D3_CHART )
        case SpecUtils::SaveSpectrumAsType::NumTypes:
          break;
      }//switch( j )
      
      assert( tooltip );
      
      const bool showInstantly = true;
      if( tooltip )
        HelpSystem::attachToolTipOn( item, tooltip, showInstantly,
                                    HelpSystem::ToolTipPosition::Right );
    }//for( loop over file types )
    
    m_downloadMenus[static_cast<int>(i)]->disable();
    if( m_downloadMenus[static_cast<int>(i)]->parentItem() )
      m_downloadMenu->setItemHidden( m_downloadMenus[static_cast<int>(i)]->parentItem(), true );
  }//for( loop over spectrums )
  
  m_fileMenuPopup->setItemHidden(m_downloadMenu->parentItem(),true); //set as hidden first, will be visible when spectrum is added
#elif( IOS )
  PopupDivMenuItem *exportFile = m_fileMenuPopup->addMenuItem( "Export Spectrum..." );
  exportFile->triggered().connect( this, &InterSpec::exportSpecFile );
#else
  item = m_fileMenuPopup->addMenuItem( "Export..." );
  item->triggered().connect( m_fileManager, &SpecMeasManager::displayQuickSaveAsDialog );
#endif //#if( USE_SAVEAS_FROM_MENU )
  

  
#if( USE_DB_TO_STORE_SPECTRA )
  assert( !m_fileManager || m_saveStateAs );
  assert( !m_fileManager || m_saveState );
#endif //#if( USE_DB_TO_STORE_SPECTRA )
  
  
#if( INCLUDE_ANALYSIS_TEST_SUITE )
  m_fileMenuPopup->addSeparator();
  PopupDivMenu* testing = m_fileMenuPopup->addPopupMenuItem( "Testing" , "InterSpec_resources/images/testing.png");
  item = testing->addMenuItem( "Store App Test State..." );
  item->triggered().connect( boost::bind( &InterSpec::startStoreTestStateInDb, this ) );
  HelpSystem::attachToolTipOn(item,"Stores app state as part of the automated test suite", showToolTips );
  
  item = testing->addMenuItem( "Restore App Test State..." );
  item->triggered().connect( boost::bind(&InterSpec::browseDatabaseStates, this, true) );
  HelpSystem::attachToolTipOn(item, "Restores InterSpec to a previously stored state.", showToolTips );
  
  item = testing->addMenuItem( "Load N42 Test State..." );
  item->triggered().connect( boost::bind(&InterSpec::startN42TestStates, this) );
  HelpSystem::attachToolTipOn(item, "Loads a InterSpec specific variant of a "
                                    "2012 N42 file that contains Foreground, "
                                    "Background, User Settings, and Shielding/"
                                    "Source model.", showToolTips );
  
  item = testing->addMenuItem( "Show Testing Widget..." );
  item->triggered().connect( boost::bind(&InterSpec::startStateTester, this ) );
#endif //#if( INCLUDE_ANALYSIS_TEST_SUITE )


#if(USE_OSX_NATIVE_MENU )
    //Add a separtor before Quit InterSpec
    m_fileMenuPopup->addSeparator();
#endif

#if( BUILD_AS_ELECTRON_APP )
  if( InterSpecApp::isPrimaryWindowInstance() )
  {
#if( USING_ELECTRON_NATIVE_MENU )
  m_fileMenuPopup->addSeparator();
  m_fileMenuPopup->addRoleMenuItem( PopupDivMenu::MenuRole::Quit );
#elif( BUILD_AS_ELECTRON_APP )
  m_fileMenuPopup->addSeparator();
  PopupDivMenuItem *exitItem = m_fileMenuPopup->addMenuItem( "Exit" );
  exitItem->triggered().connect( std::bind( []{
    ElectronUtils::send_nodejs_message( "CloseWindow", "" );
  }) );
#endif
  }//if( InterSpecApp::isPrimaryWindowInstance() )
#endif // BUILD_AS_ELECTRON_APP
} // void InterSpec::addFileMenu( WContainerWidget *menuDiv, bool show_examples )


bool InterSpec::toolTabsVisible() const
{
  return m_toolsTabs;
}

void InterSpec::addToolsTabToMenuItems()
{
  if( !m_toolsMenuPopup )
    return;
  
  if( m_tabToolsMenuItems[static_cast<int>(ToolTabMenuItems::RefPhotopeaks)] )
    return;
  
  bool showToolTips = false;
  
  try
  {
    showToolTips = InterSpecUser::preferenceValue<bool>( "ShowTooltips", this );
  }catch(...)
  {
  }
  
  const int index_offest = isMobile() ? 1 : 0;
  
  Wt::WMenuItem *item = nullptr;
  const char *tooltip = nullptr, *icon = nullptr;
  
  icon = "InterSpec_resources/images/reflines.svg";
  item = m_toolsMenuPopup->insertMenuItem( index_offest + 0, GammaLinesTabTitle, icon , true );
  item->triggered().connect( boost::bind( &InterSpec::showGammaLinesWindow, this ) );
  tooltip = "Allows user to display x-rays and/or gammas from elements, isotopes, or nuclear reactions."
            " Also provides user with a shortcut to change detector and account for shielding.";
  HelpSystem::attachToolTipOn( item, tooltip, showToolTips );
  m_tabToolsMenuItems[static_cast<int>(ToolTabMenuItems::RefPhotopeaks)] = item;
  
  icon = "InterSpec_resources/images/peakmanager.svg";
  item = m_toolsMenuPopup->insertMenuItem( index_offest + 1, PeakInfoTabTitle, icon, true );
  item->triggered().connect( this, &InterSpec::showPeakInfoWindow );
  tooltip = "Provides shortcuts to search for and identify peaks. Displays parameters of all fit peaks in a sortable table.";
  HelpSystem::attachToolTipOn( item, tooltip, showToolTips );
  m_tabToolsMenuItems[static_cast<int>(ToolTabMenuItems::PeakManager)] = item;
  
  icon = "InterSpec_resources/images/calibrate.svg";
  item = m_toolsMenuPopup->insertMenuItem( index_offest + 2, CalibrationTabTitle, icon, true );
  item->triggered().connect( this, &InterSpec::showEnergyCalWindow );
  tooltip = "Allows user to modify or fit for offset, linear, or quadratic energy calibration terms,"
            " as well as edit non-linear deviation pairs.<br />"
            "Energy calibration can also be done graphically by right-click dragging the spectrum from original to modified energy"
            " (e.g., drag the data peak to the appropriate reference line).";
  HelpSystem::attachToolTipOn( item, tooltip, showToolTips );
  m_tabToolsMenuItems[static_cast<int>(ToolTabMenuItems::EnergyCal)] = item;
  
  icon = "InterSpec_resources/images/magnifier_black.svg";
  item = m_toolsMenuPopup->insertMenuItem( index_offest + 3, NuclideSearchTabTitle, icon, true );
  item->triggered().connect( this, &InterSpec::showNuclideSearchWindow);
  tooltip = "Search for nuclides with constraints on energy, branching ratio, and half life.";
  HelpSystem::attachToolTipOn( item, tooltip, showToolTips );
  m_tabToolsMenuItems[static_cast<int>(ToolTabMenuItems::NuclideSearch)] = item;

  
  icon = "InterSpec_resources/images/auto_peak_search.svg";
  item = m_toolsMenuPopup->insertMenuItem( index_offest + 4, "Auto Peak Search", icon, true );
  item->triggered().connect( boost::bind( &PeakSearchGuiUtils::automated_search_for_peaks, this, true ) );
  m_tabToolsMenuItems[static_cast<int>(ToolTabMenuItems::AutoPeakSearch)] = item;
  
  
  item = m_toolsMenuPopup->addSeparatorAt( index_offest + 5 );
  
  m_tabToolsMenuItems[static_cast<int>(ToolTabMenuItems::Seperator)] = item;
}//void addToolsTabToMenuItems()


void InterSpec::removeToolsTabToMenuItems()
{
  if( !m_toolsMenuPopup )
    return;
  
  for( int i = 0; i < static_cast<int>(ToolTabMenuItems::NumItems); ++i )
  {
    if( !m_tabToolsMenuItems[i] )
      continue;
 
    if( m_tabToolsMenuItems[i]->isSeparator() )
      m_toolsMenuPopup->removeSeperator( m_tabToolsMenuItems[i] );
    
    delete m_tabToolsMenuItems[i];
    m_tabToolsMenuItems[i] = nullptr;
  }
  
}//void removeToolsTabToMenuItems()


void InterSpec::setToolTabsVisible( bool showToolTabs )
{
#if( USE_CSS_FLEX_LAYOUT )
  if( m_toolsTabs->isVisible() == showToolTabs )
    return;
#else
  if( static_cast<bool>(m_toolsTabs) == showToolTabs )
    return;
#endif
  
  m_toolTabsVisibleItems[0]->setHidden( showToolTabs );
  m_toolTabsVisibleItems[1]->setHidden( !showToolTabs );
  
  if( showToolTabs )
    removeToolsTabToMenuItems();
  else
    addToolsTabToMenuItems();

#if( USE_CSS_FLEX_LAYOUT )
  m_toolsTabs->setHidden( !showToolTabs );
  m_toolsResizer->setHidden( !showToolTabs );
#else
  
  const int layoutVertSpacing = isMobile() ? 10 : 5;
  
  if( showToolTabs )
  { //We are showing the tool tabs
    if( m_menuDiv )
      m_layout->removeWidget( m_menuDiv );
  
    m_layout->removeWidget( m_charts );
    m_layout->clear();
    
    //We have to completely replace m_layout or else the vertical spacing
    //  changes wont quite trigger.  Prob a Wt bug, so should investigate again
    //  if we ever upgrade Wt.
    delete m_layout;
    m_layout = new WGridLayout();
    m_layout->setContentsMargins( 0, 0, 0, 0 );
    m_layout->setHorizontalSpacing( 0 );
    setLayout( m_layout );
    
    if( m_peakInfoWindow )
    {
      m_peakInfoWindow->contents()->removeWidget( m_peakInfoDisplay );
      delete m_peakInfoWindow;
      m_peakInfoWindow = NULL;
    }//if( m_peakInfoWindow )
    
    string refNucXmlState;
    if( m_referencePhotopeakLines
        && (!m_referencePhotopeakLines->currentlyShowingNuclide().empty()
             || m_referencePhotopeakLines->persistedNuclides().size()) )
    {
      m_referencePhotopeakLines->serialize( refNucXmlState );
    }
    
    closeGammaLinesWindow();
    
    if( m_energyCalWindow )
    {
      m_energyCalWindow->stretcher()->removeWidget( m_energyCalTool );
      delete m_energyCalWindow;
      m_energyCalWindow = nullptr;
    }//if( m_energyCalWindow )
    
    m_toolsTabs = new WTabWidget();
    //m_toolsTabs->addStyleClass( "ToolsTabs" );
    
    CompactFileManager *compact = new CompactFileManager( m_fileManager, this, CompactFileManager::LeftToRight );
    m_toolsTabs->addTab( compact, FileTabTitle, TabLoadPolicy );
    
    m_spectrum->yAxisScaled().connect( boost::bind( &CompactFileManager::handleSpectrumScale, compact,
                                                   boost::placeholders::_1, boost::placeholders::_2 ) );
    
    //WMenuItem * peakManTab =
    m_toolsTabs->addTab( m_peakInfoDisplay, PeakInfoTabTitle, TabLoadPolicy );
//    const char *tooltip = "Displays parameters of all identified peaks in a sortable table.";
//    HelpSystem::attachToolTipOn( peakManTab, tooltip, showToolTips, HelpSystem::ToolTipPosition::Top );
    
    if( m_referencePhotopeakLines )
    {
      m_referencePhotopeakLines->clearAllLines();
      delete m_referencePhotopeakLines;
    }
      
    if( m_referencePhotopeakLinesWindow )
      delete m_referencePhotopeakLinesWindow;
    m_referencePhotopeakLinesWindow = NULL;
      
    m_referencePhotopeakLines = new ReferencePhotopeakDisplay( m_spectrum,
                                              m_materialDB.get(),
                                              m_shieldingSuggestion,
                                              this );
    setReferenceLineColors( nullptr );
    
    //PreLoading is necessary on the m_referencePhotopeakLines widget, so that the
    //  "Isotope Search" widget will work properly when a nuclide is clicked
    //  on to display its photpeaks
    //XXX In Wt 3.3.4 at least, the contents of m_referencePhotopeakLines
    //  are not actually loaded to the client until the tab is clicked, and I
    //  cant seem to get this to actually happen.
    //WMenuItem *refPhotoTab =
    m_toolsTabs->addTab( m_referencePhotopeakLines, GammaLinesTabTitle, TabLoadPolicy );
      
//      const char *tooltip = "Allows user to display x-rays and/or gammas from "
//                            "elements, isotopes, or nuclear reactions. Also "
//                            "provides user with a shortcut to change detector "
//                            "and account for shielding.";
//      HelpSystem::attachToolTipOn( refPhotoTab, tooltip, showToolTips, HelpSystem::ToolTipPosition::Top );
      
    m_toolsTabs->currentChanged().connect( this, &InterSpec::handleToolTabChanged );
    
    m_energyCalTool->setWideLayout();
    m_toolsTabs->addTab( m_energyCalTool, CalibrationTabTitle, TabLoadPolicy );
    
    m_toolsLayout = new WGridLayout();
    m_toolsLayout->setContentsMargins( 0, 0, 0, 0 );
    m_toolsLayout->setVerticalSpacing( 0 );
    m_toolsLayout->setHorizontalSpacing( 0 );
    m_toolsLayout->addWidget( m_toolsTabs, 0, 0 );
    
    int row = 0;
    if( m_menuDiv )
      m_layout->addWidget( m_menuDiv,  row++, 0 );
    
    m_layout->addWidget( m_charts, row, 0 );
    m_layout->setRowResizable( row, true );
    m_layout->setRowStretch( row, 1 );
    
    m_layout->setVerticalSpacing( layoutVertSpacing );
    if( m_menuDiv && !m_menuDiv->isHidden() )  //get rid of a small amount of space between the menu bar and the chart
      m_charts->setMargin( -layoutVertSpacing, Wt::Top );
    
    //Without using the wrapper below, the tabs widget will change height, even
    //  if it is explicitly set, when different tabs are clicked (unless a
    //  manual resize is performed by the user first)
    //m_layout->addLayout( toolsLayout,   ++row, 0 );
    WContainerWidget *toolsWrapper = new WContainerWidget();
    toolsWrapper->setLayout( m_toolsLayout );
    toolsWrapper->setHeight( 245 );
    m_layout->addWidget( toolsWrapper, ++row, 0 );
    m_layout->setRowStretch( row, 0 );
    
    if( m_nuclideSearchWindow )
    {
      m_nuclideSearch->clearSearchEnergiesOnClient();
      m_nuclideSearchWindow->stretcher()->removeWidget( m_nuclideSearch );
      delete m_nuclideSearchWindow;
      m_nuclideSearchWindow = 0;
    }//if( m_nuclideSearchWindow )
    
    assert( !m_nuclideSearchContainer );
    
    m_nuclideSearchContainer = new WContainerWidget();
    WGridLayout *isoSearchLayout = new WGridLayout();
    m_nuclideSearchContainer->setLayout( isoSearchLayout );
    isoSearchLayout->setContentsMargins( 0, 0, 0, 0 );
    isoSearchLayout->addWidget( m_nuclideSearch, 0, 0 );
    m_nuclideSearchContainer->setMargin( 0 );
    m_nuclideSearchContainer->setPadding( 0 );
    isoSearchLayout->setRowStretch( 0, 1 );
    isoSearchLayout->setColumnStretch( 0, 1 );
    
    //WMenuItem *nuclideTab =
    m_toolsTabs->addTab( m_nuclideSearchContainer, NuclideSearchTabTitle, TabLoadPolicy );
//    const char *tooltip = "Search for nuclides with constraints on energy, "
//                          "branching ratio, and half life.";
//    HelpSystem::attachToolTipOn( nuclideTab, tooltip, showToolTips, HelpSystem::ToolTipPosition::Top );
    
    //nuclideTab->setIcon("InterSpec_resources/images/magnifier.png");
//    if( m_nuclideSearch )
//      m_nuclideSearch->loadSearchEnergiesToClient();
    
#if( USE_TERMINAL_WIDGET || USE_REL_ACT_TOOL )
    // Handle when the user closes the tab for the Math/Command terminal and the Manual Relative
    //  Activity tool
    m_toolsTabs->tabClosed().connect( boost::bind( &InterSpec::handleToolTabClosed, this, boost::placeholders::_1 ) );
#endif
    
    //Make sure the current tab is the peak info display
    m_toolsTabs->setCurrentWidget( m_peakInfoDisplay );
    
    if( m_referencePhotopeakLines && refNucXmlState.size() )
      m_referencePhotopeakLines->deSerialize( refNucXmlState );
  }else
  {
    //We are hiding the tool tabs
    m_layout->removeWidget( m_charts );
    
    if( m_menuDiv )
      m_layout->removeWidget( m_menuDiv );
    m_toolsTabs->removeTab( m_peakInfoDisplay );
    m_toolsTabs->removeTab( m_energyCalTool );
    
    if( m_relActManualGui )
    {
      if( !m_relActManualWindow )
        m_toolsTabs->removeTab( m_energyCalTool );
      handleRelActManualClose();
    }//if( m_relActManualGui )
    
    if( m_relActAutoGui )
      handleRelActAutoClose();
    
#if( USE_TERMINAL_WIDGET )
    if( m_terminal )
    {
      if( !m_terminalWindow )
        m_toolsTabs->removeTab( m_terminal );
      handleTerminalWindowClose();
    }
#endif
    
    m_nuclideSearch->clearSearchEnergiesOnClient();
    m_nuclideSearchContainer->layout()->removeWidget( m_nuclideSearch );
    m_toolsTabs->removeTab( m_nuclideSearchContainer );
    delete m_nuclideSearchContainer;
    m_nuclideSearchContainer = nullptr;
    
    if( m_referencePhotopeakLines )
      m_referencePhotopeakLines->clearAllLines();
    
    m_toolsTabs = nullptr;
    
    if( !m_referencePhotopeakLinesWindow )
      m_referencePhotopeakLines = nullptr;
    m_toolsLayout = nullptr;
    
    m_layout->clear();
    
    //We have to completely replace m_layout or else the vertical spacing
    //  changes wont quite trigger.  Prob a Wt bug, so should investigate again
    //  if we ever upgrade Wt.
    //delete m_layout;
    m_layout = new WGridLayout();
    m_layout->setContentsMargins( 0, 0, 0, 0 );
    m_layout->setHorizontalSpacing( 0 );
    setLayout( m_layout );
    
    int row = -1;
    if( m_menuDiv )
      m_layout->addWidget( m_menuDiv, ++row, 0 );
    m_layout->addWidget( m_charts, ++row, 0 );
    m_layout->setRowStretch( row, 1 );
  }//if( showToolTabs ) / else
  
  
  // I'm guessing when the charts were temporarily removed from the DOM (or changed or whatever),
  //  the bindings to watch for mousedown and touchstart were removed, so lets re-instate them.
#if( USE_CSS_FLEX_LAYOUT )
#else
  m_charts->doJavaScript( "Wt.WT.InitFlexResizer('" + m_chartResizer->id() + "','" + m_timeSeries->id() + "');" );
#endif
  
  if( m_toolsTabs )
    m_currentToolsTab = m_toolsTabs->currentIndex();
  else
    m_currentToolsTab = -1;
    
    
    if (m_mobileBackButton && m_mobileForwardButton)
    {
        if (!toolTabsVisible() && m_dataMeasurement && !m_dataMeasurement->passthrough()
             && m_dataMeasurement->sample_numbers().size()> 1)
        {
            m_mobileBackButton->setHidden(false);
            m_mobileForwardButton->setHidden(false);
        }
        else
        {
            m_mobileBackButton->setHidden(true);
            m_mobileForwardButton->setHidden(true);
            
        }
    }
  
  //Not sure _why_ this next statement is needed, but it is, or else the
  //  spectrum chart shows up with no data
  m_spectrum->scheduleUpdateForeground();
  m_spectrum->scheduleUpdateBackground();
  m_spectrum->scheduleUpdateSecondData();
  
  m_timeSeries->scheduleRenderAll();
#endif // USE_CSS_FLEX_LAYOUT / else
}//void setToolTabsVisible( bool showToolTabs )


void InterSpec::addDisplayMenu( WWidget *parent )
{
  PopupDivMenu *parentMenu = dynamic_cast<PopupDivMenu *>( parent );
  WContainerWidget *menuDiv = dynamic_cast<WContainerWidget *>( parent );
  if( !parentMenu && !menuDiv )
    throw runtime_error( "InterSpec::addDisplayMenu(): parent passed in"
                        " must be a PopupDivMenu  or WContainerWidget" );
 
  const bool showToolTips = InterSpecUser::preferenceValue<bool>( "ShowTooltips", this );
  
  if( menuDiv )
  {
    WPushButton *button = new WPushButton( "View", menuDiv );
    button->addStyleClass( "MenuLabel" );
    m_displayOptionsPopupDiv = new PopupDivMenu( button, PopupDivMenu::AppLevelMenu );
  }else
  {
    m_displayOptionsPopupDiv = parentMenu->addPopupMenuItem( "View" );
  }//if( menuDiv ) / else
  
  m_toolTabsVisibleItems[0] = m_displayOptionsPopupDiv->addMenuItem( "Show Tool Tabs" , "InterSpec_resources/images/dock_small.png" );
  m_toolTabsVisibleItems[1] = m_displayOptionsPopupDiv->addMenuItem( "Hide Tool Tabs" , "InterSpec_resources/images/undock_small.png" );
  m_toolTabsVisibleItems[0]->triggered().connect( boost::bind( &InterSpec::setToolTabsVisible, this, true ) );
  m_toolTabsVisibleItems[1]->triggered().connect( boost::bind( &InterSpec::setToolTabsVisible, this, false ) );

  
  if( isPhone() )
  {
    //hide Dock mode on small phone screens
    m_toolTabsVisibleItems[0]->setHidden(true);
  } //isPhone
    
  m_toolTabsVisibleItems[1]->setHidden(true);
  
  m_displayOptionsPopupDiv->addSeparator();

  addDetectorMenu( m_displayOptionsPopupDiv );
  
  m_displayOptionsPopupDiv->addSeparator();
  
  PopupDivMenu *chartmenu = m_displayOptionsPopupDiv->addPopupMenuItem( "Chart Options" , "InterSpec_resources/images/spec_settings_small.png");
  
  bool logypref = true;
  try{ logypref = m_user->preferenceValue<bool>( "LogY" ); }catch(...){}
  
  m_logYItems[0] = chartmenu->addMenuItem( "Log Y Scale" );
  m_logYItems[1] = chartmenu->addMenuItem( "Linear Y Scale" );
  m_logYItems[0]->setHidden( logypref );
  m_logYItems[1]->setHidden( !logypref );
  m_logYItems[0]->triggered().connect( boost::bind( &InterSpec::setLogY, this, true  ) );
  m_logYItems[1]->triggered().connect( boost::bind( &InterSpec::setLogY, this, false ) );
  m_spectrum->setYAxisLog( logypref );
  InterSpecUser::addCallbackWhenChanged( m_user, "LogY", this, &InterSpec::setLogY );
  
  
  const bool verticleLines = InterSpecUser::preferenceValue<bool>( "ShowVerticalGridlines", this );
  m_verticalLinesItems[0] = chartmenu->addMenuItem( "Show Vertical Lines" , "InterSpec_resources/images/sc_togglegridvertical.png");
  m_verticalLinesItems[1] = chartmenu->addMenuItem( "Hide Vertical Lines" , "InterSpec_resources/images/sc_togglegridvertical.png");
  m_verticalLinesItems[0]->triggered().connect( boost::bind( &InterSpec::setVerticalLines, this, true ) );
  m_verticalLinesItems[1]->triggered().connect( boost::bind( &InterSpec::setVerticalLines, this, false ) );
  m_verticalLinesItems[0]->setHidden( verticleLines );
  m_verticalLinesItems[1]->setHidden( !verticleLines );
  m_spectrum->showVerticalLines( verticleLines );
  m_timeSeries->showVerticalLines( verticleLines );
  InterSpecUser::addCallbackWhenChanged( m_user, "ShowVerticalGridlines", this, &InterSpec::setVerticalLines );
  
  const bool horizontalLines = InterSpecUser::preferenceValue<bool>( "ShowHorizontalGridlines", this );
  m_horizantalLinesItems[0] = chartmenu->addMenuItem( "Show Horizontal Lines" , "InterSpec_resources/images/sc_togglegridhorizontal.png");
  m_horizantalLinesItems[1] = chartmenu->addMenuItem( "Hide Horizontal Lines" , "InterSpec_resources/images/sc_togglegridhorizontal.png");
  m_horizantalLinesItems[0]->triggered().connect( boost::bind( &InterSpec::setHorizantalLines, this, true ) );
  m_horizantalLinesItems[1]->triggered().connect( boost::bind( &InterSpec::setHorizantalLines, this, false ) );
  m_horizantalLinesItems[0]->setHidden( horizontalLines );
  m_horizantalLinesItems[1]->setHidden( !horizontalLines );
  m_spectrum->showHorizontalLines( horizontalLines );
  m_timeSeries->showHorizontalLines( horizontalLines );
  InterSpecUser::addCallbackWhenChanged( m_user, "ShowHorizontalGridlines", this, &InterSpec::setHorizantalLines );
  
  
  if( isPhone() )
  {
    m_compactXAxisItems[0] = m_compactXAxisItems[1] = nullptr;
  }else
  {
    const bool makeCompact = InterSpecUser::preferenceValue<bool>( "CompactXAxis", this );
    m_spectrum->setCompactAxis( makeCompact );
    m_compactXAxisItems[0] = chartmenu->addMenuItem( "Compact X-Axis" , "");
    m_compactXAxisItems[1] = chartmenu->addMenuItem( "Normal X-Axis" , "");
    m_compactXAxisItems[0]->triggered().connect( boost::bind( &InterSpec::setXAxisCompact, this, true ) );
    m_compactXAxisItems[1]->triggered().connect( boost::bind( &InterSpec::setXAxisCompact, this, false ) );
    m_compactXAxisItems[0]->setHidden( makeCompact );
    m_compactXAxisItems[1]->setHidden( !makeCompact );
    InterSpecUser::addCallbackWhenChanged( m_user, "CompactXAxis", this, &InterSpec::setXAxisCompact );
  }
  
  //What we should do here is have a dialog that pops up that lets users  select
  //  colors for foreground, background, secondary, as well as the first number
  //  of reference lines.
  //  Probably also chart background, chart text, chart axis.  Should allow
  //  users to save these as "themes", as well as include a few by default...
  //Probably should also include an option to say whether fitted phtopeaks
  //  should adopt the color of the current refernce photopeak lines
  
  //With the below, it seems the color of the widget never actually gets
  //  changed... also, it wouldnt be supported on native menus.
  //chartmenu->addSeparator();
  //ColorSelect *color = new ColorSelect(ColorSelect::PrefferNative);
  //chartmenu->addWidget( color );
  //color->cssColorChanged().connect(<#const std::string &function#>)
  
  chartmenu->addSeparator();

  PopupDivMenuItem *item = chartmenu->addMenuItem( "Show Spectrum Legend" );
  m_spectrum->legendDisabled().connect( item, &PopupDivMenuItem::show );
  m_spectrum->legendEnabled().connect( item,  &PopupDivMenuItem::hide );
  
  item->triggered().connect( boost::bind( &D3SpectrumDisplayDiv::enableLegend, m_spectrum ) );
  
  item->hide(); //we are already showing the legend
  
  addPeakLabelSubMenu( m_displayOptionsPopupDiv ); //add Peak menu
  
  const bool showSlider = InterSpecUser::preferenceValue<bool>( "ShowXAxisSlider", this );
  m_spectrum->showXAxisSliderChart( showSlider );
  m_showXAxisSliderItems[0] = m_displayOptionsPopupDiv->addMenuItem( "Show Energy Slider" , "");
  m_showXAxisSliderItems[1] = m_displayOptionsPopupDiv->addMenuItem( "Hide Energy Slider" , "");
  m_showXAxisSliderItems[0]->triggered().connect( boost::bind( &InterSpec::setXAxisSlider, this, true ) );
  m_showXAxisSliderItems[1]->triggered().connect( boost::bind( &InterSpec::setXAxisSlider, this, false ) );
  m_showXAxisSliderItems[0]->setHidden( showSlider );
  m_showXAxisSliderItems[1]->setHidden( !showSlider );
  InterSpecUser::addCallbackWhenChanged( m_user, "ShowXAxisSlider", this, &InterSpec::setXAxisSlider );
  
  
  const bool showScalers = InterSpecUser::preferenceValue<bool>( "ShowYAxisScalers", this );
  m_spectrum->showYAxisScalers( showScalers );
  
  m_showYAxisScalerItems[0] = m_displayOptionsPopupDiv->addMenuItem( "Show Y-Axis Scalers" , "");
  m_showYAxisScalerItems[1] = m_displayOptionsPopupDiv->addMenuItem( "Hide Y-Axis Scalers" , "");
  m_showYAxisScalerItems[0]->triggered().connect( boost::bind( &InterSpec::setShowYAxisScalers, this, true ) );
  m_showYAxisScalerItems[1]->triggered().connect( boost::bind( &InterSpec::setShowYAxisScalers, this, false ) );
  m_showYAxisScalerItems[0]->setHidden( showScalers );
  m_showYAxisScalerItems[1]->setHidden( !showScalers );
  m_showYAxisScalerItems[(showScalers ? 1 : 0)]->disable();
  InterSpecUser::addCallbackWhenChanged( m_user, "ShowYAxisScalers", this, &InterSpec::setShowYAxisScalers );
  
  m_displayOptionsPopupDiv->addSeparator();
  
  m_backgroundSubItems[0] = m_displayOptionsPopupDiv->addMenuItem( "Background Subtract" );
  m_backgroundSubItems[1] = m_displayOptionsPopupDiv->addMenuItem( "Un-Background Subtract" );
  m_backgroundSubItems[0]->triggered().connect( boost::bind( &InterSpec::setBackgroundSub, this, true ) );
  m_backgroundSubItems[1]->triggered().connect( boost::bind( &InterSpec::setBackgroundSub, this, false ) );
  m_backgroundSubItems[0]->disable();
  m_backgroundSubItems[1]->hide();
  
  
  m_hardBackgroundSub = m_displayOptionsPopupDiv->addMenuItem( "Hard Background Sub..." );
  m_hardBackgroundSub->triggered().connect( this, &InterSpec::startHardBackgroundSub );
  m_hardBackgroundSub->disable();
  
#if( USE_GOOGLE_MAP )
  m_mapMenuItem = m_displayOptionsPopupDiv->addMenuItem( "Map","InterSpec_resources/images/map_small.png" );
  m_mapMenuItem->triggered().connect( boost::bind( &InterSpec::createMapWindow, this, SpecUtils::SpectrumType::Foreground ) );
  m_mapMenuItem->disable();
  HelpSystem::attachToolTipOn( m_mapMenuItem,
                    "Show measurement(s) location on a Google Map. Only enabled"
                    " when GPS coordinates are available.", showToolTips );
#endif
  
  /*
   // Example of having a menu-item that triggers opening google maps in an external Window
  auto mapsItem = m_displayOptionsPopupDiv->addMenuItem( "External Google Maps","InterSpec_resources/images/map_small.png" );
  auto dummyItem = m_displayOptionsPopupDiv->addMenuItem( "","" );
  dummyItem->setLink( WLink("#") );
  dummyItem->setLinkTarget( TargetNewWindow );
  
  mapsItem->triggered().connect( std::bind([this,dummyItem](){
    //
    dummyItem->setLink( WLink("https://www.google.com/maps/search/?api=1&query=47.5951518%2C-122.3316393") );
   
    if( dummyItem->anchor() )
    {
      WServer::instance()->schedule( 100, wApp->sessionId(), [dummyItem](){
        const string jsclick = "try{document.getElementById('"+ dummyItem->anchor()->id() + "').click();}catch(e){}";
        wApp->doJavaScript( jsclick );
        wApp->triggerUpdate();
      });
    }else
    {
      cerr << "Unexpected error accessing the anchor for file downloading" << endl;
    }
  }) );
  */
  
  
#if( USE_SEARCH_MODE_3D_CHART )
  m_searchMode3DChart = m_displayOptionsPopupDiv->addMenuItem( "Show 3D View","" );
  m_searchMode3DChart->triggered().connect( boost::bind( &InterSpec::create3DSearchModeChart, this ) );
  m_searchMode3DChart->disable();
  HelpSystem::attachToolTipOn( m_searchMode3DChart,
                        "Shows Time vs. Energy vs. Counts view for search mode or RPM data.", showToolTips );
#endif
  
  m_showRiidResults = m_displayOptionsPopupDiv->addMenuItem( "Show RIID Results","" );
  m_showRiidResults->triggered().connect( boost::bind( &InterSpec::showRiidResults, this, SpecUtils::SpectrumType::Foreground ) );
  HelpSystem::attachToolTipOn( m_showRiidResults,
                              "Shows the detectors RIID analysis results included in the spectrum file.", showToolTips );
  m_showRiidResults->disable();
  
  
  {
    m_featureMarkerMenuItem = m_displayOptionsPopupDiv->addMenuItem( "Feature Markers...", "", true );
    HelpSystem::attachToolTipOn( m_featureMarkerMenuItem,
                    "Tool to show single/double escape peaks, Compton peak, Compton Edge, and sum peaks",
                                showToolTips );
    m_featureMarkerMenuItem->triggered().connect( this, &InterSpec::toggleFeatureMarkerWindow );
    
    //If didnt want to use JSlot, could do...
    //    js = can + ".data('compangle',null);";
    //    checkbox->checked().connect( boost::bind( &WApplication::doJavaScript, wApp, js, true ) );
    
    m_displayOptionsPopupDiv->addSeparator();
    auto saveitem = m_displayOptionsPopupDiv->addMenuItem( "Save Spectrum as PNG" );
    saveitem->triggered().connect( boost::bind(&InterSpec::saveChartToImg, this, true, true) );
    saveitem = m_displayOptionsPopupDiv->addMenuItem( "Save Spectrum as SVG" );
    saveitem->triggered().connect( boost::bind(&InterSpec::saveChartToImg, this, true, false) );
  }//if( overlay )
  
#if( BUILD_AS_ELECTRON_APP || BUILD_AS_OSX_APP )
  if( InterSpecApp::isPrimaryWindowInstance() )
  {
    m_displayOptionsPopupDiv->addSeparator();
    
#if( BUILD_AS_ELECTRON_APP )
    auto newWindowItem = m_displayOptionsPopupDiv->addMenuItem( "New app window" );
    newWindowItem->triggered().connect( std::bind( [](){
      ElectronUtils::send_nodejs_message("NewAppWindow", "");
    } ) );
#endif
    
    auto browserItem = m_displayOptionsPopupDiv->addMenuItem( "Use in external browser" );
#if( BUILD_AS_ELECTRON_APP )
    browserItem->triggered().connect( std::bind( [](){
      ElectronUtils::send_nodejs_message("OpenInExternalBrowser", "");
    } ) );
#endif
    
#if( BUILD_AS_OSX_APP )
    // A brief attempt at using javascript to open a browser window failed (probably because I wasnt
    //  doing it right or something), so I just implemented calling back to obj-c; see the
    //  didReceiveScriptMessage method in AppDelegate.mm.
    //  Alternatively we could have added something into macOsUtils.h and then called into there
    //  where we would have the obj-c open a browser window that way, but I wanted to try this
    //  method of communicating between JS and native code (but I shuld check if it introduces any
    //  notable overhead...).
    // A note for the future: should probably have tried to init the javascript:
    //    "try{document.getElementById('" + browserItem->anchor()->id() + "').click();}catch(e){}";
    //    after calling the following c++
    //      browserItem->setLink( WLink("http://localhost:port?restore=no&primary=no") );
    //      browserItem->setLinkTarget( AnchorTarget::TargetNewWindow );
    browserItem->triggered().connect( std::bind([=](){
      doJavaScript( "console.log('Will try to call back to obj-c');"
                    "try{"
                      "window.webkit.messageHandlers.interOp.postMessage({\"action\": \"ExternalInstance\"});"
                     "}catch(error){"
                       "console.warn('Failed to callback to the obj-c: ' + error );"
                     "}" );
    }) );
#endif //BUILD_AS_OSX_APP
  }//if( useNativeMenu )
#endif //BUILD_AS_ELECTRON_APP || BUILD_AS_OSX_APP
  
  
#if( USING_ELECTRON_NATIVE_MENU )
  m_displayOptionsPopupDiv->addSeparator();
  m_displayOptionsPopupDiv->addRoleMenuItem( PopupDivMenu::MenuRole::ToggleFullscreen );
  m_displayOptionsPopupDiv->addSeparator();
  m_displayOptionsPopupDiv->addRoleMenuItem( PopupDivMenu::MenuRole::ResetZoom );
  m_displayOptionsPopupDiv->addRoleMenuItem( PopupDivMenu::MenuRole::ZoomIn );
  m_displayOptionsPopupDiv->addRoleMenuItem( PopupDivMenu::MenuRole::ZoomOut );
#if( PERFORM_DEVELOPER_CHECKS )
  m_displayOptionsPopupDiv->addSeparator();
  m_displayOptionsPopupDiv->addRoleMenuItem( PopupDivMenu::MenuRole::ToggleDevTools );
#endif
#elif( BUILD_AS_ELECTRON_APP )

  m_displayOptionsPopupDiv->addSeparator();
  PopupDivMenuItem *fullScreenItem = m_displayOptionsPopupDiv->addMenuItem( "Toggle Full Screen" );  //F11
  m_displayOptionsPopupDiv->addSeparator();
  PopupDivMenuItem *resetZoomItem = m_displayOptionsPopupDiv->addMenuItem( "Actual Size" ); //Ctrl+0
  PopupDivMenuItem *zoomInItem = m_displayOptionsPopupDiv->addMenuItem( "Zoom In" ); //Ctrl+Shift+=
  PopupDivMenuItem *zoomOutItem = m_displayOptionsPopupDiv->addMenuItem( "Zoom Out" ); //Ctrl+-

  LOAD_JAVASCRIPT(wApp, "js/AppHtmlMenu.js", "AppHtmlMenu", wtjsResetPageZoom);
  LOAD_JAVASCRIPT(wApp, "js/AppHtmlMenu.js", "AppHtmlMenu", wtjsIncreasePageZoom);
  LOAD_JAVASCRIPT(wApp, "js/AppHtmlMenu.js", "AppHtmlMenu", wtjsDecreasePageZoom);
  
  // Note: the triggered() signal a Wt::Signal, which is C++ only, so we cant just hook it up to
  //       javascript for it to run - we have to make the round-trip JS -> C++ -> JS
  fullScreenItem->triggered().connect( std::bind( []{
    ElectronUtils::send_nodejs_message( "ToggleMaximizeWindow", "" );
  }) );
  
  resetZoomItem->triggered().connect( std::bind( []{
    wApp->doJavaScript( "Wt.WT.ResetPageZoom();" );
  }) );
  
  zoomInItem->triggered().connect( std::bind( []{
    wApp->doJavaScript( "Wt.WT.IncreasePageZoom();" );
  }) );
  
  zoomOutItem->triggered().connect( std::bind( []{
    wApp->doJavaScript( "Wt.WT.DecreasePageZoom();" );
  }) );

#if( BUILD_AS_ELECTRON_APP )
#if( PERFORM_DEVELOPER_CHECKS )
  if( InterSpecApp::isPrimaryWindowInstance() )
  {
    m_displayOptionsPopupDiv->addSeparator();
    PopupDivMenuItem *devToolItem = m_displayOptionsPopupDiv->addMenuItem( "Toggle Dev Tools" );
    devToolItem->triggered().connect( std::bind( []{
      ElectronUtils::send_nodejs_message( "ToggleDevTools", "" );
    }) );
  }//if( InterSpecApp::isPrimaryWindowInstance() )
#endif
#endif
  
#endif
}//void addDisplayMenu( menuParentDiv )


void InterSpec::addDetectorMenu( WWidget *menuWidget )
{
  if( m_detectorToShowMenu )
    return;
  
  PopupDivMenu *parentPopup = dynamic_cast<PopupDivMenu *>( menuWidget );

  //TODO: Change "Detectors" to "Detectors Displayed"
  if( parentPopup )
  {
    m_detectorToShowMenu = parentPopup->addPopupMenuItem( "Detectors" /*, "InterSpec_resources/images/detector_small_white.png"*/ );
  }else
  {
    WContainerWidget *menuDiv = dynamic_cast<WContainerWidget *>(menuWidget);
    if( !menuDiv )
      throw runtime_error( "addDetectorMenu: serious error" );
    
    WPushButton *button = new WPushButton( "Detectors", menuDiv );
    button->addStyleClass( "MenuLabel" );
    m_detectorToShowMenu = new PopupDivMenu( button, PopupDivMenu::AppLevelMenu );
  }//if( parentPopup )
  
  if( m_detectorToShowMenu->parentItem() )
    m_detectorToShowMenu->parentItem()->disable();
//  PopupDivMenuItem *item = m_detectorToShowMenu->addMenuItem( "Energy Calibration" );
//  item->triggered().connect( boost::bind( &WDialog::setHidden, m_energyCalWindow, false, WAnimation() ) );
//  item->triggered().connect( boost::bind( &InterSpec::showEnergyCalWindow, this ) );
}//void addDetectorMenu( WContainerWidget *menuDiv )


void InterSpec::handEnergyCalWindowClose()
{
  if( !m_energyCalWindow || !m_energyCalTool )
    return;
  
  WGridLayout *layout = m_energyCalWindow->stretcher();
  layout->removeWidget( m_energyCalTool );
  
  AuxWindow::deleteAuxWindow( m_energyCalWindow );
  m_energyCalWindow = nullptr;
  
  if( m_toolsTabs )
  {
    m_energyCalTool->setWideLayout();
    if( m_toolsTabs->indexOf(m_energyCalTool) < 0 )
      m_toolsTabs->addTab( m_energyCalTool, CalibrationTabTitle, TabLoadPolicy );
    
    m_currentToolsTab = m_toolsTabs->currentIndex();
  }//if( m_toolsTabs )
}//void handEnergyCalWindowClose()


EnergyCalTool *InterSpec::energyCalTool()
{
  return m_energyCalTool;
}

void InterSpec::showEnergyCalWindow()
{
  if( m_energyCalWindow && !m_toolsTabs )
  {
    m_energyCalWindow->show();
    return;
  }

  const int index = (m_toolsTabs ? m_toolsTabs->indexOf(m_energyCalTool) : -1);
  
  if( index >= 0 )
    m_toolsTabs->removeTab( m_energyCalTool );
  
  if( m_energyCalWindow )
  {
    m_energyCalWindow->stretcher()->removeWidget(m_energyCalTool);
    delete m_energyCalWindow;
  }
    
  m_energyCalWindow = new AuxWindow( "Energy Calibration",
                                WFlags<AuxWindowProperties>(AuxWindowProperties::SetCloseable)
                                    | AuxWindowProperties::TabletNotFullScreen );
  m_energyCalWindow->rejectWhenEscapePressed();
  m_energyCalWindow->stretcher()->addWidget( m_energyCalTool, 0, 0 );
  m_energyCalTool->setTallLayout();
  m_energyCalTool->show();
   
  //m_energyCalWindow->finished().connect(boost::bind( &AuxWindow::deleteAuxWindow, m_energyCalWindow ) );
  m_energyCalWindow->finished().connect( boost::bind( &InterSpec::handEnergyCalWindowClose, this ) );

  if( (m_renderedWidth > 100) && (m_renderedHeight > 100) )
    m_energyCalWindow->setMaximumSize( 0.8*m_renderedWidth, 0.8*m_renderedHeight );
  m_energyCalWindow->setWidth( 380 );
  
  m_energyCalWindow->show();
  m_energyCalWindow->resizeToFitOnScreen();
  m_energyCalWindow->centerWindow();
  
  AuxWindow::addHelpInFooter( m_energyCalWindow->footer(), "energy-calibration" );
  Wt::WPushButton *closeButton = m_energyCalWindow->addCloseButtonToFooter("Close",true);
  closeButton->clicked().connect( boost::bind( &InterSpec::handEnergyCalWindowClose, this ) );
  
  
  if( m_toolsTabs )
    m_currentToolsTab = m_toolsTabs->currentIndex();
}//void showEnergyCalWindow()



void InterSpec::setLogY( bool logy )
{
  InterSpecUser::setPreferenceValue<bool>( m_user, "LogY", logy, this );
  m_logYItems[0]->setHidden( logy );
  m_logYItems[1]->setHidden( !logy );
  m_spectrum->setYAxisLog( logy );
}//void setLogY( bool logy )


void InterSpec::setBackgroundSub( bool subtract )
{
  m_backgroundSubItems[0]->setHidden( subtract );
  m_backgroundSubItems[1]->setHidden( !subtract );
  m_spectrum->setBackgroundSubtract( subtract );
}//void setBackgroundSub( bool sub )


void InterSpec::setVerticalLines( bool show )
{
  InterSpecUser::setPreferenceValue<bool>( m_user, "ShowVerticalGridlines", show, this );
  m_verticalLinesItems[0]->setHidden( show );
  m_verticalLinesItems[1]->setHidden( !show );
  m_spectrum->showVerticalLines( show );
  m_timeSeries->showVerticalLines( show );
}//void setVerticalLines( bool show )


void InterSpec::setHorizantalLines( bool show )
{
  InterSpecUser::setPreferenceValue<bool>( m_user, "ShowHorizontalGridlines", show, this );
  m_horizantalLinesItems[0]->setHidden( show );
  m_horizantalLinesItems[1]->setHidden( !show );
  m_spectrum->showHorizontalLines( show );
  m_timeSeries->showHorizontalLines( show );
}//void setHorizantalLines( bool show )


void InterSpec::startHardBackgroundSub()
{
  const char *msg =
  "<div style=\"text-align: left;\">"
  "<p>The normal background subtraction option only affects display of the data, with operations"
  " like peak-fitting or exporting data are done on the full-statistics original foreground"
  " spectrum.</p>"
  "<p>A &quot;hard background subtraction&quot; creates a modified foreground by doing a bin-by-bin"
  " subtraction of the background from the foreground.</p>"
  "Side effects of doing a hard background subtraction include:"
  "<ul style=\"list-style-type: square; margin-top: 4px;\">"  //list-style-type: none;
    "<li>Variances, i.e. the statistical uncertainty of each channel, will no longer be correct.</li>"
    "<li>Small energy calibration differences between spectra may create artificial features in the data.</li>"
    "<li>If a peak in the foreground overlaps with a peak in the background, the statistical"
         " uncertainty of fit foreground peaks will no longer be correct</li>"
  "</ul>"
  "The primary reasons to choose a hard background subtraction over normal display background subtraction are:"
  "<ul style=\"list-style-type: square; margin-top: 4px;\">"
    "<li>Avoiding artifacts on fit peak continuums.</li>"
    "<li>To simplify background peak subtraction in the <b>Activity/Shielding Fit</b> tool.</li>"
    "<li>You dont care about subtleties this causes (which in practice are minimal).</li>"
  "</ul>"
  "</div>"
  "<br />"
  "<div style=\"text-align: center;\"><b><em>Would you like to proceed?</em></b></div>"
  ;

  
  SimpleDialog *dialog = new SimpleDialog( "Perform Hard Background Subtract?", msg );
  
  // For some reason on Windows Electron version, the dialog does not expand out very wide - so lets
  //  force it
  const int ww = renderedWidth();
  if( ww > 500 )
    dialog->setWidth( std::min(ww/2, 800) );
  
  auto truncate_neg = make_shared<bool>(false);
  auto round_counts = make_shared<bool>(false);
  
  WContainerWidget *optionsDiv = new WContainerWidget( dialog->contents() );
  optionsDiv->setPadding( 40, Wt::Side::Left );
  optionsDiv->setPadding( 20, Wt::Side::Bottom );
  
  WCheckBox *cb = new WCheckBox( "Truncate negative bins at zero", optionsDiv );
  cb->setInline( false );
  cb->checked().connect( std::bind([=](){ *truncate_neg = true; } ) );
  cb->unChecked().connect( std::bind([=](){ *truncate_neg = false; } ) );
  
  cb = new WCheckBox( "Round channel counts to nearest integer", optionsDiv );
  cb->setInline( false );
  cb->checked().connect( std::bind([=](){ *round_counts = true; } ) );
  cb->unChecked().connect( std::bind([=](){ *round_counts = false; } ) );
  
  
  WPushButton *button = dialog->addButton( "Yes" );
  button->setFocus();
  button->clicked().connect( boost::bind( &InterSpec::finishHardBackgroundSub, this, truncate_neg, round_counts ) );
  dialog->addButton( "No" );  //dont need to hook this to anything
}//void startHardBackgroundSub()


void InterSpec::finishHardBackgroundSub( std::shared_ptr<bool> truncate_neg, std::shared_ptr<bool> round_counts )
{
  const auto foreground = m_spectrum->data();
  const auto background = m_spectrum->background();
  const float sf = m_spectrum->displayScaleFactor(SpecUtils::SpectrumType::Background);
  
  const bool no_neg = truncate_neg ? *truncate_neg : false;
  const bool do_round = round_counts ? *round_counts : false;
  
  if( !foreground
     || !background
     || !m_dataMeasurement
     || (foreground->num_gamma_channels() < 7)
     || (background->num_gamma_channels() < 7)
     || IsInf(sf) || IsNan(sf) || (sf <= 0.0)
     || !foreground->channel_energies()  //should be covered by num_gamma_channels(), but whatever
     || !background->channel_energies()
     || !background->energy_calibration() //should always be true, but whatever
     || !foreground->energy_calibration()
     || !background->energy_calibration()->valid()
     || !foreground->energy_calibration()->valid()
     )
  {
    passMessage( "Error doing hard background subtraction."
                 " Foreground or background was not available, or background scale factor invalid.",
                 WarningWidget::WarningMsgHigh );
    return;
  }
  
  try
  {
    shared_ptr<const deque<shared_ptr<const PeakDef>>> orig_peaks = m_peakModel->peaks();
    shared_ptr<const vector<float>> fore_counts = foreground->gamma_counts();
    shared_ptr<const vector<float>> back_counts = background->gamma_counts();
    
    // Make sure back_counts has the same energy calibration and fore_counts, so we can subtract
    //  on a bin-by-bin basis
    if( background->energy_calibration() != foreground->energy_calibration()
       && (*background->energy_calibration()) != (*foreground->energy_calibration()) )
    {
      auto new_backchan = make_shared<vector<float>>( fore_counts->size(), 0.0f );
      SpecUtils::rebin_by_lower_edge( *background->channel_energies(), *back_counts,
                                     *foreground->channel_energies(), *new_backchan );
      back_counts = new_backchan;
    }
    
    // Create what will be the background subtracted foreground
    auto back_sub_counts = make_shared<vector<float>>( *fore_counts );
    
    //back_counts and fore_counts should always be the same size, but we'll be a bit verbose anyway
    assert( back_counts->size() == fore_counts->size() );
    const size_t nchann = std::min( back_counts->size(), fore_counts->size() );
    
    // Do the actual background subtraction
    for( size_t i = 0; i < nchann; ++i )
    {
      float &val = (*back_sub_counts)[i];
      val -= sf*(*back_counts)[i];
      
      if( no_neg )
        val = std::max( 0.0f, val );
      
      if( do_round )
        val = std::round( val );
    }//for( size_t i = 0; i < nchann; ++i )
    
    // Create a new Measurement object, based on the old foreground
    auto newspec = make_shared<SpecUtils::Measurement>( *foreground );
    newspec->set_gamma_counts( back_sub_counts, foreground->live_time(), foreground->real_time() );
    vector<string> remarks = foreground->remarks();
    remarks.push_back( "This spectrum has been background subtracted in InterSpec" );
    newspec->set_remarks( remarks );
    newspec->set_sample_number( 1 );
    
    // Create a new spectrum file object, and set new background subtracted Measurement as its only
    //  record
    auto newmeas = make_shared<SpecMeas>();
    
    // Copy just the SpecUtils::SpecFile stuff over to 'newmeas' so we dont copy things like
    //  displayed sample numbers, and uneeded peaks and stuff
    static_cast<SpecUtils::SpecFile &>(*newmeas) = static_cast<SpecUtils::SpecFile &>(*m_dataMeasurement);
    
    newmeas->remove_measurements( newmeas->measurements() );
    
    // Need to make sure UUID will get updated.
    newmeas->set_uuid( "" );
    
    // Update filename
    newmeas->set_filename( "bkgsub_" + newmeas->filename() );
    
    // Actually add the measurement
    newmeas->add_measurement( newspec, true );
    
    // Reset all displayed sample numbers and peaks and stuff
    //newmeas->clearInterSpecDisplayStuff();
    
    // Re-fit peaks and set them
    std::vector<PeakDef> refit_peaks;
    if( orig_peaks && orig_peaks->size() )
    {
      try
      {
        vector<PeakDef> input_peaks;
        for( const auto &i : *orig_peaks )
          input_peaks.push_back( *i );
        
        const double lowE = newspec->gamma_energy_min();
        const double upE = newspec->gamma_energy_max();
      
        refit_peaks = fitPeaksInRange( lowE, upE, 0.0, 0.0, 0.0, input_peaks, newspec, {}, true );
        
        std::deque<std::shared_ptr<const PeakDef> > peakdeque;
        for( const auto &p : refit_peaks )
          peakdeque.push_back( std::make_shared<const PeakDef>(p) );
        
        newmeas->setPeaks( peakdeque, {newspec->sample_number()} );
      }catch( std::exception &e )
      {
        cerr << "Unexpected exception re-fitting peaks doing hard background subtract: "
             << e.what() << endl;
      }//try / catch to fit peaks
    }//if( we need to refit peaks )
    
    // Get rid of the previously displayed background if there was one
    setSpectrum( nullptr, {}, SpecUtils::SpectrumType::Background, 0 );
    
    
    auto header = m_fileManager->addFile( newmeas->filename(), newmeas );
    SpectraFileModel *filemodel = m_fileManager->model();
    auto index = filemodel->index( header );
    m_fileManager->displayFile( index.row(), newmeas,
                                SpecUtils::SpectrumType::Foreground,
                                false, false,
                                SpecMeasManager::VariantChecksToDo::None );
  }catch( std::exception &e )
  {
    passMessage( "There was an error loading the newly created spectrum file, sorry:"
                + string(e.what()),
                WarningWidget::WarningMsgHigh );
  }//try / catch
  
}//finishHardBackgroundSub();



void InterSpec::setXAxisSlider( bool show )
{
  InterSpecUser::setPreferenceValue<bool>( m_user, "ShowXAxisSlider", show, this );
  m_showXAxisSliderItems[0]->setHidden( show );
  m_showXAxisSliderItems[1]->setHidden( !show );
  
  if( show )
  {
    //Default to compact x-axis.
    if( m_compactXAxisItems[0] )
      m_compactXAxisItems[0]->setHidden( true );
    if( m_compactXAxisItems[1] )
      m_compactXAxisItems[1]->setHidden( false );
    
     m_spectrum->setCompactAxis( true );
    m_timeSeries->setCompactAxis( true );
  }else
  {
    //Go back to whatever the user wants/selects
    const bool makeCompact = InterSpecUser::preferenceValue<bool>( "CompactXAxis", this );
    
    if( m_compactXAxisItems[0] )
      m_compactXAxisItems[0]->setHidden( makeCompact );
    if( m_compactXAxisItems[1] )
      m_compactXAxisItems[1]->setHidden( !makeCompact );
    
    m_spectrum->setCompactAxis( makeCompact );
    m_timeSeries->setCompactAxis( makeCompact );
  }//show /hide
  
  m_spectrum->showXAxisSliderChart( show );
}//void setXAxisSlider( bool show )


void InterSpec::setXAxisCompact( bool compact )
{
  InterSpecUser::setPreferenceValue<bool>( m_user, "CompactXAxis", compact, this );
  
  if( m_compactXAxisItems[0] )
    m_compactXAxisItems[0]->setHidden( compact );
  if( m_compactXAxisItems[1] )
    m_compactXAxisItems[1]->setHidden( !compact );
  
  m_spectrum->setCompactAxis( compact );
  m_timeSeries->setCompactAxis( compact );
}//void setXAxisCompact( bool compact )


void InterSpec::setShowYAxisScalers( bool show )
{
  const bool hasSecond = (m_secondDataMeasurement || m_backgroundMeasurement);
  
  assert( m_showYAxisScalerItems[0] );
  assert( m_showYAxisScalerItems[1] );
  
  m_showYAxisScalerItems[0]->setHidden( show );
  m_showYAxisScalerItems[0]->setDisabled( !show && !hasSecond );
  
  m_showYAxisScalerItems[1]->setHidden( !show );
  m_showYAxisScalerItems[1]->setDisabled( show && !hasSecond );
  
  m_spectrum->showYAxisScalers( show );
  
  try
  {
    InterSpecUser::setPreferenceValue<bool>( m_user, "ShowYAxisScalers", show, this );
  }catch( std::exception &e )
  {
    cerr << "InterSpec::setShowYAxisScalers: Got exception setting pref: " << e.what() << endl;
  }
}//void setShowYAxisScalers( bool show )



ReferencePhotopeakDisplay *InterSpec::referenceLinesWidget()
{
  return m_referencePhotopeakLines;
}

#if( defined(WIN32) && BUILD_AS_ELECTRON_APP )
  //When users drag files from Outlook on windows into the app
  //  you can call the following functions
void InterSpec::dragEventWithFileContentsStarted()
{
  //Set JS variable to indicate that this isnt a normal file drop on the browser
  doJavaScript( "$('.Wt-domRoot').data('DropFileContents',true);" );
}


void InterSpec::dragEventWithFileContentsFinished()
{ 
  doJavaScript( "$('.Wt-domRoot').data('DropFileContents',false);"
	            "$('#Uploader').remove();"
				"$('.Wt-domRoot').data('IsDragging',false);"); 
}

#endif ///#if( defined(WIN32) && BUILD_AS_ELECTRON_APP )


void InterSpec::addPeakLabelSubMenu( PopupDivMenu *parentWidget )
{
  PopupDivMenu *menu = parentWidget->addPopupMenuItem( "Peak Labels",  "InterSpec_resources/images/tag.svg" );
  
  
//  PopupDivMenuItem *item = menu->addMenuItem( "Show User Labels", "", false );
  //
  WCheckBox *cb = new WCheckBox( "Show User Labels" );
  cb->setChecked(false);
  PopupDivMenuItem *item = menu->addWidget( cb );
  
  cb->checked().connect( boost::bind(
          &D3SpectrumDisplayDiv::setShowPeakLabel,
          m_spectrum, SpectrumChart::kShowPeakUserLabel, true
  ) );
  cb->unChecked().connect( boost::bind( &D3SpectrumDisplayDiv::setShowPeakLabel,
          m_spectrum, SpectrumChart::kShowPeakUserLabel, false
  ) );
  
  cb = new WCheckBox( "Show Peak Energies" );
  cb->setChecked(false);
  item = menu->addWidget( cb );
  
  cb->checked().connect( boost::bind(
          &D3SpectrumDisplayDiv::setShowPeakLabel,
          m_spectrum, SpectrumChart::kShowPeakEnergyLabel, true
  ) );
  cb->unChecked().connect( boost::bind(
          &D3SpectrumDisplayDiv::setShowPeakLabel,
          m_spectrum, SpectrumChart::kShowPeakEnergyLabel, false
  ) );
  
  cb = new WCheckBox( "Show Nuclide Names" );
  cb->setChecked(false);
  item = menu->addWidget( cb );
  
  cb->checked().connect( boost::bind(
          &D3SpectrumDisplayDiv::setShowPeakLabel,
          m_spectrum, SpectrumChart::kShowPeakNuclideLabel, true
  ) );
  cb->unChecked().connect( boost::bind(
          &D3SpectrumDisplayDiv::setShowPeakLabel,
          m_spectrum, SpectrumChart::kShowPeakNuclideLabel, false
  ) );
  
  cb = new WCheckBox( "Show Nuclide Energies" );
  cb->setChecked(false);
  item = menu->addWidget( cb );
  
  cb->checked().connect( boost::bind(
          &D3SpectrumDisplayDiv::setShowPeakLabel,
          m_spectrum, SpectrumChart::kShowPeakNuclideEnergies, true
  ) );
  
  cb->unChecked().connect( boost::bind(
          &D3SpectrumDisplayDiv::setShowPeakLabel,
          m_spectrum, SpectrumChart::kShowPeakNuclideEnergies,  false
  ) );
}//void addPeakLabelMenu( Wt::WContainerWidget *menuDiv )



void InterSpec::addAboutMenu( Wt::WWidget *parent )
{
  if( m_helpMenuPopup )
    return;
  
  PopupDivMenu *parentMenu = dynamic_cast<PopupDivMenu *>( parent );
  WContainerWidget *menuDiv = dynamic_cast<WContainerWidget *>( parent );
  if( !parentMenu && !menuDiv )
    throw runtime_error( "InterSpec::addAboutMenu(): parent passed in"
                         " must be a PopupDivMenu  or WContainerWidget" );

  if( menuDiv )
  {
    WPushButton *button = new WPushButton( "Help", menuDiv );
    button->addStyleClass( "MenuLabel" );
    m_helpMenuPopup = new PopupDivMenu( button, PopupDivMenu::AppLevelMenu );
  }else
  {
    m_helpMenuPopup = parentMenu->addPopupMenuItem( "Help" );
  }//if( menuDiv ) / else

  PopupDivMenuItem *item = m_helpMenuPopup->addMenuItem( "Welcome..." );
  item->triggered().connect( boost::bind( &InterSpec::showWelcomeDialog, this, true ) );

  m_helpMenuPopup->addSeparator();
  
  item = m_helpMenuPopup->addMenuItem( "Help Contents..." ,  "InterSpec_resources/images/help_minimal.svg");
  
  item->triggered().connect( boost::bind( &HelpSystem::createHelpWindow, string("getting-started") ) );

  Wt::WMenuItem *notifications = m_helpMenuPopup->addMenuItem( "Notification Logs..." , "InterSpec_resources/images/log_file_small.png");
  notifications->triggered().connect( this, &InterSpec::showWarningsWindow );

  m_helpMenuPopup->addSeparator();
  PopupDivMenu *subPopup = m_helpMenuPopup->addPopupMenuItem( "Options", "InterSpec_resources/images/cog_small.png" );
    
  const bool showToolTips = InterSpecUser::preferenceValue<bool>( "ShowTooltips", this );
  
  const bool autoStore = InterSpecUser::preferenceValue<bool>( "AutoSaveSpectraToDb", this );
  WCheckBox *cb = new WCheckBox( " Auto store your work" );
  cb->setChecked( autoStore );
  item = subPopup->addWidget( cb );
  HelpSystem::attachToolTipOn( item, "Automatically stores application state if you are working in"
                              " a stored state, or else if you are not, it will store your spectra"
                              " and your work (e.g., peaks fit, energy cal changes, etc) into"
                              " InterSpecs internal database and prompt you if you want to resume"
                              " where you left off next time you load the same spectrum.",
                              showToolTips );
  InterSpecUser::associateWidget( m_user, "AutoSaveSpectraToDb", cb, this );
  

  if( !isMobile() )
  {
    WCheckBox *checkbox = new WCheckBox( " Show tooltips" );
    item = subPopup->addWidget( checkbox );
    checkbox->setChecked( showToolTips );
    HelpSystem::attachToolTipOn( item,
                                "Show tooltips after hovering over an element for half a second."
                                , true, HelpSystem::ToolTipPosition::Right );
    checkbox->checked().connect( boost::bind( &InterSpec::toggleToolTip, this, true ) );
    checkbox->unChecked().connect( boost::bind( &InterSpec::toggleToolTip, this, false ) );
    InterSpecUser::associateWidget( m_user, "ShowTooltips", checkbox, this );
  }//if( !isMobile() )
  
  {//begin add "AskPropagatePeaks" to menu
    const bool doPropogate = InterSpecUser::preferenceValue<bool>( "AskPropagatePeaks", this );
    WCheckBox *checkbox = new WCheckBox( " Ask to Propagate Peaks" );
    checkbox->setChecked( doPropogate );
    item = subPopup->addWidget( checkbox );
    HelpSystem::attachToolTipOn( item,
                                 "When loading spectra from the same detector,"
                                 " ask if should re-fit the same peaks for the"
                                 " new spectrum.  Only applies if new spectrum"
                                 " doesnt have any peaks, but previous"
                                 " foreground did.",
                                 true, HelpSystem::ToolTipPosition::Right );
    checkbox->checked().connect( boost::bind( &InterSpec::toggleToolTip, this, true ) );
    checkbox->unChecked().connect( boost::bind( &InterSpec::toggleToolTip, this, false ) );
    InterSpecUser::associateWidget( m_user, "AskPropagatePeaks", checkbox, this );
  }//end add "AskPropagatePeaks" to menu
  
  
  {//begin add "DisplayBecquerel"
    WCheckBox *checkbox = new WCheckBox( " Display in Becquerel" );
    item = subPopup->addWidget( checkbox );
    HelpSystem::attachToolTipOn( item, "Display activity in units of becquerel, rather than curie.",
                                 true, HelpSystem::ToolTipPosition::Right );
    InterSpecUser::associateWidget( m_user, "DisplayBecquerel", checkbox, this );
  }//end add "DisplayBecquerel"
  
  {//begin add "LoadDefaultDrf"
    WCheckBox *checkbox = new WCheckBox( " Use default DRFs" );
    item = subPopup->addWidget( checkbox );
    HelpSystem::attachToolTipOn( item, "When a spectrum is loaded, and you have not previously"
                                " associated a detector response function with the model of"
                                " detector the spectrum is from, whether a default DRF should try"
                                " to be found and loaded automatically.",
                                true, HelpSystem::ToolTipPosition::Right );
    InterSpecUser::associateWidget( m_user, "LoadDefaultDrf", checkbox, this );
  }//end add "LoadDefaultDrf"
  
	item = subPopup->addMenuItem("Color Themes...");
	item->triggered().connect(boost::bind(&InterSpec::showColorThemeWindow, this));

#if( PROMPT_USER_BEFORE_LOADING_PREVIOUS_STATE )
  subPopup->addSeparator();
  WCheckBox *promptOnLoad = new WCheckBox( "Prompt to load prev state" );
  item = subPopup->addWidget( promptOnLoad );
  const char *prompttext = "At application start, ask to load previous state.";
  HelpSystem::attachToolTipOn( item, prompttext, showToolTips );
  InterSpecUser::associateWidget( m_user, "PromptStateLoadOnStart", promptOnLoad, this );
  
  WCheckBox *doLoad = new WCheckBox( "Load prev state on start" );
  item = subPopup->addWidget( doLoad );
  const char *doloadtext = "At application start, automatically load previous state, if not set to be prompted";
  HelpSystem::attachToolTipOn( item, doloadtext, showToolTips );
  InterSpecUser::associateWidget( m_user, "LoadPrevStateOnStart", doLoad, this );
#endif
  
  
#if( BUILD_AS_OSX_APP )
  const bool addAboutInterSpec = !InterSpecApp::isPrimaryWindowInstance();
#else
    const bool addAboutInterSpec = true;
#endif
  
  if( addAboutInterSpec )
  {
    m_helpMenuPopup->addSeparator();
    
    item = m_helpMenuPopup->addMenuItem( "About InterSpec..." );
    item->triggered().connect( boost::bind( &InterSpec::showLicenseAndDisclaimersWindow, this, false, std::function<void()>{} ) );
  }

}//void addAboutMenu( Wt::WContainerWidget *menuDiv )


void InterSpec::toggleToolTip( const bool showToolTips )
{
  //update all existing qtips
  if( showToolTips )
  {
    wApp->doJavaScript( "$('.qtip-rounded.canDisableTt').qtip('option', 'show.event', 'mouseenter focus');" );
  }else
  {
    wApp->doJavaScript( "$('.qtip-rounded.canDisableTt').qtip('option', 'show.event', '');" );
  }
  
}//void toggleToolTip( const bool sticky )



const std::set<int> &InterSpec::displayedSamples( SpecUtils::SpectrumType type ) const
{
  static const std::set<int> empty;
  switch( type )
  {
    case SpecUtils::SpectrumType::Foreground:
    {
      if( !m_dataMeasurement )
        return empty;
      return m_displayedSamples;
    }//case SpecUtils::SpectrumType::Foreground:

    case SpecUtils::SpectrumType::SecondForeground:
    {
      if( !m_secondDataMeasurement )
        return empty;
      return m_sectondForgroundSampleNumbers;
    }//case SpecUtils::SpectrumType::SecondForeground:

    case SpecUtils::SpectrumType::Background:
    {
      if( !m_backgroundMeasurement )
        return empty;
      return m_backgroundSampleNumbers;
    }//case SpecUtils::SpectrumType::Background:
  }//switch( type )

  throw runtime_error( "InterSpec::displayedSamples(...) - Serious Badness" );

  return empty;  //keep compiler from complaining
}//const std::set<int> &displayedSamples( SpecUtils::SpectrumType spectrum_type ) const


std::shared_ptr<const SpecMeas> InterSpec::measurment( SpecUtils::SpectrumType type ) const
{
  switch( type )
  {
    case SpecUtils::SpectrumType::Foreground:
      return m_dataMeasurement;
    case SpecUtils::SpectrumType::SecondForeground:
      return m_secondDataMeasurement;
    case SpecUtils::SpectrumType::Background:
      return m_backgroundMeasurement;
  }//switch( type )

  return std::shared_ptr<const SpecMeas>();
}//measurment(...)


std::shared_ptr<SpecMeas> InterSpec::measurment( SpecUtils::SpectrumType type )
{
  switch( type )
  {
    case SpecUtils::SpectrumType::Foreground:
      return m_dataMeasurement;
    case SpecUtils::SpectrumType::SecondForeground:
      return m_secondDataMeasurement;
    case SpecUtils::SpectrumType::Background:
      return m_backgroundMeasurement;
  }//switch( type )

  return std::shared_ptr<SpecMeas>();
}//std::shared_ptr<SpecMeas> measurment( SpecUtils::SpectrumType spectrum_type )


#if( USE_DB_TO_STORE_SPECTRA )
Wt::Dbo::ptr<UserFileInDb> InterSpec::measurmentFromDb( SpecUtils::SpectrumType type,
                                                             bool update )
{
  try
  {
    Wt::Dbo::ptr<UserFileInDb> answer;
    std::shared_ptr<SpectraFileHeader> header;
  
    SpectraFileModel *fileModel = m_fileManager->model();
    std::shared_ptr<SpecMeas> meas = measurment( type );
    if( !meas )
      return answer;
  
    WModelIndex index = fileModel->index( meas );
    if( !index.isValid() )
      return answer;
    
    header = fileModel->fileHeader( index.row() );
    if( !header )
      return answer;
  
    answer = header->dbEntry();
    if( answer && !meas->modified() )
      return answer;
  
    bool savePref = false;
    try{ savePref = m_user->preferenceValue<bool>( "AutoSaveSpectraToDb" ); }catch(...){}
    
    if( !savePref )
      return answer;
    
    Dbo::ptr<UserFileInDb> dbback;
    
    if( type == SpecUtils::SpectrumType::Foreground )
    {
      WModelIndex bindex;
      std::shared_ptr<SpectraFileHeader> bheader;
      std::shared_ptr<SpecMeas> background = measurment( SpecUtils::SpectrumType::Background );
      if( background )
         bindex = fileModel->index( background );
      if( bindex.isValid() )
        bheader = fileModel->fileHeader( bindex.row() );
      if( bheader )
      {
        dbback = bheader->dbEntry();
        if( !dbback )
        {
          try
          {
            bheader->saveToDatabase( background );
            dbback = bheader->dbEntry();
          }catch(...){}
        }
      }//if( bheader )
    }//if( type == SpecUtils::SpectrumType::Foreground )
    
    if( update && savePref )
      header->saveToDatabase( meas );
    
    return header->dbEntry();
  }catch( std::exception &e )
  {
    cerr << "\n\nSpectrumViewer::measurmentFromDb(...) caught: " << e.what()
         << endl;
  }//try / catch
  
  return Wt::Dbo::ptr<UserFileInDb>();
}//Wt::Dbo::ptr<UserFileInDb> measurmentFromDb( SpecUtils::SpectrumType type, bool update );
#endif //#if( USE_DB_TO_STORE_SPECTRA )

std::shared_ptr<const SpecUtils::Measurement> InterSpec::displayedHistogram( SpecUtils::SpectrumType spectrum_type ) const
{
  switch( spectrum_type )
  {
    case SpecUtils::SpectrumType::Foreground:
      return m_spectrum->data();
    case SpecUtils::SpectrumType::SecondForeground:
      return m_spectrum->secondData();
    case SpecUtils::SpectrumType::Background:
      return m_spectrum->background();
//  m_spectrum->continuum();
  }//switch( spectrum_type )

  throw runtime_error( "InterSpec::displayedHistogram(...): invalid input arg" );

  return std::shared_ptr<const SpecUtils::Measurement>();
}//displayedHistogram(...)


void InterSpec::saveChartToImg( const bool spectrum, const bool asPng )
{
  std::shared_ptr<const SpecMeas> spec = measurment(SpecUtils::SpectrumType::Foreground);
  string filename = (spec ? spec->filename() : string("spectrum"));
  const string ext = SpecUtils::file_extension(filename);
  if( !ext.empty() && (ext.size() <= filename.size()) )
    filename = filename.substr(0,filename.size()-ext.size());
  if( filename.empty() )
    filename = "spectrum";
  if( !spectrum )
    filename += "_timechart";
  std::string timestr = SpecUtils::to_iso_string( boost::posix_time::second_clock::local_time() );
  auto ppos = timestr.find('.');
  if( ppos != string::npos )
    timestr = timestr.substr(0,ppos);
  filename += "_" + timestr + ((!spectrum || asPng) ? ".png" : ".svg");
  
  string illegal_chars = "\\/:?\"<>|";
  SpecUtils::erase_any_character( filename, illegal_chars.c_str() );
  
  if( spectrum )
  {
    m_spectrum->saveChartToImg( filename, asPng );
  }else
  {
    m_timeSeries->saveChartToPng( filename );
  }
}//saveSpectrumToPng()


double InterSpec::displayScaleFactor( SpecUtils::SpectrumType spectrum_type ) const
{
  return m_spectrum->displayScaleFactor( spectrum_type );
}//double displayScaleFactor( SpecUtils::SpectrumType spectrum_type ) const


void InterSpec::setDisplayScaleFactor( const double sf, const SpecUtils::SpectrumType spec_type )
{
  m_spectrum->setDisplayScaleFactor( sf, spec_type );
  m_spectrumScaleFactorChanged.emit( spec_type, sf );
}//void setDisplayScaleFactor( const double sf, SpecUtils::SpectrumType spectrum_type );


float InterSpec::liveTime( SpecUtils::SpectrumType type ) const
{
  if( !measurment(type) )
    return 0.0f;
  
  switch( type )
  {
    case SpecUtils::SpectrumType::Foreground:
      return m_spectrum->foregroundLiveTime();
    case SpecUtils::SpectrumType::SecondForeground:
      return m_spectrum->secondForegroundLiveTime();
    case SpecUtils::SpectrumType::Background:
      return m_spectrum->backgroundLiveTime();
  }//switch( type )
  
  return 0.0f;
}//float liveTime( SpecUtils::SpectrumType type ) const


int InterSpec::renderedWidth() const
{
  return m_renderedWidth;
}

int InterSpec::renderedHeight() const
{
  return m_renderedHeight;
}


void InterSpec::createOneOverR2Calculator()
{
//  OneOverR2Calc *calc =
  new OneOverR2Calc();
  
//  if( !toolTabsVisible() )
//  {
//    const int maxHeight = static_cast<int>(0.95*paintedHeight());
//    const int maxWidth = static_cast<int>(0.95*paintedWidth());
//    calc->setMaximumSize( maxWidth, maxHeight );
//    calc->contents()->setOverflow( WContainerWidget::OverflowAuto );
//  }//if( !toolTabsVisible() )
}//void createOneOverR2Calculator()


void InterSpec::createUnitsConverterTool()
{
  new UnitsConverterTool();
}//void createUnitsConverterTool()


void InterSpec::createFluxTool()
{
  new FluxToolWindow( this );
}//void createFluxTool()


void InterSpec::createDecayInfoWindow()
{
  if( !m_decayInfoWindow )
  {
    m_decayInfoWindow = new DecayWindow( this );
    m_decayInfoWindow->finished().connect( boost::bind( &InterSpec::deleteDecayInfoWindow, this ) );
  }
  
  if( m_referencePhotopeakLines )
  {
    const ReferenceLineInfo &nuc
                          = m_referencePhotopeakLines->currentlyShowingNuclide();
    if( nuc.nuclide )
    {
      m_decayInfoWindow->clearAllNuclides();
      
      //\todo We could do a little better and check the Shielding/Source Fit
      //  widget and grab those activities (and ages) if they match
      
      m_decayInfoWindow->addNuclide( nuc.nuclide->atomicNumber,
                         nuc.nuclide->massNumber,
                         nuc.nuclide->isomerNumber,
                         1.0*PhysicalUnits::microCi, true,
                         0.0, 5.0*nuc.age );
    }//if( nuc.nuclide )
  }//if( m_referencePhotopeakLines )
}//void createDecayInfoWindow()


void InterSpec::deleteDecayInfoWindow()
{
  if( m_decayInfoWindow )
    AuxWindow::deleteAuxWindow( m_decayInfoWindow );
  m_decayInfoWindow = nullptr;
}//void deleteDecayInfoWindow()


void InterSpec::createFileParameterWindow()
{
  new SpecFileSummary( this );
}//void createFileParameterWindow()


#if( USE_GOOGLE_MAP )
void InterSpec::displayOnlySamplesWithinView( GoogleMap *map,
                                  const SpecUtils::SpectrumType targetSamples,
                                  const SpecUtils::SpectrumType fromSamples )
{
  float uplat, leftlng, lowerlat, rightlng;
  map->getMapExtent( uplat, leftlng, lowerlat, rightlng );
  
  if( lowerlat > uplat )
    std::swap( lowerlat, uplat );
  if( leftlng > rightlng )
    std::swap( leftlng, rightlng );
  
  std::set<int> sample_numbers;
  std::shared_ptr<SpecMeas> meass = measurment( fromSamples );
  
  if( !meass )
  {
    passMessage( "Could not load spectrum", WarningWidget::WarningMsgHigh );
    return;
  }//if( !meass )
  
  for( const int sample : meass->sample_numbers() )
  {
    bool samplewithin = false;
    for( const int detnum : meass->detector_numbers() )
    {
      std::shared_ptr<const SpecUtils::Measurement> m = meass->measurement( sample, detnum );
      if( !!m && m->has_gps_info()
         && m->longitude()>=leftlng && m->longitude()<=rightlng
         && m->latitude()>=lowerlat && m->latitude()<=uplat )
      {
        samplewithin = true;
        break;
      }
    }//for( const int detnum : meass->detector_numbers() )
    
    if( samplewithin )
      sample_numbers.insert( sample );
  }//for( int sample : meass->sample_numbers() )
  
  if( sample_numbers.empty() )
  {
    passMessage( "There were no samples in the visible map area.",
                 WarningWidget::WarningMsgHigh );
    return;
  }//if( sample_numbers.empty() )
  
  
  if( (fromSamples!=targetSamples) || targetSamples!=SpecUtils::SpectrumType::Foreground )
  {
    setSpectrum( meass, sample_numbers, targetSamples, SetSpectrumOptions::CheckToPreservePreviousEnergyCal );
  }else
  {
    changeDisplayedSampleNums( sample_numbers, targetSamples );
  }
}//displayOnlySamplesWithinView(...)


void InterSpec::createMapWindow( SpecUtils::SpectrumType spectrum_type )
{
  std::shared_ptr<const SpecMeas> meas = measurment( spectrum_type );
  
  if( !meas )
    return;
  
  const set<int> &samples = displayedSamples( spectrum_type );
  
  AuxWindow *window = new AuxWindow( "Map",
                                    (Wt::WFlags<AuxWindowProperties>(AuxWindowProperties::EnableResize)
                                      | AuxWindowProperties::DisableCollapse)
                                    );
  
  int w = 0.66*renderedWidth();
  int h = 0.8*renderedHeight();
  
  const char *label = 0;
  switch( spectrum_type )
  {
    case SpecUtils::SpectrumType::Foreground:       label = "Foreground";        break;
    case SpecUtils::SpectrumType::SecondForeground: label = "Second Foreground"; break;
    case SpecUtils::SpectrumType::Background:       label = "Background";        break;
  }//switch( spectrum_type )
  
  window->finished().connect( boost::bind( &AuxWindow::deleteAuxWindow, window ) );
  //window->footer()->setStyleClass( "modal-footer" );
  
  const bool enableLoadingVisible = (meas->sample_numbers().size() > 1);

  GoogleMap *googlemap = new GoogleMap( enableLoadingVisible );
  WGridLayout *layout = window->stretcher();
  googlemap->addMeasurment( meas, label, samples );
  layout->addWidget( googlemap, 0, 0 );
  layout->setContentsMargins( 0, 0, 0, 0 );
  layout->setVerticalSpacing( 0 );
  layout->setHorizontalSpacing( 0 );
  
  //We need to set the footer height explicitly, or else the window->resize()
  //  messes up.
//  window->footer()->resize( WLength::Auto, WLength(50.0) );
  
  if( enableLoadingVisible )
  {
    WPushButton *button = new WPushButton( "Load Visible Points...", window->footer() );
    WPopupMenu *menu = new WPopupMenu();
    menu->setAutoHide( true );
    button->setMenu( menu );
    WMenuItem *item = menu->addItem( "As Foreground" );
    item->triggered().connect( boost::bind( &InterSpec::displayOnlySamplesWithinView, this, googlemap, SpecUtils::SpectrumType::Foreground, spectrum_type ) );
    item = menu->addItem( "As Background" );
    item->triggered().connect( boost::bind( &InterSpec::displayOnlySamplesWithinView, this, googlemap, SpecUtils::SpectrumType::Background, spectrum_type ) );
    item = menu->addItem( "As Secondary" );
    item->triggered().connect( boost::bind( &InterSpec::displayOnlySamplesWithinView, this, googlemap, SpecUtils::SpectrumType::SecondForeground, spectrum_type ) );
  }//if( meas->measurements().size() > 10 )
  
  
  WPushButton *closeButton = window->addCloseButtonToFooter();
  closeButton->clicked().connect( window, &AuxWindow::hide );
  
  window->resize( WLength(w), WLength(h) );
  window->show();
  window->centerWindow();
  window->rejectWhenEscapePressed();
  
//  window->resizeToFitOnScreen();
}//void createMapWindow()
#endif //#if( USE_GOOGLE_MAP )


#if( USE_SEARCH_MODE_3D_CHART )
void InterSpec::create3DSearchModeChart()
{
  if( !m_dataMeasurement || !m_dataMeasurement->passthrough() )
  {
    passMessage( "The 3D chart is only available for search mode or RPM passthrough data.",
                WarningWidget::WarningMsgInfo );
    return;
  }//if( we dont have the proper data to make a 3D chart )
  
  AuxWindow *dialog = new AuxWindow( "3D Data View" );
  dialog->disableCollapse();
  dialog->Wt::WDialog::rejectWhenEscapePressed();
  
  WGridLayout *layout = dialog->stretcher();
  layout->setHorizontalSpacing( 0 );
  layout->setVerticalSpacing( 0 );
  layout->setContentsMargins( 0, 0, 0, 0 );
  SearchMode3DChart *chart = new SearchMode3DChart( this );
  layout->addWidget( chart, 0, 0 );
  
  dialog->show();
  dialog->setClosable( true );
  dialog->resizeScaledWindow( 0.95, 0.95 );
  dialog->centerWindow();
  dialog->finished().connect( boost::bind( &AuxWindow::deleteAuxWindow, dialog ) );
}//void create3DSearchModeChart()
#endif


void InterSpec::showRiidResults( const SpecUtils::SpectrumType type )
{
  showRiidInstrumentsAna( measurment(type) );
}//void showRiidResults( const SpecUtils::SpectrumType type )


#if( USE_TERMINAL_WIDGET )
void InterSpec::createTerminalWidget()
{
  if( m_terminal )
    return;
  
  m_terminal = new TerminalWidget( this );
  m_terminal->focusText();
  
  if( m_toolsTabs )
  {
    WMenuItem *item = m_toolsTabs->addTab( m_terminal, TerminalTabTitle );
    item->setCloseable( true );
    m_toolsTabs->setCurrentWidget( m_terminal );
    const int index = m_toolsTabs->currentIndex();
    m_toolsTabs->setTabToolTip( index, "Numeric, algebraic, and text-based spectrum interaction terminal." );
    
    // Note that the m_toolsTabs->tabClosed() signal has already been hooked up to call
    //  handleToolTabClosed(), which will delete m_terminal when the user closes the tab.
  }else
  {
    m_terminalWindow = new AuxWindow( TerminalTabTitle,
                                     (Wt::WFlags<AuxWindowProperties>(AuxWindowProperties::SetCloseable)
                                      | AuxWindowProperties::EnableResize | AuxWindowProperties::TabletNotFullScreen) );
    
    m_terminalWindow->rejectWhenEscapePressed();
    m_terminalWindow->finished().connect( this, &InterSpec::handleTerminalWindowClose );

    m_terminalWindow->show();
    if( m_renderedWidth > 100 && m_renderedHeight > 100 && !isPhone() )
    {
      m_terminalWindow->resizeWindow( 0.95*m_renderedWidth, 0.25*m_renderedHeight );
      m_terminalWindow->centerWindow();
    }
    
    m_terminalWindow->stretcher()->addWidget( m_terminal, 0, 0 );
  }//if( toolTabsVisible() )
  
  m_terminalMenuItem->disable();
}//void createTerminalWidget()


void InterSpec::handleTerminalWindowClose()
{
  if( !m_terminal )
    return;
 
  m_terminalMenuItem->enable();
  
  if( m_terminalWindow )
  {
    AuxWindow::deleteAuxWindow( m_terminalWindow );
  }else
  {
    delete m_terminal;
    if( m_toolsTabs )
      m_toolsTabs->setCurrentIndex( 2 );
  }
  
  m_terminal = 0;
  m_terminalWindow = 0;
}//void handleTerminalWindowClose()
#endif  //#if( USE_TERMINAL_WIDGET )


<<<<<<< HEAD
#if( USE_REMOTE_RID )
void InterSpec::createRemoteRidWindow()
{
  if( m_remoteRid )
    return;
  
  m_remoteRidMenuItem->disable();
  
  RemoteRid::startRemoteRidDialog( this, [this](AuxWindow *window, RemoteRid *rid ){
    assert( (!window) == (!rid) );
    
    // `window` and `rid` will be nullptr if user canceled the operation
    if( !window || !rid )
    {
      m_remoteRidMenuItem->enable();
      assert( !m_remoteRid && !m_remoteRidWindow );
    }else
    {
      m_remoteRid = rid;
      m_remoteRidWindow = window;
      window->finished().connect( this, &InterSpec::handleRemoteRidClose );
    }
  } );
}//void createRemoteRidWindow()


void InterSpec::handleRemoteRidClose()
{
  assert( m_remoteRid );
  if( !m_remoteRid )
    return;
  
  m_remoteRidMenuItem->enable();
  
  m_remoteRid = nullptr;
  m_remoteRidWindow = nullptr;
}//void handleRemoteRidClose()
#endif  //#if( USE_REMOTE_RID )


=======
#if( USE_REL_ACT_TOOL )
void InterSpec::showRelActAutoWindow()
{
  if( !m_relActAutoGui )
  {
    const std::pair<RelActAutoGui *,AuxWindow *> widgets = RelActAutoGui::createWindow( this );
    if( !widgets.first || !widgets.second )
      return;
      
    m_relActAutoGui = widgets.first;
    m_relActAutoWindow  = widgets.second;
    
    m_relActAutoWindow->finished().connect( boost::bind( &InterSpec::handleRelActAutoClose, this ) );
  }else
  {
    const double windowWidth = 0.95 * renderedWidth();
    const double windowHeight = 0.95 * renderedHeight();
    m_relActAutoWindow->resizeWindow( windowWidth, windowHeight );
    
    m_relActAutoWindow->resizeToFitOnScreen();
    m_relActAutoWindow->show();
    m_relActAutoWindow->centerWindow();
  }//if( !m_shieldingSourceFit )
  
  assert( m_relActAutoMenuItem );
  m_relActAutoMenuItem->disable();
  
  
  try
  {
    rapidxml::xml_document<char> *relActState = m_dataMeasurement
                                               ? m_dataMeasurement->relActAutoGuiState()
                                               : nullptr;
    if( relActState && relActState->first_node() )
      m_relActAutoGui->deSerialize( relActState->first_node() );
  }catch( std::exception &e )
  {
    passMessage( "Error setting &quot;Isotopics from nuclides&quot; state to previously used state: "
                + std::string(e.what()), "", WarningWidget::WarningMsgHigh );
    
#if( PERFORM_DEVELOPER_CHECKS )
    log_developer_error( __func__, ("Error deserializing Rel. Act. GUI state: " + string(e.what())).c_str() );
#endif
    
    assert( 0 );
  }//try / catch
}//void showRelActAutoWindow()


void InterSpec::handleRelActAutoClose()
{
  assert( m_relActAutoMenuItem );
  m_relActAutoMenuItem->enable();
  
  if( m_relActAutoGui )
    saveRelActAutoStateToForegroundSpecMeas();
  
  assert( m_relActAutoWindow );
  if( !m_relActAutoWindow )
    return;
  
  delete m_relActAutoWindow;
  m_relActAutoGui = nullptr;
  m_relActAutoWindow = nullptr;
}//void handleRelActAutoClose()


void InterSpec::createRelActManualWidget()
{
  assert( m_relActManualMenuItem );
  m_relActManualMenuItem->disable();
  
  if( m_relActManualGui )
    return;
  
  m_relActManualGui = new RelActManualGui( this );
  
  if( m_toolsTabs )
  {
    WMenuItem *item = m_toolsTabs->addTab( m_relActManualGui, RelActManualTitle );
    item->setCloseable( true );
    m_toolsTabs->setCurrentWidget( m_relActManualGui );
    const int index = m_toolsTabs->currentIndex();
    m_toolsTabs->setTabToolTip( index, "Numeric, algebraic, and text-based spectrum interaction terminal." );
    
    // Note that the m_toolsTabs->tabClosed() signal has already been hooked up to call
    //  handleToolTabClosed(), which will delete m_relActManualGui when the user closes the tab.
  }else
  {
    m_relActManualWindow = new AuxWindow( "Isotopics from user-fit peaks",
                                     (Wt::WFlags<AuxWindowProperties>(AuxWindowProperties::SetCloseable)
                                      | AuxWindowProperties::EnableResize | AuxWindowProperties::TabletNotFullScreen) );
    
    m_relActManualWindow->rejectWhenEscapePressed();
    m_relActManualWindow->finished().connect( this, &InterSpec::handleRelActManualClose );
    
    m_relActManualWindow->show();
    if( (m_renderedWidth > 100) && (m_renderedHeight > 100) && !isPhone() )
    {
      m_terminalWindow->resizeWindow( 0.95*m_renderedWidth, 0.25*m_renderedHeight );
      m_terminalWindow->centerWindow();
    }
    
    m_relActManualWindow->stretcher()->addWidget( m_relActManualGui, 0, 0 );
  }//if( toolTabsVisible() )
  
  assert( m_relActManualMenuItem );
  m_relActManualMenuItem->disable();
  
  try
  {
    rapidxml::xml_document<char> *relActSate = m_dataMeasurement
                                                 ? m_dataMeasurement->relActManualGuiState()
                                                 : nullptr;
    if( relActSate && relActSate->first_node() )
      m_relActManualGui->deSerialize( relActSate->first_node() );
  }catch( std::exception &e )
  {
    passMessage( "Error setting &quot;Isotopics from peaks&quot; state to previously used state: "
                 + std::string(e.what()), "", WarningWidget::WarningMsgHigh );
    
#if( PERFORM_DEVELOPER_CHECKS )
    log_developer_error( __func__, ("Error deserializing Rel. Act. GUI state: " + string(e.what())).c_str() );
#endif
    
    assert( 0 );
  }//try / catch
}//void InterSpec::createRelActManualWidget()


void InterSpec::handleRelActManualClose()
{
  assert( m_relActManualGui );
  
  if( m_relActManualGui )
    saveRelActManualStateToForegroundSpecMeas();
  
  if( m_relActManualWindow )
  {
    AuxWindow::deleteAuxWindow( m_relActManualWindow );
  }else
  {
    if( m_relActManualGui )
      delete m_relActManualGui;
    
    if( m_toolsTabs )
      m_toolsTabs->setCurrentIndex( 2 );
  }//if( m_relActManualWindow ) / else
  
  m_relActManualGui = nullptr;
  m_relActManualWindow = nullptr;

  assert( m_relActManualMenuItem );
  m_relActManualMenuItem->enable();
}//void InterSpec::handleRelActManualClose()


void InterSpec::saveRelActManualStateToForegroundSpecMeas()
{
  if( !m_relActManualGui || !m_dataMeasurement )
    return;
  
  string xml_data;
  std::unique_ptr<rapidxml::xml_document<char>> doc( new rapidxml::xml_document<char>() );
  
  m_relActManualGui->serialize( doc.get() );
  
  m_dataMeasurement->setRelActManualGuiState( std::move(doc) );
}//void saveRelActManualStateToForegroundSpecMeas()


void InterSpec::saveRelActAutoStateToForegroundSpecMeas()
{
  if( !m_relActAutoGui || !m_dataMeasurement )
    return;
  
  string xml_data;
  std::unique_ptr<rapidxml::xml_document<char>> doc( new rapidxml::xml_document<char>() );
  
  m_relActAutoGui->serialize( doc.get() );
  
  m_dataMeasurement->setRelActAutoGuiState( std::move(doc) );
}//void saveRelActAutoStateToForegroundSpecMeas()

#endif //#if( USE_REL_ACT_TOOL )


#if( USE_TERMINAL_WIDGET || USE_REL_ACT_TOOL )
void InterSpec::handleToolTabClosed( const int tabnum )
{
  assert( m_toolsTabs );
  if( !m_toolsTabs )
    return;
  
  WWidget *w = m_toolsTabs->widget( tabnum );
  
#if( USE_TERMINAL_WIDGET && USE_REL_ACT_TOOL )
  if( w == m_relActManualGui )
  {
    handleRelActManualClose();
  }else if( w == m_terminal )
  {
    handleTerminalWindowClose();
  }else
  {
    assert( 0 );
  }
#elif( USE_TERMINAL_WIDGET )
  handleTerminalWindowClose();
#elif( USE_REL_ACT_TOOL )
  handleRelActManualClose();
  static_assert( 0, "Need to update handleToolTabClosed logic" );
#endif
}//void handleToolTabClosed( const int tabnum )
#endif
>>>>>>> 8065e909

void InterSpec::addToolsMenu( Wt::WWidget *parent )
{
  
  const bool showToolTips = InterSpecUser::preferenceValue<bool>( "ShowTooltips", this );
  
  PopupDivMenu *parentMenu = dynamic_cast<PopupDivMenu *>( parent );
  WContainerWidget *menuDiv = dynamic_cast<WContainerWidget *>( parent );
  if( !parentMenu && !menuDiv )
    throw runtime_error( "InterSpec::addToolsMenu(): parent passed in"
                        " must be a PopupDivMenu  or WContainerWidget" );
  
  PopupDivMenu *popup = NULL;
  
  if( menuDiv )
  {
    WPushButton *button = new WPushButton( "Tools", menuDiv );
    button->addStyleClass( "MenuLabel" );
    popup = new PopupDivMenu( button, PopupDivMenu::AppLevelMenu );
  }else
  {
    popup = parentMenu->addPopupMenuItem( "Tools" );
  }

  m_toolsMenuPopup = popup;
  
  PopupDivMenuItem *item = NULL;

  item = popup->addMenuItem( "Activity/Shielding Fit" );
  HelpSystem::attachToolTipOn( item,
                              "Tool to fit for the activity and shielding of nuclides in the spectrum.<br />"
                              "Also contains capabilities to determine nuclide ages, contamination"
                              " concentrations, or enrichments.", showToolTips );
  item->triggered().connect( boost::bind( &InterSpec::showShieldingSourceFitWindow, this ) );
 
#if( USE_REL_ACT_TOOL )
  m_relActAutoMenuItem = popup->addMenuItem( "Isotopics by nuclides" );
  HelpSystem::attachToolTipOn( m_relActAutoMenuItem,
                              "UNDER DEVELOPMENT."
                              " Automatically fits nuclides peaks to allow determining the relative"
                              " activities of nuclides.  Does not require knowing the detector"
                              " response or shielding information." , showToolTips );
  m_relActAutoMenuItem->triggered().connect( boost::bind( &InterSpec::showRelActAutoWindow, this ) );
  
  m_relActManualMenuItem = popup->addMenuItem( "Isotopics from peaks" );
  HelpSystem::attachToolTipOn( m_relActManualMenuItem,
                              "UNDER DEVELOPMENT."
                              " Uses the peaks you have fit to determine the relative activities of"
                              " nuclides.  Does not require knowing the detector response or"
                              " shielding information." , showToolTips );
  m_relActManualMenuItem->triggered().connect( boost::bind( &InterSpec::createRelActManualWidget, this ) );
#endif
  
  item = popup->addMenuItem( "Gamma XS Calc", "" );
  HelpSystem::attachToolTipOn( item,"Allows user to determine the cross section for gammas of arbitrary energy though any material in <code>InterSpec</code>'s library. Efficiency estimates for detection of the gamma rays inside the full energy peak and the fraction of gamma rays that will make it through the material without interacting with it can be provided with the input of additional information.", showToolTips );
  item->triggered().connect( boost::bind( &InterSpec::showGammaXsTool, this ) );
    
    
  item = popup->addMenuItem( "Dose Calc", "" );
  HelpSystem::attachToolTipOn( item,
      "Allows you to compute dose, activity, shielding, or distance, given the"
      " other pieces of information.", showToolTips );
  item->triggered().connect( boost::bind( &InterSpec::showDoseTool, this ) );
  
//  item = popup->addMenuItem( Wt::WString::fromUTF8("1/r² Calculator") );  // is superscript 2
#if( USE_OSX_NATIVE_MENU  || USING_ELECTRON_NATIVE_MENU )
  item = popup->addMenuItem( Wt::WString::fromUTF8("1/r\x0032 Calculator") );  //works on OS X at least.
#else
  item = popup->addMenuItem( Wt::WString::fromUTF8("1/r<sup>2</sup> Calculator") );
  item->makeTextXHTML();
#endif
  
  HelpSystem::attachToolTipOn( item,"Allows user to use two dose measurements taken at different distances from a source to determine the absolute distance to the source from the nearer measurement.", showToolTips );
  
  item->triggered().connect( this, &InterSpec::createOneOverR2Calculator );

  item = popup->addMenuItem( "Units Converter" );
  HelpSystem::attachToolTipOn( item, "Convert radiation-related units.", showToolTips );
  item->triggered().connect( this, &InterSpec::createUnitsConverterTool );
  
  item = popup->addMenuItem( "Flux Tool" );
  HelpSystem::attachToolTipOn( item,"Converts detected peak counts to gammas emitted by the source.", showToolTips );
  item->triggered().connect( this, &InterSpec::createFluxTool );
  
  item = popup->addMenuItem( "Nuclide Decay Info" );
  HelpSystem::attachToolTipOn( item,"Allows user to obtain advanced information about activities, gamma/alpha/beta production rates, decay chain, and daughter nuclides." , showToolTips );
  item->triggered().connect( this, &InterSpec::createDecayInfoWindow );

  
  item = popup->addMenuItem( "Detector Response Select" );
  HelpSystem::attachToolTipOn( item,"Allows user to change the detector response function.", showToolTips );
  item->triggered().connect( boost::bind( &InterSpec::showDrfSelectWindow, this ) );
  
  item = popup->addMenuItem( "Make Detector Response" );
  HelpSystem::attachToolTipOn( item, "Create detector response function from characterization data.", showToolTips );
  item->triggered().connect( boost::bind( &InterSpec::showMakeDrfWindow, this ) );

  
  item = popup->addMenuItem( "File Parameters" );
  HelpSystem::attachToolTipOn( item,"Allows user to view/edit the file parameters. If ever the application is unable to render activity calculation, use this tool to provide parameters the original file did not provide; <code>InterSpec</code> needs all parameters for activity calculation.", showToolTips );
  item->triggered().connect( this, &InterSpec::createFileParameterWindow );

  item = popup->addMenuItem( "Energy Range Sum" );
  HelpSystem::attachToolTipOn( item, "Sums the number of gammas in region of interest (ROI). Can also be accessed by left-click dragging over the ROI while holding both the <kbd><b>ALT</b></kbd> and <kbd><b>SHIFT</b></kbd> keys.", showToolTips );
  item->triggered().connect( this, &InterSpec::showGammaCountDialog );
  
#if( USE_SPECRUM_FILE_QUERY_WIDGET )
  
#if( BUILD_AS_OSX_APP )
  const bool addQueryTool = InterSpecApp::isPrimaryWindowInstance();
#else
  const bool addQueryTool = true;
#endif
  
  if( addQueryTool )
  {
    item = popup->addMenuItem( "File Query Tool" );
    HelpSystem::attachToolTipOn( item, "Searches through a directory (recursively) for spectrum files that match specafiable conditions.", showToolTips );
    item->triggered().connect( this, &InterSpec::showFileQueryDialog );
  }//if( addQueryTool )
#endif
  
#if( USE_TERMINAL_WIDGET )
  m_terminalMenuItem = popup->addMenuItem( "Math/Command Terminal" );
  HelpSystem::attachToolTipOn( m_terminalMenuItem, "Creates a terminal that provides numeric and algebraic computations, as well as allowing text based interactions with the spectra.", showToolTips );
  m_terminalMenuItem->triggered().connect( this, &InterSpec::createTerminalWidget );
#endif
  
#if( USE_REMOTE_RID )
  m_remoteRidMenuItem = popup->addMenuItem( "External RIID" );
  HelpSystem::attachToolTipOn( m_terminalMenuItem, "Uses a"
#if( !ANDROID && !IOS && !BUILD_FOR_WEB_DEPLOYMENT )
                              " external program or"
#endif
                              " remote URL to perform nuclide identification on your spectrum.", showToolTips );
  m_remoteRidMenuItem->triggered().connect( this, &InterSpec::createRemoteRidWindow );
#endif
}//void InterSpec::addToolsMenu( Wt::WContainerWidget *menuDiv )



void InterSpec::fillMaterialDb( std::shared_ptr<MaterialDB> materialDB,
                                     const std::string sessionid,
                                     boost::function<void(void)> update )
{
  const SandiaDecay::SandiaDecayDataBase *db = DecayDataBaseServer::database();
  try
  {
    //materialDB can get destructed if the session ends immediately....
    const string materialfile = SpecUtils::append_path(sm_staticDataDirectory, "MaterialDataBase.txt" );
    materialDB->parseGadrasMaterialFile( materialfile, db, false );
    
    WServer::instance()->post( sessionid, update );
  }catch( std::exception &e )
  {
    WString msg = "Error initializing the material database: " + string(e.what());
    
    WServer::instance()->post( sessionid, boost::bind( &postSvlogHelper, msg, int(WarningWidget::WarningMsgHigh) ) );
    
    return;
  }//try / catch
}//void fillMaterialDb(...)


void InterSpec::pushMaterialSuggestionsToUsers()
{
  if( !m_materialDB || !m_shieldingSuggestion )
    throw runtime_error( "pushMaterialSuggestionsToUsers(): you must"
                        " call initMaterialDbAndSuggestions() first." );
  
  for( const string &name : m_materialDB->names() )
    m_shieldingSuggestion->addSuggestion( name, name );
  
  wApp->triggerUpdate();
}//void pushMaterialSuggestionsToUsers()



void InterSpec::initMaterialDbAndSuggestions()
{
  if( !m_shieldingSuggestion )
  {
    WSuggestionPopup::Options popupOptions;
    popupOptions.highlightBeginTag  = "<b>";          //Open tag to highlight a match in a suggestion.
    popupOptions.highlightEndTag    = "</b>";         //Close tag to highlight a match in a suggestion.
    popupOptions.listSeparator      = '\0';            //(char) When editing a list of values, the separator used for different items.
    popupOptions.whitespace         = "";       //When editing a value, the whitespace characters ignored before the current value.
    //popupOptions.wordSeparators     = "-_., ;()";     //To show suggestions based on matches of the edited value with parts of the suggestion.
    popupOptions.wordStartRegexp = "\\s|^|\\(|\\<";       // Instead of using .wordSeparators, we will use the regex option to start matching at whitespaces, start of line, open-paren, and boundaries of words (probably a bit duplicative).
    popupOptions.appendReplacedText = "";             //
    m_shieldingSuggestion = new WSuggestionPopup( popupOptions, this );
    m_shieldingSuggestion->addStyleClass("suggestion");
#if( WT_VERSION < 0x3070000 ) //I'm not sure what version of Wt "wtNoReparent" went away.
    m_shieldingSuggestion->setJavaScriptMember("wtNoReparent", "true");
#endif
    m_shieldingSuggestion->setFilterLength( 0 );
    m_shieldingSuggestion->setMaximumSize( WLength::Auto, WLength(15, WLength::FontEm) );
  }//if( !m_shieldingSuggestion )

  if( !m_materialDB )
  {
    m_materialDB = std::make_shared<MaterialDB>();
    
    boost::function<void(void)> success = wApp->bind( boost::bind(&InterSpec::pushMaterialSuggestionsToUsers, this) );
    
    boost::function<void(void)> worker = boost::bind( &fillMaterialDb,
                                    m_materialDB, wApp->sessionId(), success );
    WServer::instance()->ioService().boost::asio::io_service::post( worker );
  }//if( !m_materialDB )
}//void InterSpec::initMaterialDbAndSuggestions()


void InterSpec::showGammaXsTool()
{
  new GammaXsWindow( m_materialDB.get(), m_shieldingSuggestion, this );
} //showGammaXsTool()


void InterSpec::showDoseTool()
{
  new DoseCalcWindow( m_materialDB.get(), m_shieldingSuggestion, this );
}


void InterSpec::showMakeDrfWindow()
{
  MakeDrf::makeDrfWindow( this, m_materialDB.get(), m_shieldingSuggestion );
}//void showDrfSelectWindow()


void InterSpec::showDrfSelectWindow()
{
  std::shared_ptr<DetectorPeakResponse> currentDet;
  if( m_dataMeasurement )
    currentDet = m_dataMeasurement->detector();
  InterSpec *specViewer = this;
  SpectraFileModel *fileModel = m_fileManager->model();

  new DrfSelectWindow( currentDet, specViewer, fileModel );
}//void showDrfSelectWindow()


void InterSpec::showCompactFileManagerWindow()
{
 auto *compact = new CompactFileManager( m_fileManager, this, CompactFileManager::Tabbed );

  m_spectrum->yAxisScaled().connect( boost::bind( &CompactFileManager::handleSpectrumScale, compact,
                                                 boost::placeholders::_1, boost::placeholders::_2 ) );
  
  AuxWindow *window = new AuxWindow( "Select Opened Spectra to Display", (AuxWindowProperties::TabletNotFullScreen) );
  window->disableCollapse();
  window->finished().connect( boost::bind( &AuxWindow::deleteAuxWindow, window ) );
  
  
  WPushButton *closeButton = window->addCloseButtonToFooter();
  closeButton->clicked().connect(window, &AuxWindow::hide);
  
  WGridLayout *layout = window->stretcher();
  layout->addWidget( compact, 0, 0 );
  
  window->show();
//  window->resizeToFitOnScreen();
  window->centerWindow();
}//void showCompactFileManagerWindow()

void InterSpec::closeNuclideSearchWindow()
{
  if( !m_nuclideSearchWindow )
    return;
  
  m_nuclideSearch->clearSearchEnergiesOnClient();
  m_nuclideSearchWindow->stretcher()->removeWidget( m_nuclideSearch );
  
  delete m_nuclideSearchWindow;
  m_nuclideSearchWindow = 0;
  
  if( m_toolsTabs )
  {
    m_nuclideSearchContainer = new WContainerWidget();
    WGridLayout *isotopeSearchGridLayout = new WGridLayout();
    m_nuclideSearchContainer->setLayout( isotopeSearchGridLayout );

    isotopeSearchGridLayout->addWidget( m_nuclideSearch, 0, 0 );
    isotopeSearchGridLayout->setRowStretch( 0, 1 );
    isotopeSearchGridLayout->setColumnStretch( 0, 1 );

    m_toolsTabs->addTab( m_nuclideSearchContainer, NuclideSearchTabTitle, TabLoadPolicy );
    m_currentToolsTab = m_toolsTabs->currentIndex();
  }//if( m_toolsTabs )
}//void closeNuclideSearchWindow()

void InterSpec::showNuclideSearchWindow()
{
  if( m_nuclideSearchWindow )
  {
    m_nuclideSearchWindow->show();
    m_nuclideSearchWindow->resizeToFitOnScreen();
    m_nuclideSearchWindow->centerWindow();
    m_nuclideSearch->loadSearchEnergiesToClient();
    return;
  }//if( m_nuclideSearchWindow )
  
  if( m_toolsTabs && m_nuclideSearchContainer )
  {
    m_nuclideSearchContainer->layout()->removeWidget( m_nuclideSearch );
    m_toolsTabs->removeTab( m_nuclideSearchContainer );
    delete m_nuclideSearchContainer;
    m_nuclideSearchContainer = 0;
  }
  
  
  m_nuclideSearchWindow = new AuxWindow( NuclideSearchTabTitle,
                                        (Wt::WFlags<AuxWindowProperties>(AuxWindowProperties::TabletNotFullScreen)
                                         | AuxWindowProperties::EnableResize) );
  m_nuclideSearchWindow->contents()->setOverflow(Wt::WContainerWidget::OverflowHidden);
  m_nuclideSearchWindow->finished().connect( boost::bind( &InterSpec::closeNuclideSearchWindow, this ) );
  m_nuclideSearchWindow->rejectWhenEscapePressed();
  
  //if( isMobile() )
  //{
  //  m_nuclideSearchWindow->contents()->setPadding( 0 );
  //  m_nuclideSearchWindow->contents()->setMargin( 0 );
  //}//if( isPhone() )
  
  m_nuclideSearchWindow->stretcher()->setContentsMargins( 0, 0, 0, 0 );
  m_nuclideSearchWindow->stretcher()->addWidget( m_nuclideSearch, 0, 0 );
  
  //We need to set the footer height explicitly, or else the window->resize()
  //  messes up.
//  m_nuclideSearchWindow->footer()->resize( WLength::Auto, WLength(50.0) );
  
 
  Wt::WPushButton *closeButton = m_nuclideSearchWindow->addCloseButtonToFooter("Close",true);
  
  closeButton->clicked().connect( boost::bind( &InterSpec::closeNuclideSearchWindow, this ) );
  
  AuxWindow::addHelpInFooter( m_nuclideSearchWindow->footer(), "nuclide-search-dialog" );
  
  m_nuclideSearchWindow->resize( WLength(800,WLength::Pixel), WLength(510,WLength::Pixel));
  m_nuclideSearchWindow->resizeToFitOnScreen();
  m_nuclideSearchWindow->centerWindow();
  m_nuclideSearchWindow->show();
  
  m_nuclideSearch->loadSearchEnergiesToClient(); //clear the isotope search on the canvas
  
  if( m_toolsTabs )
    m_currentToolsTab = m_toolsTabs->currentIndex();
}//void showNuclideSearchWindow()


void InterSpec::showShieldingSourceFitWindow()
{
  if( !m_shieldingSourceFit )
  {
    assert( m_peakInfoDisplay );
    auto widgets = ShieldingSourceDisplay::createWindow( this );
    
    m_shieldingSourceFit = widgets.first;
    m_shieldingSourceFitWindow  = widgets.second;
  }else
  {
    const double windowWidth = 0.95 * renderedWidth();
    const double windowHeight = 0.95 * renderedHeight();
    m_shieldingSourceFitWindow->resizeWindow( windowWidth, windowHeight );
    
    m_shieldingSourceFitWindow->resizeToFitOnScreen();
    m_shieldingSourceFitWindow->show();
    m_shieldingSourceFitWindow->centerWindow();
  }//if( !m_shieldingSourceFit )
}//void showShieldingSourceFitWindow()


void InterSpec::saveShieldingSourceModelToForegroundSpecMeas()
{
  if( !m_shieldingSourceFitWindow || !m_shieldingSourceFit || !m_dataMeasurement )
    return;
  
  string xml_data;
  std::unique_ptr<rapidxml::xml_document<char>> doc( new rapidxml::xml_document<char>() );
  
  m_shieldingSourceFit->serialize( doc.get() );
  
  m_dataMeasurement->setShieldingSourceModel( std::move(doc) );
}//void saveShieldingSourceModelToForegroundSpecMeas()



void InterSpec::closeShieldingSourceFitWindow()
{
  if( !m_shieldingSourceFitWindow || !m_shieldingSourceFit )
    return;
  
#if( USE_DB_TO_STORE_SPECTRA )
  m_shieldingSourceFit->saveModelIfAlreadyInDatabase();
#endif
  
  saveShieldingSourceModelToForegroundSpecMeas();
  
  delete m_shieldingSourceFitWindow;
  m_shieldingSourceFitWindow = nullptr;
  m_shieldingSourceFit = nullptr;
}//void closeShieldingSourceFitWindow()


void InterSpec::showGammaLinesWindow()
{
  if( m_referencePhotopeakLinesWindow )
  {
    m_referencePhotopeakLinesWindow->show();
    return;
  }

  if( m_toolsTabs && m_referencePhotopeakLines )
    m_toolsTabs->removeTab( m_referencePhotopeakLines );

  
  std::string xml_state;
  
  if( m_referencePhotopeakLines )
  {
    if( !m_referencePhotopeakLines->currentlyShowingNuclide().empty()
        || m_referencePhotopeakLines->persistedNuclides().size() )
    m_referencePhotopeakLines->serialize( xml_state );
    
    m_referencePhotopeakLines->clearAllLines();
    delete m_referencePhotopeakLines;
    m_referencePhotopeakLines = NULL;
  }//if( m_referencePhotopeakLines )

  m_referencePhotopeakLinesWindow = new AuxWindow( GammaLinesTabTitle,
                                                  (Wt::WFlags<AuxWindowProperties>(AuxWindowProperties::TabletNotFullScreen)
                                                   | AuxWindowProperties::EnableResize)
                                                  );
  m_referencePhotopeakLinesWindow->contents()->setOverflow(WContainerWidget::OverflowHidden);
  m_referencePhotopeakLinesWindow->rejectWhenEscapePressed();

  m_referencePhotopeakLines = new ReferencePhotopeakDisplay( m_spectrum,
                                               m_materialDB.get(),
                                               m_shieldingSuggestion,
                                               this );
  setReferenceLineColors( nullptr );
  
  if( xml_state.size() )
    m_referencePhotopeakLines->deSerialize( xml_state );

  Wt::WGridLayout *layout = new Wt::WGridLayout();
  layout->setContentsMargins(5,5,5,5);
  m_referencePhotopeakLinesWindow->contents()->setLayout(layout);
  layout->addWidget( m_referencePhotopeakLines, 0, 0 );

  Wt::WPushButton *closeButton = m_referencePhotopeakLinesWindow->addCloseButtonToFooter("Close",true);
  
  if( isPhone() )
  {
    m_referencePhotopeakLines->displayingNuclide().connect( boost::bind( &WPushButton::setText, closeButton, WString("Show Lines")) );
    m_referencePhotopeakLines->nuclidesCleared().connect( boost::bind( &WPushButton::setText, closeButton, WString("Close")) );
  }
  
  closeButton->clicked().connect( m_referencePhotopeakLinesWindow, &AuxWindow::hide );
  m_referencePhotopeakLinesWindow->finished().connect( boost::bind( &InterSpec::closeGammaLinesWindow, this ) );
  
  AuxWindow::addHelpInFooter( m_referencePhotopeakLinesWindow->footer(),
                              "reference-gamma-lines-dialog" );
  
  double w = renderedWidth();
  if( w < 100.0 )
    w = 800.0;
  w = std::min( w, 800.0 );
  
  m_referencePhotopeakLinesWindow->resize( WLength(w,WLength::Pixel), WLength(310,WLength::Pixel));
  m_referencePhotopeakLinesWindow->resizeToFitOnScreen();
  m_referencePhotopeakLinesWindow->centerWindow();
  m_referencePhotopeakLinesWindow->show();
  
  if( m_toolsTabs )
    m_currentToolsTab = m_toolsTabs->currentIndex();
}//void showGammaLinesWindow()


void InterSpec::closeGammaLinesWindow()
{
  if( !m_referencePhotopeakLinesWindow )
    return;
  
  //When the "back" button is pressed on mobile phones
  if( isPhone() && m_referencePhotopeakLinesWindow->isHidden() )
    return;
  
  if( isPhone() )
  {
    m_referencePhotopeakLinesWindow->hide();
    return;
  }
  
  string xmlstate;
  if( m_referencePhotopeakLines )
  {
    if( !m_referencePhotopeakLines->currentlyShowingNuclide().empty()
         || m_referencePhotopeakLines->persistedNuclides().size() )
      m_referencePhotopeakLines->serialize( xmlstate );
    m_referencePhotopeakLines->clearAllLines();
    if( m_toolsTabs && m_toolsTabs->indexOf( m_referencePhotopeakLines ) >= 0 )
      m_toolsTabs->removeTab( m_referencePhotopeakLines );
    delete m_referencePhotopeakLines;
    m_referencePhotopeakLines = nullptr;
  }//if( m_referencePhotopeakLines )

  delete m_referencePhotopeakLinesWindow;
  m_referencePhotopeakLinesWindow = nullptr;

  if( m_toolsTabs )
  {
    m_referencePhotopeakLines = new ReferencePhotopeakDisplay( m_spectrum,
                                                   m_materialDB.get(),
                                                   m_shieldingSuggestion,
                                                   this );
    setReferenceLineColors( nullptr );
    
    m_toolsTabs->addTab( m_referencePhotopeakLines, GammaLinesTabTitle, TabLoadPolicy );
    
    if( xmlstate.size() )
      m_referencePhotopeakLines->deSerialize( xmlstate );
  }//if( m_toolsTabs )
  
  if( m_toolsTabs )
    m_currentToolsTab = m_toolsTabs->currentIndex();
}//void closeGammaLinesWindow()


void InterSpec::handleToolTabChanged( int tab )
{
  if( !m_toolsTabs )
    return;
  
  const int refTab = m_toolsTabs->indexOf(m_referencePhotopeakLines);
  const int calibtab = m_toolsTabs->indexOf(m_energyCalTool);
  const int searchTab = m_toolsTabs->indexOf(m_nuclideSearchContainer);
  
  if( m_referencePhotopeakLines && (tab == refTab) && !isMobile() )
    m_referencePhotopeakLines->setFocusToIsotopeEdit();
    
  if( m_nuclideSearch && (m_currentToolsTab==searchTab) )
    m_nuclideSearch->clearSearchEnergiesOnClient();
  
  if( m_nuclideSearch && (tab==searchTab) )
    m_nuclideSearch->loadSearchEnergiesToClient();
  
  if( tab == calibtab )
  {
    if( InterSpecUser::preferenceValue<bool>( "ShowTooltips", this ) )
      passMessage( "You can also recalibrate graphically by right-clicking and "
                   "dragging the spectrum to where you want",
                   WarningWidget::WarningMsgInfo );
  }//if( tab == calibtab )
  
  m_currentToolsTab = tab;
}//void InterSpec::handleToolTabChanged( int tabSwitchedTo )


SpecMeasManager *InterSpec::fileManager()
{
  return m_fileManager;
}


PeakModel *InterSpec::peakModel()
{
  return m_peakModel;
}


MaterialDB *InterSpec::materialDataBase()
{
  return m_materialDB.get();
}


Wt::WSuggestionPopup *InterSpec::shieldingSuggester()
{
  return m_shieldingSuggestion;
}


Wt::Signal<std::shared_ptr<DetectorPeakResponse> > &InterSpec::detectorChanged()
{
  return m_detectorChanged;
}


Wt::Signal<std::shared_ptr<DetectorPeakResponse> > &InterSpec::detectorModified()
{
  return m_detectorModified;
}


float InterSpec::sample_real_time_increment( const std::shared_ptr<const SpecMeas> &meas,
                                             const int sample,
                                             const std::vector<string> &detector_names )
{
  float realtime = 0.0f;
  
  if( !meas )
    return realtime;
  
  const auto &measurements = meas->sample_measurements( sample );
  
  for( const auto &m : measurements )
  {
    const auto pos = std::find( begin(detector_names), end(detector_names), m->detector_name() );
    if( pos != end(detector_names) )
      realtime = std::max( realtime, m->real_time() );
  }
  return realtime;
  
  
/*
  int nback = 0, nnonback = 0;
  double backtime = 0.0, nonbacktime = 0.0;
  for( const std::shared_ptr<const SpecUtils::Measurement> &m : measurement )
  {
    if( m->source_type() == SpecUtils::SourceType::Background )
    {
      ++nback;
      backtime += m->real_time();
    }else
    {
      ++nnonback;
      nonbacktime += m->real_time();
    }
  }//for( const std::shared_ptr<const SpecUtils::Measurement> &m : measurement )
  
  if( nnonback )
    return nonbacktime/nnonback;
  if( nback )
    return backtime/nback;
  return 0.0;
*/
}//double sample_real_time_increment()


/*
double InterSpec::liveTime( const std::set<int> &samplenums ) const
{
  double time = 0.0;
  
  if( !m_dataMeasurement )
    return 0.0;
  
  const vector<bool> det_use = detectorsToDisplay();
  const set<int> sample_numbers = validForegroundSamples();
  
  const vector<int> &detnums = m_dataMeasurement->detector_numbers();
  const vector<int>::const_iterator detnumbegin = detnums.begin();
  const vector<int>::const_iterator detnumend = detnums.end();
  
  for( int sample : samplenums )
  {
    const vector<std::shared_ptr<const SpecUtils::Measurement>> measurement
    = m_dataMeasurement->sample_measurements( sample );
    
    for( const std::shared_ptr<const SpecUtils::Measurement> &m : measurement )
    {
      const int detn = m->detector_number();
      const size_t detpos = std::find(detnumbegin,detnumend,detn) - detnumbegin;
      
      if( detpos < det_use.size() && det_use[detpos] )
        time += m->live_time();
    }//for( const std::shared_ptr<const SpecUtils::Measurement> &m : measurement )
  }//for( int sample : prev_displayed_samples )

  return time;
}//double liveTime( const std::set<int> &samplenums );
*/



void InterSpec::changeDisplayedSampleNums( const std::set<int> &samples,
                                                const SpecUtils::SpectrumType type )
{
  std::shared_ptr<SpecMeas> meas = measurment( type );
  
  if( !meas )
    return;
  
  std::shared_ptr<const SpecUtils::Measurement> prevhist = displayedHistogram(type);
  
  std::set<int> *sampleset = nullptr;
  
  switch( type )
  {
    case SpecUtils::SpectrumType::Foreground:
      sampleset = &m_displayedSamples;
      deletePeakEdit();
    break;
      
    case SpecUtils::SpectrumType::SecondForeground:
      sampleset = &m_sectondForgroundSampleNumbers;
    break;
      
    case SpecUtils::SpectrumType::Background:
      sampleset = &m_backgroundSampleNumbers;
    break;
  }//switch( type )
  
  if( (*sampleset) == samples )
    return;
  
  (*sampleset) = samples;
  
  
  switch( type )
  {
    case SpecUtils::SpectrumType::Foreground:
      displayForegroundData( true );
    break;
      
    case SpecUtils::SpectrumType::SecondForeground:
      displaySecondForegroundData();
    break;
      
    case SpecUtils::SpectrumType::Background:
      displayBackgroundData();
    break;
  }//switch( type )
  
  
  //Right now, we will only search for hint peaks for foreground
#if( !ANDROID && !IOS )
  switch( type )
  {
    case SpecUtils::SpectrumType::Foreground:
      if( !!m_dataMeasurement
         && !m_dataMeasurement->automatedSearchPeaks(samples) )
        searchForHintPeaks( m_dataMeasurement, samples );
      break;
      
    case SpecUtils::SpectrumType::SecondForeground:
    case SpecUtils::SpectrumType::Background:
      break;
  }//switch( spec_type )
#endif
  
  const auto dets = detectorsToDisplay(type);
  m_displayedSpectrumChangedSignal.emit( type, meas, (*sampleset), dets );
}//void InterSpec::changeDisplayedSampleNums( const std::set<int> &samples )


void InterSpec::timeChartClicked( const int sample_number, Wt::WFlags<Wt::KeyboardModifier> modifiers )
{
  timeChartDragged( sample_number, sample_number, modifiers );
}//void timeChartClicked(...)


void InterSpec::timeChartDragged( const int sample_start_in, const int sample_end_in,
                           Wt::WFlags<Wt::KeyboardModifier> modifiers )
{
  if( !m_dataMeasurement )
    return;
 
  enum class ActionType
  {
    ChangeSamples,
    AddSamples,
    RemoveSamples
  };
  
  ActionType action = ActionType::ChangeSamples;
  if( modifiers.testFlag(KeyboardModifier::ShiftModifier) )
    action = ActionType::AddSamples;
  else if( modifiers.testFlag(KeyboardModifier::ControlModifier) )
    action = ActionType::RemoveSamples;
  
  SpecUtils::SpectrumType type = SpecUtils::SpectrumType::Foreground;
  if( modifiers.testFlag(KeyboardModifier::AltModifier) )
    type = SpecUtils::SpectrumType::Background;
  else if( modifiers.testFlag(KeyboardModifier::MetaModifier) )
    type = SpecUtils::SpectrumType::SecondForeground;
  
  const int sample_start = std::min( sample_start_in, sample_end_in );
  const int sample_end = std::max( sample_start_in, sample_end_in );
  
  const set<int> &all_samples = m_dataMeasurement->sample_numbers();
  const set<int>::const_iterator start_iter = all_samples.find( sample_start );
  set<int>::const_iterator end_iter = all_samples.find( sample_end );
  
  if( start_iter == end(all_samples) || end_iter == end(all_samples) )
  {
    passMessage( "Received invalid sample number from time chart (" + std::to_string(sample_start)
                 + ", " + std::to_string(sample_end) + ") - this shouldnt have happend"
                 " - not changing sample numbers of spectrum",
                 WarningWidget::WarningMsgHigh );
    return;
  }//if( invalid sample numbers )
  
  ++end_iter;
  set<int> interaction_samples;
  for( set<int>::const_iterator iter = start_iter; iter != end_iter; ++iter )
    interaction_samples.insert( *iter );
  
  assert( interaction_samples.size() );
  
  if( measurment(type) != m_dataMeasurement )
  {
    if( action != ActionType::RemoveSamples )
      setSpectrum( m_dataMeasurement, interaction_samples, type, 0 );
    return;
  }//if( the action isnt for the foreground )
  
  std::set<int> dispsamples = displayedSamples(type);
  
  switch( action )
  {
    case ActionType::ChangeSamples:
      dispsamples = interaction_samples;
      changeDisplayedSampleNums( dispsamples, type );
      break;
      
    case ActionType::AddSamples:
      dispsamples.insert( begin(interaction_samples), end(interaction_samples) );
      changeDisplayedSampleNums( dispsamples, type );
      break;
      
    case ActionType::RemoveSamples:
      for( const auto sample : interaction_samples )
        dispsamples.erase(sample);
      
      if( !dispsamples.empty() )
      {
        changeDisplayedSampleNums( dispsamples, type );
      }else
      {
        switch( type )
        {
          case SpecUtils::SpectrumType::Foreground:
            // If user erased all the samples - then lets go back to displaying the default samples.
            //  We dont want to clear the foreground file, because then we'll lose the time chart
            //  and the background/secondary spectra too.
            dispsamples = sampleNumbersForTypeFromForegroundFile(type);
            changeDisplayedSampleNums( dispsamples, type );
            break;
            
          case SpecUtils::SpectrumType::Background:
          case SpecUtils::SpectrumType::SecondForeground:
            setSpectrum( nullptr, std::set<int>{}, type, 0 );
            break;
        }//switch( type )
      }//if( !dispsamples.empty() ) / else
      
      
      break;
  }//switch( action )
}//void timeChartDragged(...)


void InterSpec::findAndSetExcludedSamples( std::set<int> definetly_keep_samples )
{
  m_excludedSamples.clear();

  if( !m_dataMeasurement || !m_dataMeasurement->passthrough() )
    return;

  const set<int> all_samples = m_dataMeasurement->sample_numbers();

  for( const int sample : all_samples )
  {
    vector< std::shared_ptr<const SpecUtils::Measurement> > measurements = m_dataMeasurement->sample_measurements( sample );

    if( definetly_keep_samples.count(sample) > 0 )
      continue;

    if( measurements.empty() )
    {
      m_excludedSamples.insert( sample );
    }else
    {
      const std::shared_ptr<const SpecUtils::Measurement> meas = measurements.front();
      //XXX - Assuming background and calibration statis is the same for all
      //      detectors
      //const bool back = (meas->source_type() == SpecUtils::SourceType::Background);
      const bool calib = (meas->source_type() == SpecUtils::SourceType::Calibration);

      if( /*back ||*/ calib )
        m_excludedSamples.insert( sample );
    }//if( measurements.empty() ) / else
  }//for( const int sample : all_samples )
}//void InterSpec::findAndSetExcludedSamples()


std::set<int> InterSpec::validForegroundSamples() const
{
  set<int> sample_nums;

  if( !m_dataMeasurement )
    return sample_nums;

  sample_nums = m_dataMeasurement->sample_numbers();
  for( const int s : m_excludedSamples )
    sample_nums.erase( s );
  
  // If we have "derived" and non-derived data, then don't let derived data be a valid foreground.
  const bool hasDerivedData = m_dataMeasurement->contains_derived_data();
  const bool hasNonDerivedData = m_dataMeasurement->contains_non_derived_data();
  
  set<int> to_rm;
  for( const int samplenum : sample_nums )
  {
    const auto meass = m_dataMeasurement->sample_measurements(samplenum);
    
    for( const std::shared_ptr<const SpecUtils::Measurement> &m : meass )
    {
      if( hasDerivedData && hasNonDerivedData && m->derived_data_properties() )
        to_rm.insert( samplenum );
      
      switch( m->source_type() )
      {
        case SpecUtils::SourceType::IntrinsicActivity:
        case SpecUtils::SourceType::Calibration:
        case SpecUtils::SourceType::Background:
          to_rm.insert( samplenum );
          break;
          
        case SpecUtils::SourceType::Foreground:
        case SpecUtils::SourceType::Unknown:
          break;
      }//switch( m->source_type() )
    }//for( loop over measurements of this sample number )
  }//for( const int s : sample_nums )
  
  for( const int samplenum : to_rm )
    sample_nums.erase( samplenum );

  return sample_nums;
}//std::set<int> validForegroundSamples() const


#if( APPLY_OS_COLOR_THEME_FROM_JS && !BUILD_AS_OSX_APP && !IOS && !BUILD_AS_ELECTRON_APP )
void InterSpec::initOsColorThemeChangeDetect()
{
  m_osColorThemeChange.reset( new JSignal<std::string>( this, "OsColorThemeChange", true ) );
  m_osColorThemeChange->connect( boost::bind( &InterSpec::osThemeChange, this,
                                             boost::placeholders::_1 ) );
  
  LOAD_JAVASCRIPT(wApp, "js/InterSpec.js", "InterSpec", wtjsSetupOsColorThemeChangeJs);
  
  doJavaScript( "Wt.WT.SetupOsColorThemeChangeJs('" + id() + "')" );
}//void initOsColorThemeChangeDetect()
#endif


void InterSpec::loadDetectorResponseFunction( std::shared_ptr<SpecMeas> meas,
                                              SpecUtils::DetectorType type,
                                              const std::string serial_number,
                                              const std::string manufacturer,
                                              const std::string model,
                                              const bool tryDefaultDrf,
                                              const std::string sessionId )
{
  if( !meas )
    return;
  
  std::shared_ptr<DetectorPeakResponse> det;

  //First see if the user has opted for a detector for this serial number of
  //  detector model
  det = DrfSelect::getUserPreferredDetector( m_sql, m_user, serial_number, type, model );
  
  if( !det && (type == SpecUtils::DetectorType::Unknown) )
    return;
  
  if( !det && !tryDefaultDrf )
    return;
  
  const bool usingUserDefaultDet = !!det;
  
  if( !det )
  {
    try
    {
      det = DrfSelect::initARelEffDetector( type, manufacturer, model, this );
    }catch( std::exception & )
    {
    }
  }//if( !det )
  
  if( !det )
  {
    try
    {
      det = DrfSelect::initAGadrasDetector( type, this );
    }catch( std::exception & )
    {
    }
  }//if( !det )
  

  if( !det )
    return;
  
  WServer::instance()->post( sessionId, std::bind( [this, meas, det, usingUserDefaultDet](){
    //ToDo: could add button to remove association with DRF in database,
    //      similar to the "Start Fresh Session" button.  Skeleton code to do this
    //      can be found by searching for "WarningMsgShowOnBoardRiid"
    
    if( meas != m_dataMeasurement )
    {
      cerr << "Foreground changed by the time DRF was loaded." << endl;
      return;
    }
    
    const bool wasModified = meas->modified();
    const bool wasModifiedSinceDecode = meas->modified_since_decode();
      
    meas->setDetector( det );
      
    if( !wasModified )
      meas->reset_modified();
      
    if( !wasModifiedSinceDecode )
      meas->reset_modified_since_decode();
    
    m_detectorChanged.emit( det );
    
    
    const char *msg = "Using the detector response function you specified to use as default for this detector.";
    if( !usingUserDefaultDet )
      msg = "Have loaded a default detector response function for this detection system.";
    
    passMessage( msg, WarningWidget::WarningMsgInfo );
    
    WApplication *app = WApplication::instance();
    if( app )
      app->triggerUpdate();
  }) );
  
}//void InterSpec::loadDetectorResponseFunction( WApplication *app )


void InterSpec::doFinishupSetSpectrumWork( std::shared_ptr<SpecMeas> meas,
                                  vector<boost::function<void(void)> > workers )
{
  if( !meas || workers.empty() )
    return;
  
  bool modified, modifiedSinceDecode;
  
  {//begin codeblock to access meas
    std::lock_guard<std::recursive_mutex> scoped_lock( meas->mutex() );
    modified = meas->modified();
    modifiedSinceDecode = meas->modified_since_decode();
  }//end codeblock to access meas
  
  {
    SpecUtilsAsync::ThreadPool pool;
    for( size_t i = 0; i < workers.size(); ++i )
      pool.post( workers[i] );
    pool.join();
  }
  
  {//begin codeblock to access meas
    std::lock_guard<std::recursive_mutex> scoped_lock( meas->mutex() );
    if( !modified )
      meas->reset_modified();
    if( !modifiedSinceDecode )
      meas->reset_modified_since_decode();
  }//end codeblock to access meas
}//void InterSpec::doFinishupSetSpectrumWork( boost::function<void(void)> workers )


void InterSpec::setSpectrum( std::shared_ptr<SpecMeas> meas,
                             std::set<int> sample_numbers,
                             const SpecUtils::SpectrumType spec_type,
                             const Wt::WFlags<SetSpectrumOptions> options )
{
  const int spectypeindex = static_cast<int>( spec_type );
  
  vector< boost::function<void(void)> > furtherworkers;
  
  const bool wasModified = (meas ? meas->modified() : false);
  const bool wasModifiedSinceDecode = (meas ? meas->modified_since_decode() : false);
  
  if( m_useInfoWindow && meas )
  {
    // If we are loading a state from the "Welcome To InterSpec" screen, we dont want to delete
    //  m_useInfoWindow because we will still use it, so instead we'll try deleting the window on
    //  the next go around of the event loop.
    auto doDelete = wApp->bind( std::bind([this](){
      WApplication *app = wApp;
      if( !app )
        return;
      deleteWelcomeDialog();
      app->triggerUpdate();
    }) );
      
    WServer::instance()->post( wApp->sessionId(), doDelete );
  }//if( meas )
  
  std::shared_ptr<SpecMeas> previous = measurment(spec_type);
  const set<int> prevsamples = displayedSamples(spec_type);
  const vector<string> prevdets = detectorsToDisplay(spec_type);
  const bool sameSpecFile = (meas==previous);
  std::shared_ptr<const SpecUtils::Measurement> prev_display = m_spectrum->histUsedForXAxis();
  

  if( (spec_type == SpecUtils::SpectrumType::Foreground) && previous && (previous != meas) )
  {
    closeShieldingSourceFitWindow();
    
#if( USE_DB_TO_STORE_SPECTRA )
    //if( m_user->preferenceValue<bool>( "AutoSaveSpectraToDb" ) )
    //{
    //  //We also need to do this in the InterSpec destructor as well.
    //  //   Also maybe change size limitations to only apply to auto saving
    //  if( m_currentStateID >= 0 )
    //  {
    //    //Save to (HEAD) of current state
    //  }else
    //  {
    //    //Create a state
    //    //Handle case where file is to large to be saved
    //  }
    //}
#endif //#if( USE_DB_TO_STORE_SPECTRA )
  }//if( (spec_type == SpecUtils::SpectrumType::Foreground) && !!previous && (previous != meas) )
  
  if( !!meas && isMobile() && !toolTabsVisible()
      /* && options.testFlag(SetSpectrumOptions::CheckToPreservePreviousEnergyCal) */
      && m_referencePhotopeakLines  && (spec_type == SpecUtils::SpectrumType::Foreground) )
  {
    m_referencePhotopeakLines->clearAllLines();
  }
  
  string msg;
  switch( spec_type )
  {
    case SpecUtils::SpectrumType::Foreground:
#if( USE_DB_TO_STORE_SPECTRA )
      m_currentStateID = -1;
      updateSaveWorkspaceMenu();
#endif
      if( !sameSpecFile )
        deletePeakEdit();
    break;
    
    case SpecUtils::SpectrumType::SecondForeground:
    case SpecUtils::SpectrumType::Background:
    break;
  }//switch( spec_type )

  if( meas
      /*&& sample_numbers.empty() */
      && !sameSpecFile
      && (spec_type==meas->displayType())
      && meas->displayedSampleNumbers().size() )
  {
    sample_numbers = meas->displayedSampleNumbers();
  }

#if( USE_SAVEAS_FROM_MENU )
  if( m_downloadMenu && m_downloadMenus[spectypeindex] )
  {
    m_downloadMenus[spectypeindex]->setDisabled( !meas );
    WMenuItem *item = m_downloadMenus[spectypeindex]->parentItem();
    if( item )
      m_downloadMenu->setItemHidden( item, !meas );
      
    bool allhidden=true;
    for( SpecUtils::SpectrumType i = SpecUtils::SpectrumType(0);
         i <= SpecUtils::SpectrumType::Background;
         i = SpecUtils::SpectrumType(static_cast<int>(i)+1) )
    {
      if (!m_downloadMenu->isItemHidden( m_downloadMenus[static_cast<int>(i)]->parentItem()))
      {
        allhidden=false;
        break;
      }//if (!m_downloadMenus[i]->isHidden())
    }//    for( SpecUtils::SpectrumType i = SpecUtils::SpectrumType(0); i<=SpecUtils::SpectrumType::Background; i = SpecUtils::SpectrumType(i+1) )
      
    m_fileMenuPopup->setItemHidden(m_downloadMenu->parentItem(),allhidden);
  }//if( m_downloadMenu && m_downloadMenus[spec_type] )
#endif
  
  
  switch( spec_type )
  {
    case SpecUtils::SpectrumType::Foreground:
      m_detectorChangedConnection.disconnect();
      m_detectorModifiedConnection.disconnect();
      m_displayedSpectrumChanged.disconnect();
      
      if( meas )
      {
        //Lets keep using the same detector if we are loading a new spectrum
        //  with the same number of bins, but doesnt have a detector of its own
        const bool sameNBins = ( m_dataMeasurement && meas
               && (m_dataMeasurement->num_gamma_channels()==meas->num_gamma_channels()) );

        std::shared_ptr<DetectorPeakResponse> old_det;
        if( m_dataMeasurement )
          old_det = m_dataMeasurement->detector();

        if( meas && (!meas->detector() || !meas->detector()->isValid() )
            && old_det && old_det->isValid()
            && sameNBins && meas->num_gamma_channels() )
        {
          meas->setDetector( old_det );
        }

        if( meas->detector() != old_det )
        {
          auto drf = meas->detector();
          m_detectorChanged.emit( meas->detector() );
          
          if( drf )
          {
            auto drfcopy = std::make_shared<DetectorPeakResponse>( *drf );
            boost::function<void(void)> worker = boost::bind( &DrfSelect::updateLastUsedTimeOrAddToDb, drfcopy, m_user.id(), m_sql );
            WServer::instance()->ioService().boost::asio::io_service::post( worker );
          }
        }//if( meas->detector() != old_det )
      
        if( !meas->detector() /* && (detType != SpecUtils::DetectorType::Unknown) */ )
        {
          const bool doLoadDefault = InterSpecUser::preferenceValue<bool>( "LoadDefaultDrf", this );
          
          const string &manufacturer = meas->manufacturer();
          const string &model = meas->instrument_model();
          const string &serial_num = meas->instrument_id();
          SpecUtils::DetectorType type = meas->detector_type();
          if( type == SpecUtils::DetectorType::Unknown )
            type = SpecMeas::guessDetectorTypeFromFileName( meas->filename() );
          
          boost::function<void()> worker
                  = wApp->bind( boost::bind( &InterSpec::loadDetectorResponseFunction,
                          this, meas, type, serial_num, manufacturer, model, doLoadDefault, wApp->sessionId() ) );
          furtherworkers.push_back( worker );
        }//if( we could try to load a detector type )
        
        m_detectorChangedConnection = m_detectorChanged.connect( boost::bind( &SpecMeas::detectorChangedCallback, meas.get(), boost::placeholders::_1 ) );
        m_detectorModifiedConnection = m_detectorModified.connect( boost::bind( &SpecMeas::detectorChangedCallback, meas.get(), boost::placeholders::_1 ) );
        m_displayedSpectrumChanged = m_displayedSpectrumChangedSignal.connect( boost::bind( &SpecMeas::displayedSpectrumChangedCallback, meas.get(), boost::placeholders::_1,
            boost::placeholders::_2, boost::placeholders::_3, boost::placeholders::_4 ) );
      }//if( meas )

      m_dataMeasurement = meas;
      
      findAndSetExcludedSamples( sample_numbers );

      if( !sameSpecFile && m_shieldingSourceFit )
        m_shieldingSourceFit->newForegroundSet();
    break;

    case SpecUtils::SpectrumType::SecondForeground:
      m_secondDataMeasurement = meas;
      m_sectondForgroundSampleNumbers = sample_numbers;
      if( meas && m_sectondForgroundSampleNumbers.empty() )
        m_sectondForgroundSampleNumbers = meas->sample_numbers();
    break;

    case SpecUtils::SpectrumType::Background:
      m_backgroundMeasurement = meas;
      m_backgroundSampleNumbers = sample_numbers;
      if( meas && m_backgroundSampleNumbers.empty() )
        m_backgroundSampleNumbers = meas->sample_numbers();
    break;
  };//switch( spec_type )

  if( msg.size() )
    passMessage( msg, 0 );

  
  //If loading a new foreground that has a different number of channels than
  //  the background/secondary, and differnet number of bins than previous
  //  foreground, get rid of the background/secondary since the user probably
  //  isnt interested in files from a completely different detector anymore.
  if( spec_type == SpecUtils::SpectrumType::Foreground && m_dataMeasurement && !sameSpecFile )
  {
    //Assume we will use all the detectors (just to determine binning)
    const vector<string> &detectors = m_dataMeasurement->detector_names();
    
    shared_ptr<const vector<float>> binning;
    try
    {
      auto energy_cal = m_dataMeasurement->suggested_sum_energy_calibration( sample_numbers, detectors );
      if( energy_cal )
        binning = energy_cal->channel_energies();
    }catch( std::exception & )
    {
      
    }
    
    shared_ptr<const vector<float>> prev_binning = prev_display ? prev_display->channel_energies() : nullptr;
    
    const bool diff_fore_nchan = ((!prev_binning || !binning) || (prev_binning->size() != binning->size()));
    
    const size_t num_foreground_channels = binning ? binning->size() : 0;
    size_t num_sec_channel = 0, num_back_channel = 0;
    if( m_secondDataMeasurement )
      num_sec_channel = m_secondDataMeasurement->num_gamma_channels();
    if( m_backgroundMeasurement )
      num_back_channel = m_backgroundMeasurement->num_gamma_channels();
    
    if( diff_fore_nchan && num_sec_channel && (num_sec_channel != num_foreground_channels) )
    {
#if( USE_SAVEAS_FROM_MENU )
      m_downloadMenus[static_cast<int>(SpecUtils::SpectrumType::SecondForeground)]->setDisabled( true );
      WMenuItem *item = m_downloadMenus[static_cast<int>(SpecUtils::SpectrumType::SecondForeground)]->parentItem();
      if( item )
        m_downloadMenu->setItemHidden( item, true );
#endif
      
      m_secondDataMeasurement = nullptr;
      m_spectrum->setSecondData( nullptr );
      
      m_displayedSpectrumChangedSignal.emit( SpecUtils::SpectrumType::SecondForeground,
                                             nullptr, {}, {} );
    }//if( num_sec_channel )
    
    if( diff_fore_nchan && num_back_channel && num_foreground_channels && (num_back_channel != num_foreground_channels) )
    {
#if( USE_SAVEAS_FROM_MENU )
      m_downloadMenus[static_cast<int>(SpecUtils::SpectrumType::Background)]->setDisabled( true );
      WMenuItem *item = m_downloadMenus[static_cast<int>(SpecUtils::SpectrumType::Background)]->parentItem();
      if( item )
        m_downloadMenu->setItemHidden( item, true );
#endif
      
      m_backgroundMeasurement = nullptr;
      m_spectrum->setBackground( nullptr );
      m_displayedSpectrumChangedSignal.emit( SpecUtils::SpectrumType::Background, nullptr, {}, {} );
    }//if( nSecondBins )
  }//if( spec_type == SpecUtils::SpectrumType::Foreground )
  
  
  
  //Fall throughs intentional
  switch( spec_type )
  {
    case SpecUtils::SpectrumType::Foreground:
      updateGuiForPrimarySpecChange( sample_numbers );
#if( USE_DB_TO_STORE_SPECTRA )
      m_saveStateAs->setDisabled( !m_dataMeasurement );
#endif
      displayForegroundData( false );
      displayTimeSeriesData();
      
    case SpecUtils::SpectrumType::SecondForeground:
      displaySecondForegroundData();
      
    case SpecUtils::SpectrumType::Background:
      displayBackgroundData();
  };//switch( spec_type )
  
  
  if( !sameSpecFile )
  {
    const bool enableScaler = (m_secondDataMeasurement || m_backgroundMeasurement);
    const int windex_0 = m_spectrum->yAxisScalersIsVisible() ? 0 : 1;
    const int windex_1 = m_spectrum->yAxisScalersIsVisible() ? 1 : 0;
    m_showYAxisScalerItems[windex_0]->hide();
    m_showYAxisScalerItems[windex_0]->enable();
    m_showYAxisScalerItems[windex_1]->show();
    m_showYAxisScalerItems[windex_1]->setDisabled( !enableScaler );
  }//if( !sameSpecFile )
  
  //Making fcn call take current data as a argument so that if this way a
  //  recalibration happens (which will change m_spectrum->data()), then the
  //  peak fit routine will get the correct data to use.
  std::function<void(std::shared_ptr<const SpecUtils::Measurement>)> propigate_peaks_fcns;
  
  const bool askToPropigatePeaks
          = InterSpecUser::preferenceValue<bool>( "AskPropagatePeaks", this );
  if( askToPropigatePeaks
     && options.testFlag(InterSpec::SetSpectrumOptions::CheckToPreservePreviousEnergyCal)
     && !sameSpecFile && meas && m_dataMeasurement && previous && m_spectrum->data()
     && spec_type==SpecUtils::SpectrumType::Foreground
     && previous->instrument_id()==meas->instrument_id()
     && previous->num_gamma_channels()==meas->num_gamma_channels() )
  {
    shared_ptr<const deque<shared_ptr<const PeakDef>>> prevpeak, currpeaks;
    
    //Call const version of peaks so a new deque wont be created if it doesnt exist.
    prevpeak = std::const_pointer_cast<const SpecMeas>(previous)->peaks(prevsamples);
    currpeaks = std::const_pointer_cast<const SpecMeas>(m_dataMeasurement)->peaks(m_displayedSamples);
    
    if( prevpeak && !prevpeak->empty() && (!currpeaks || currpeaks->empty()) )
    {
      std::vector<PeakDef> input_peaks;
      for( const auto &p : *prevpeak )
      {
        if( p )  //Shouldnt be necassary, but JIC
          input_peaks.push_back( *p );
      }
      
      vector<PeakDef> original_peaks;
      
      const std::string sessionid = wApp->sessionId();
      propigate_peaks_fcns = [=]( std::shared_ptr<const SpecUtils::Measurement> data ){
        PeakSearchGuiUtils::fit_template_peaks( this, data, input_peaks, original_peaks,
                       PeakSearchGuiUtils::PeakTemplateFitSrc::PreviousSpectrum,
                       sessionid );
      };
    }//if( prev spec had peaks and new one doesnt )
  }//if( should propogate peaks )
  
  
  
  deleteEnergyCalPreserveWindow();
  
  if( options.testFlag(SetSpectrumOptions::CheckToPreservePreviousEnergyCal)
      && !sameSpecFile && m_energyCalTool && !!meas && !!m_dataMeasurement )
  {
    switch( spec_type )
    {
      case SpecUtils::SpectrumType::Foreground:
        if( EnergyCalPreserveWindow::candidate(meas,previous) )
          m_preserveCalibWindow = new EnergyCalPreserveWindow( meas, spec_type,
                                         previous, spec_type, m_energyCalTool );
      break;
    
      case SpecUtils::SpectrumType::SecondForeground:
      case SpecUtils::SpectrumType::Background:
        if( EnergyCalPreserveWindow::candidate(meas,m_dataMeasurement) )
          m_preserveCalibWindow = new EnergyCalPreserveWindow( meas, spec_type,
                                                m_dataMeasurement, SpecUtils::SpectrumType::Foreground,
                                                m_energyCalTool );
      break;
    };//switch( spec_type )
  
    if( m_preserveCalibWindow )
    {
      if( propigate_peaks_fcns )
      {
        m_preserveCalibWindow->finished().connect( std::bind( [=](){
          deleteEnergyCalPreserveWindow();
          std::shared_ptr<const SpecUtils::Measurement> data = m_spectrum->data();
          WServer::instance()->ioService().boost::asio::io_service::post( std::bind([=](){ propigate_peaks_fcns(data); }) );
        } ) );
        
        propigate_peaks_fcns = nullptr;
      }else
      {
        m_preserveCalibWindow->finished().connect( this, &InterSpec::deleteEnergyCalPreserveWindow );
      }//if( propigate_peaks_fcns ) / else
      
    }
  }//if( !sameSpecFile && m_energyCalTool && !!meas )
  
  if( propigate_peaks_fcns )
  {
    std::shared_ptr<const SpecUtils::Measurement> data = m_spectrum->data();
    WServer::instance()->ioService().boost::asio::io_service::post( std::bind([=](){ propigate_peaks_fcns(data); }) );
    propigate_peaks_fcns = nullptr;
  }
  
  switch( spec_type )
  {
    case SpecUtils::SpectrumType::Foreground:
      if( !!m_dataMeasurement && ((!m_dataMeasurement)!=(!previous)) )
        doJavaScript( "$('.Wt-domRoot').data('HasForeground',1);" );
      else if( !m_dataMeasurement )
        doJavaScript( "$('.Wt-domRoot').data('HasForeground',0);" );
    break;
    
    case SpecUtils::SpectrumType::SecondForeground: case SpecUtils::SpectrumType::Background:
      if( !!meas && !m_dataMeasurement )
      {
        passMessage( "You must load a foreground spectrum before viewing a"
                     " background or second foreground spectrum.",
                    WarningWidget::WarningMsgHigh );
      }
    break;
  }//switch( spec_type )
  
  
  // Update the energy calibration tool, as there is new data.
  const auto shownDets = detectorsToDisplay(spec_type);
  m_displayedSpectrumChangedSignal.emit( spec_type, meas, sample_numbers, shownDets );
  
  if( meas )
  {
    if( !wasModified )
      meas->reset_modified();
    if( !wasModifiedSinceDecode )
      meas->reset_modified_since_decode();
  }//if( meas )
  
#if( USE_GOOGLE_MAP )
//  m_secondDataMeasurement && m_dataMeasurement m_backgroundMeasurement
  const bool hasGps = (m_dataMeasurement && m_dataMeasurement->has_gps_info());
  if( m_mapMenuItem )
    m_mapMenuItem->setDisabled( !hasGps );
#endif
  
#if( USE_SEARCH_MODE_3D_CHART )
  const bool isSearchData = (m_dataMeasurement && m_dataMeasurement->passthrough());
  if( m_searchMode3DChart )
    m_searchMode3DChart->setDisabled( !isSearchData );
#endif

  if( m_showRiidResults )
  {
    const bool showRiid = m_dataMeasurement && m_dataMeasurement->detectors_analysis();
    m_showRiidResults->setDisabled( !showRiid );
  }
  
  //Right now, we will only search for hint peaks for foreground
#if( !ANDROID && !IOS )
  switch( spec_type )
  {
    case SpecUtils::SpectrumType::Foreground:
    {
      if( m_dataMeasurement )
      {
        auto peaks = m_dataMeasurement->automatedSearchPeaks(sample_numbers);
        if( !peaks )
          searchForHintPeaks( m_dataMeasurement, sample_numbers );
      }
      break;
    }
      
    case SpecUtils::SpectrumType::SecondForeground:
    case SpecUtils::SpectrumType::Background:
      break;
  }//switch( spec_type )
#endif
  
  
  //Lets see if there are any parse warnings that we should give to the user.
  if( meas && !sameSpecFile )
  {
    Wt::WApplication *app = wApp;
    
    auto checkForWarnings = [sample_numbers,app,this,meas](){
      set<string> givenwarnings;
      for( const auto &msg : meas->parse_warnings() )
        givenwarnings.insert( msg );
      
      // @TODO Check if sample_numbers could be empty if the user wants all samples displayd
      for( const auto &m : meas->measurements() )
      {
        if( !m || !sample_numbers.count(m->sample_number()) )
          continue;
        
        for( const auto &msg : m->parse_warnings() )
          givenwarnings.insert( msg );
      }//for( const auto &m : meas->measurements() )
      
      if( !givenwarnings.empty() )
      {
        WApplication::UpdateLock lock(app);
        if( lock )
        {
          for( const auto &msg : givenwarnings )
            passMessage( msg, WarningWidget::WarningMsgMedium );
          app->triggerUpdate();
        }//
      }//if( !givenwarnings.empty() )
    };//checkForWarnings lamda
    
    furtherworkers.push_back( checkForWarnings );
  }//if( meas && !sameSpecFile )
  
  // Check if there are RIID analysis results in the file, and if so let the user know.
  if( !sameSpecFile && meas && meas->detectors_analysis()
     && options.testFlag(SetSpectrumOptions::CheckForRiidResults) )
  {
    auto ana = meas->detectors_analysis();
    
    // We'll show the analysis results for the foreground, no matter what if its not-empty (e.g., it
    //  might only have algorithm version information).  But for background and second foreground,
    //  we'll only show if there is an identified nuclide - perhaps we shouldnt ever show for the
    //  background/secondary.
    bool worthShowing = true;
    switch( spec_type )
    {
      case SpecUtils::SpectrumType::Foreground:
        worthShowing = !ana->is_empty();
        break;
        
      case SpecUtils::SpectrumType::SecondForeground:
      case SpecUtils::SpectrumType::Background:
        worthShowing = false;
        for( const auto &r : ana->results_ )
          worthShowing = (worthShowing || !r.nuclide_.empty());
        break;
    }//switch( spec_type )
    
    // Also, only show popup if we are only using this file for this display type.
    //  Note though that if someone loads a file as a background, then changes it to a foreground,
    //  they wont get the RIID notification popup
    const int nusedfor = static_cast<int>( meas == m_dataMeasurement )
                         + static_cast<int>( meas == m_backgroundMeasurement )
                         + static_cast<int>( meas == m_secondDataMeasurement );
    
    // Only show notification when we arent already showing the file
    if( worthShowing && (nusedfor == 1) )
    {
      const std::string type = SpecUtils::descriptionText(spec_type);
      WStringStream js;
#if( USE_REMOTE_RID )
      js << "File contained on-board RIID results: "
#else
      js << "File contained RIID analysis results: "
#endif
      << riidAnaSummary(meas)
      << "<div onclick="
           "\"Wt.emit('" << wApp->root()->id() << "',{name:'miscSignal'}, 'showRiidAna-" << type << "');"
           //"$('.qtip.jgrowl:visible:last').remove();"
           "try{$(this.parentElement.parentElement).remove();}catch(e){}"
           "return false;\" "
           "class=\"clearsession\">"
         "<span class=\"clearsessiontxt\">Show full RIID results</span></div>";
      
      m_warnings->addMessageUnsafe( js.str(), WarningWidget::WarningMsgShowOnBoardRiid, 20000 );
    }//if( nusedfor == 1 )
  }//if( meas && !sameSpecFile )
  
#if( USE_REMOTE_RID )
  if( meas )
  {
    const int call_ext_rid = InterSpecUser::preferenceValue<int>( "AlwaysCallExternalRid", this );
    if( (call_ext_rid == 1) || (call_ext_rid == 2) )
    {
      Wt::WApplication *app = wApp;
      auto callExternalRid = [app,this,sameSpecFile](){
        WApplication::UpdateLock lock(app);
        if( lock )
        {
          Wt::WFlags<RemoteRid::AnaFileOptions> flags;
          if( sameSpecFile )
            flags |= RemoteRid::AnaFileOptions::OnlyDisplayedSearchSamples;
          
          RemoteRid::startAutomatedOnLoadAnalysis(this, flags );
        }else
        {
          cerr << "Failed to get WApplication::UpdateLock to call external RID." << endl;
        }
      };//callExternalRid lamda
      
      furtherworkers.push_back( callExternalRid );
    }//if( user selected to call either external REST API, or external EXE )
  }//if( meas )
#endif //#if( USE_REMOTE_RID )
  
  
  if( meas && furtherworkers.size() )
  {
    boost::function<void(void)> worker = boost::bind(
                                  &InterSpec::doFinishupSetSpectrumWork,
                                  this, meas, furtherworkers );
    WServer::instance()->ioService().boost::asio::io_service::post( worker );
  }//if( meas && furtherworkers.size() )
  
  if( m_mobileBackButton && m_mobileForwardButton )
  {
    if( !toolTabsVisible() && meas && spec_type==SpecUtils::SpectrumType::Foreground
        && !meas->passthrough() && (meas->sample_numbers().size()>1) )
    {
      m_mobileBackButton->setHidden(false);
      m_mobileForwardButton->setHidden(false);
    }else
    {
      m_mobileBackButton->setHidden(true);
      m_mobileForwardButton->setHidden(true);
    }
  }//if( m_mobileBackButton && m_mobileForwardButton )
  
  
  //Check for warnings from parsing the file, and display to user - not
  //  implemented well yet.
  if( m_dataMeasurement && (spec_type == SpecUtils::SpectrumType::Foreground) )
  {
    shared_ptr<const SpecUtils::EnergyCalibration> energy_cal;
    try
    {
      energy_cal = m_dataMeasurement->suggested_sum_energy_calibration( sample_numbers,
                                                             m_dataMeasurement->detector_names() );
    }catch( std::exception & )
    {
    }
    
    if( !energy_cal )
      passMessage( "Warning, no energy calibration for the selected samples",
                   WarningWidget::WarningMsgMedium );
  }//if( spec_type == SpecUtils::SpectrumType::Foreground && m_dataMeasurement && !sameSpecFile )
  

  //Display a notice to the user about how they can select different portions of
  //  passthrough/search-mode data
  /*
  if( spec_type==SpecUtils::SpectrumType::Foreground && !!m_dataMeasurement
      && m_dataMeasurement->passthrough() )
  {
    const bool showToolTips = InterSpecUser::preferenceValue<bool>( "ShowTooltips", this );
  
    if( showToolTips )
    {
      const char *tip = "Clicking and dragging on the time-series (bottom)"
      " chart, will change the time range the energy spectrum"
      " is summed over.  You can also shift-click or"
      " shift-drag to add additional time spans."
      " Shift-clicking or shift dragging entirely within a"
      " currently used (highlighted) time span will remove"
      " that portion of the time span. Holding the 'alt' key"
      " while doing the above will perform the same actions,"
      " but for the background if it is the same spectrum"
      " file as the foreground.";
      passMessage( tip, WarningWidget::WarningMsgInfo );
    }//if( showToolTips )
  }//if( passthrough foreground )
   */
}//void setSpectrum(...)


void InterSpec::reloadCurrentSpectrum( SpecUtils::SpectrumType spec_type )
{
  std::shared_ptr<SpecMeas> meas;
  std::set<int> sample_numbers;

  switch( spec_type )
  {
    case SpecUtils::SpectrumType::Foreground:
      meas = m_dataMeasurement;
      sample_numbers = m_displayedSamples;
    break;

    case SpecUtils::SpectrumType::SecondForeground:
      meas = m_secondDataMeasurement;
      sample_numbers = m_sectondForgroundSampleNumbers;
    break;

    case SpecUtils::SpectrumType::Background:
      meas = m_backgroundMeasurement;
      sample_numbers = m_backgroundSampleNumbers;
    break;
  }//switch( spec_type )

  setSpectrum( meas, sample_numbers, spec_type, 0 );
}//void reloadCurrentSpectrum( SpecUtils::SpectrumType spec_type )



void InterSpec::finishLoadUserFilesystemOpenedFile(
                                std::shared_ptr<SpecMeas> meas,
                                std::shared_ptr<SpectraFileHeader> header,
                                const SpecUtils::SpectrumType type )
{
  SpectraFileModel *fileModel = m_fileManager->model();
  
  try
  {
    const int row = fileModel->addRow( header );
    m_fileManager->displayFile( row, meas, type, true, true, SpecMeasManager::VariantChecksToDo::DerivedDataAndEnergy );
  }catch( std::exception & )
  {
    passMessage( "There was an error loading "
                 + (!!meas ? meas->filename() : string("spectrum file")),
                WarningWidget::WarningMsgHigh );
  }//try / catch
  
}//finishLoadUserFilesystemOpenedFile(...)


void InterSpec::promptUserHowToOpenFile( std::shared_ptr<SpecMeas> meas,
                                             std::shared_ptr<SpectraFileHeader> header )
{
  const char *msg =
  "This file looks like it's from the same detector as the current foreground."
  "<p>How would you like to open this spectrum file?</p>";
  
  string filename = header->displayName().toUTF8();
  if( filename.size() > 48 )
  {
    SpecUtils::utf8_limit_str_size( filename, 48 );
    filename += "...";
  }
  
  SimpleDialog *dialog = new SimpleDialog( WString::fromUTF8(filename), WString::fromUTF8(msg) );
  WPushButton *button = dialog->addButton( WString::fromUTF8("Foreground") );
  button->clicked().connect( boost::bind( &InterSpec::finishLoadUserFilesystemOpenedFile, this,
                                          meas, header, SpecUtils::SpectrumType::Foreground ) );
  button->setFocus( true );
  
  button = dialog->addButton( WString::fromUTF8("Background") );
  button->clicked().connect( boost::bind( &InterSpec::finishLoadUserFilesystemOpenedFile, this,
                                          meas, header, SpecUtils::SpectrumType::Background ) );
  
  button = dialog->addButton( WString::fromUTF8("Secondary") );
  button->clicked().connect( boost::bind( &InterSpec::finishLoadUserFilesystemOpenedFile, this,
                                         meas, header, SpecUtils::SpectrumType::SecondForeground ) );
}//void promptUserHowToOpenFile(...)



bool InterSpec::userOpenFileFromFilesystem( const std::string path, std::string displayFileName  )
{
  try
  {
    if( displayFileName.empty() )
      displayFileName = SpecUtils::filename(path);
    
    if( !m_fileManager )  //shouldnt ever happen.
      throw runtime_error( "Internal logic error, no valid m_fileManager" );
    
    if( !SpecUtils::is_file(path) )
      throw runtime_error( "Could not access file '" + path + "'" );
  
    auto header = std::make_shared<SpectraFileHeader>( m_user, true, this );
    auto meas = header->setFile( displayFileName, path, SpecUtils::ParserType::Auto );
  
    if( !meas )
      throw runtime_error( "Failed to decode file" );
    
    bool couldBeBackground = true;
    if( !m_dataMeasurement || !meas
        || meas->uuid() == m_dataMeasurement->uuid() )
    {
      couldBeBackground = false;
    }else
    {
      couldBeBackground &= (m_dataMeasurement->instrument_id() == meas->instrument_id());
      couldBeBackground &= (m_dataMeasurement->num_gamma_channels() == meas->num_gamma_channels());
    }//if( !m_dataMeasurement || !meas )

    //Should we check if this meas has the same UUID as the second of background?
    
    if( couldBeBackground )
    {
      promptUserHowToOpenFile( meas, header );
      return true;
    }else
    {
//      return m_fileManager->loadFromFileSystem( path, SpecUtils::SpectrumType::Foreground, SpecUtils::ParserType::Auto );
      cout << "Will load file " << path << " requested to be loaded at "
      << WDateTime::currentDateTime().toString(DATE_TIME_FORMAT_STR)
      << endl;
      
      SpectraFileModel *fileModel = m_fileManager->model();
      const int row = fileModel->addRow( header );
      m_fileManager->displayFile( row, meas, SpecUtils::SpectrumType::Foreground, true, true, SpecMeasManager::VariantChecksToDo::DerivedDataAndEnergy );
      return true;
    }
  }catch( std::exception &e )
  {
    cerr << "Caught exception '" << e.what() << "' when trying to load '"
         << path << "'" << endl;
    SpecMeasManager::displayInvalidFileMsg( displayFileName, e.what() );
    return false;
  }//try / catch
  
  return true;
}//bool userOpenFileFromFilesystem( const std::string filepath )


void InterSpec::handleAppUrl( std::string url )
{
  //Get rid of (optional) leading "interspec://", so URL will look like: 'drf/specify?v=1&n=MyName&"My other Par"'
  const string scheme = "interspec://";
  if( SpecUtils::istarts_with(url, scheme) )
    url = url.substr(scheme.size());
  
  // For the moment, we will require there to be a query string, even if its empty.
  string::size_type q_start_pos = url.find( '?' );
  string::size_type q_end_pos = q_start_pos + 1;
  if( q_start_pos == string::npos )
  {
    // Since '?' isnt a QR alphanumeric code also allow the URL encoded value of it, "%3F"
    q_start_pos = url.find( "%3F" );
    if( q_start_pos == string::npos )
      q_start_pos = url.find( "%3f" );
    
    if( q_start_pos != string::npos )
      q_end_pos = q_start_pos + 3;
  }//
    
  if( q_start_pos == string::npos )
    throw runtime_error( "App URL did not contain the host/path component that specifies the intent"
                         " of the URL (e.g., what tool to use, or what info is contained in the URL)." );
  
  // the q_pos+1 should be safe, even if q_pos is last character in string.
  if( url.find(q_end_pos, 'q') != string::npos )
    throw runtime_error( "App URL contained more than one '?' character, which isnt allowed" );
    
  deleteWelcomeDialog();
  deleteEnergyCalPreserveWindow();
  deleteLicenseAndDisclaimersWindow();
  
  const string host_path = url.substr( 0, q_start_pos );
  const string::size_type host_end = host_path.find( '/' );
  const string host = (host_end == string::npos) ? host_path : host_path.substr(0,host_end);
  const string path = (host_end == string::npos) ? string("") : host_path.substr(host_end+1);
  const string query_str = url.substr( q_end_pos );
  
  cout << "host='" << host << "' and path='" << path << "' and query_str='" << query_str << "'" << endl;
  
  if( SpecUtils::iequals_ascii(host,"drf") )
  {
    if( !SpecUtils::iequals_ascii(path,"specify") )
      throw runtime_error( "App 'drf' URL with path '" + path + "' not supported." );
    
    DrfSelect::handle_app_url_drf( query_str );
  }else if( SpecUtils::iequals_ascii(host,"decay") )
  {
    if( !m_decayInfoWindow )
    {
      m_decayInfoWindow = new DecayWindow( this );
      m_decayInfoWindow->finished().connect( boost::bind( &InterSpec::deleteDecayInfoWindow, this ) );
    }
    
    m_decayInfoWindow->handleAppUrl( path, query_str );
  }else
  {
    throw runtime_error( "App URL with purpose (host-component) '" + host + "' not supported." );
  }
}//void handleAppUrl( std::string url )



void InterSpec::detectorsToDisplayChanged()
{
  displayBackgroundData();
  displaySecondForegroundData();
  displayForegroundData( true );
  displayTimeSeriesData();
 
  // \TODO: The foreground may be pass-through, but the user could have just de-selected a detector
  //        so that none of the currently selected sample numbers have gamma/neutron data, and in
  //        this case we should fix things up.  Or it could be the case that the remaining detectors
  //        are not time-series (e.g., only have one or two spectra), so we then no longer would
  //        need/want the time chart (and vice versa when adding a detector).
  
  // This function is only called when a checkbox in the "Detectors" sub-menu is changed, so for the
  //  moment, we will only emit that things changed for the foreground.  In the future we should get
  //  rid of this sub-menu and handle things correctly.
  const auto type = SpecUtils::SpectrumType::Foreground;
  const auto meas = measurment(type);
  const auto &samples = displayedSamples(type);
  const auto detectors = detectorsToDisplay(type);
  m_displayedSpectrumChangedSignal.emit(type,meas,samples,detectors);
}//void detectorsToDisplayChanged()


void InterSpec::updateGuiForPrimarySpecChange( std::set<int> display_sample_nums )
{
  m_displayedSamples = display_sample_nums;

  if( m_detectorToShowMenu )
  {
    const vector<WMenuItem *> items = m_detectorToShowMenu->items();
    for( WMenuItem *item : items )
    {
      if( !item->hasStyleClass("PhoneMenuBack") )
      {
//        m_detectorToShowMenu->removeItem( item );  //This seems unecassary, leave commented as test
        delete item;
      }
    }
    
#if( USING_ELECTRON_NATIVE_MENU )
#if( !defined(WIN32) )
    //20190125: hmm, looks like detectors menu is behaving okay - I guess I fixed it somewhere else?
    //#warning "Need to do something to get rid of previous detectors from Electrons menu"
#endif
//  https://github.com/electron/electron/issues/527
    m_detectorToShowMenu->clearElectronMenu();
#endif
  }//if( m_detectorToShowMenu )
  
  m_timeSeries->setHighlightedIntervals( {}, SpecUtils::SpectrumType::Foreground );
  m_timeSeries->setHighlightedIntervals( {}, SpecUtils::SpectrumType::Background );
  m_timeSeries->setHighlightedIntervals( {}, SpecUtils::SpectrumType::SecondForeground );
  
  if( m_displayedSamples.empty() )
    m_displayedSamples = validForegroundSamples();

  const vector<int> det_nums = m_dataMeasurement
                               ? m_dataMeasurement->detector_numbers()
                               : vector<int>();
  const vector<string> &det_names = m_dataMeasurement
                                    ? m_dataMeasurement->detector_names()
                                    : vector<string>();
  const vector<string> &neut_det_names = m_dataMeasurement
                                 ? m_dataMeasurement->neutron_detector_names()
                                 : vector<string>();

  for( size_t index = 0; index < det_nums.size(); ++index )
  {
    const int detnum = det_nums[index];
    
    string name;
    try
    {
      name = det_names.at(index);
    }catch(...)
    {
      cerr << "InterSpec::updateGuiForPrimarySpecChange(...)\n\tSerious logic error = please fix" << endl;
      continue;
    }

    char title[512];
    if( name.size() )
      snprintf( title, sizeof(title), "Det. %i (%s)", detnum, name.c_str() );
    else
      snprintf( title, sizeof(title), "Det. %i", detnum );
    
    vector<string>::const_iterator neut_name_pos;
    neut_name_pos = std::find( neut_det_names.begin(), neut_det_names.end(), name );
    const int isneut = (neut_name_pos != neut_det_names.end());
    //if( isneut )
      //snprintf( title, sizeof(title), "Det. %i (%s)", i, name.c_str() );

    if( m_detectorToShowMenu )
    {
#if( WT_VERSION>=0x3030300 )
#if( USE_OSX_NATIVE_MENU  || USING_ELECTRON_NATIVE_MENU )
      WCheckBox *cb = new WCheckBox( title );
      cb->setChecked( true );
      PopupDivMenuItem *item = m_detectorToShowMenu->addWidget( cb, false );
#else
      PopupDivMenuItem *item = m_detectorToShowMenu->addMenuItem(title,"",false);
      item->setCheckable( true );
      item->setChecked( true );
      Wt::WCheckBox *cb = item->checkBox();
      if( !cb )
        throw runtime_error( "Serious error creating checkbox in menu item" );
#endif
      
#else
      WCheckBox *cb = new WCheckBox( title );
      cb->setChecked(true);
      
      //NOTE: this is necessary to prevent problems in menu state
      //cb->checked().connect( boost::bind(&WCheckBox::setChecked, cb, true) );
      //cb->unChecked().connect( boost::bind(&WCheckBox::setChecked, cb, false) );
      
      PopupDivMenuItem *item = m_detectorToShowMenu->addWidget( cb, false );
#endif
      
      if( isneut )
        item->addStyleClass( "NeutDetCbItem" );
      
      cb->checked().connect( this, &InterSpec::detectorsToDisplayChanged );
      cb->unChecked().connect( this, &InterSpec::detectorsToDisplayChanged );
      
      //item->triggered().connect( boost::bind( &InterSpec::detectorsToDisplayChanged, this, item ) );
      
      if( det_nums.size() == 1 )
        item->disable();
    }//if( m_detectorToShowMenu )
  }//for( gamma detector )
  
  if( m_detectorToShowMenu && m_detectorToShowMenu->parentItem() )
    m_detectorToShowMenu->parentItem()->setDisabled( det_nums.empty() );
}//bool updateGuiForPrimarySpecChange( const std::string &filename )


size_t InterSpec::addHighlightedEnergyRange( const float lowerEnergy,
                                            const float upperEnergy,
                                            const WColor &color )
{
  return m_spectrum->addDecorativeHighlightRegion( lowerEnergy, upperEnergy, color );
}//void setHighlightedEnergyRange( double lowerEnergy, double upperEnergy )


bool InterSpec::removeHighlightedEnergyRange( const size_t regionid )
{
  return m_spectrum->removeDecorativeHighlightRegion( regionid );
}//bool removeHighlightedEnergyRange( const size_t regionid );



void InterSpec::setDisplayedEnergyRange( float lowerEnergy, float upperEnergy )
{
  if( upperEnergy < lowerEnergy )
    std::swap( upperEnergy, lowerEnergy );
  
  m_spectrum->setXAxisRange( lowerEnergy, upperEnergy );
}//void setDisplayedEnergyRange()


bool InterSpec::setYAxisRange( float lower_counts, float upper_counts )
{
  bool success = true;
  if( upper_counts < lower_counts )
    std::swap( lower_counts, upper_counts );
  
  if( (lower_counts <= 1.0E-6) && (upper_counts <= 1.0E-6) )
    return false;
  
  if( (lower_counts < 9.9E-7) && m_spectrum->yAxisIsLog() )
  {
    success = false;
    lower_counts = 1.0E-6;
    if( upper_counts <= lower_counts )
      upper_counts = 10*lower_counts;
  }//if( log y-axis, and specifying approx less than zero counts )
  
  m_spectrum->setYAxisRange( lower_counts, upper_counts );
  
  return success;
}//bool setYAxisRange(...)



void InterSpec::displayedSpectrumRange( double &xmin, double &xmax, double &ymin, double &ymax ) const
{
  m_spectrum->visibleRange( xmin, xmax, ymin, ymax );
}

void InterSpec::handleShiftAltDrag( double lowEnergy, double upperEnergy )
{
  if( !m_gammaCountDialog && upperEnergy<=lowEnergy )
    return;

  showGammaCountDialog();
  m_gammaCountDialog->setEnergyRange( lowEnergy, upperEnergy );
}//void InterSpec::handleShiftAltDrag( double lowEnergy, double upperEnergy )



void InterSpec::searchForSinglePeak( const double x )
{
  if( !m_peakModel )
    throw runtime_error( "InterSpec::searchForSinglePeak(...): "
                        "shoudnt be called if peak model isnt set.");
  
  std::shared_ptr<const SpecUtils::Measurement> data = m_spectrum->data();
  
  if( !m_dataMeasurement || !data )
    return;
  
  const double xmin = m_spectrum->xAxisMinimum();
  const double xmax = m_spectrum->xAxisMaximum();
  
  const double specWidthPx = m_spectrum->chartWidthInPixels();
  const double pixPerKeV = (xmax > xmin && xmax > 0.0 && specWidthPx > 10.0) ? std::max(0.001,(specWidthPx/(xmax - xmin))): 0.001;
  
  std::shared_ptr<const DetectorPeakResponse> det = m_dataMeasurement->detector();
  vector< PeakModel::PeakShrdPtr > origPeaks;
  if( !!m_peakModel->peaks() )
  {
    for( const PeakModel::PeakShrdPtr &p : *m_peakModel->peaks() )
    {
      origPeaks.push_back( p );
      
      //Avoid fitting a peak in the same area a data defined peak is.
      if( !p->gausPeak() && (x >= p->lowerX()) && (x <= p->upperX()) )
        return;
    }
  }//if( m_peakModel->peaks() )
  
  pair< PeakShrdVec, PeakShrdVec > foundPeaks;
  foundPeaks = searchForPeakFromUser( x, pixPerKeV, data, origPeaks, det );
  
  //cerr << "Found " << foundPeaks.first.size() << " peaks to add, and "
  //     << foundPeaks.second.size() << " peaks to remove" << endl;
  
  if( foundPeaks.first.empty()
      || foundPeaks.second.size() >= foundPeaks.first.size() )
  {
    char msg[256];
    snprintf( msg, sizeof(msg), "Couldn't find peak a peak near %.1f keV", x );
    passMessage( msg, 0 );
    return;
  }//if( foundPeaks.first.empty() )
  
  
  for( const PeakModel::PeakShrdPtr &p : foundPeaks.second )
    m_peakModel->removePeak( p );

  
  //We want to add all of the previously found peaks back into the model, before
  //  adding the new peak.
  PeakShrdVec peakstoadd( foundPeaks.first.begin(), foundPeaks.first.end() );
  PeakShrdVec existingpeaks( foundPeaks.second.begin(), foundPeaks.second.end() );
  
  //First add all the new peaks that have a nuclide/reaction/xray associated
  //  with them, since we know they are existing peaks
  for( const PeakModel::PeakShrdPtr &p : foundPeaks.first )
  {
    if( p->parentNuclide() || p->reaction() || p->xrayElement() )
    {
      //find nearest previously existing peak, and add new peak, while removing
      //  old one from existingpeaks
      int nearest = -1;
      double smallesdist = DBL_MAX;
      for( size_t i = 0; i < existingpeaks.size(); ++i )
      {
        const PeakModel::PeakShrdPtr &prev = existingpeaks[i];
        if( prev->parentNuclide() != p->parentNuclide() )
          continue;
        if( prev->reaction() != p->reaction() )
          continue;
        if( prev->xrayElement() != p->xrayElement() )
          continue;
        
        const double thisdif = fabs(p->mean() - prev->mean());
        if( thisdif < smallesdist )
        {
          nearest = static_cast<int>( i );
          smallesdist = thisdif;
        }
      }
      
      if( nearest >= 0 )
      {
        addPeak( *p, false );
        existingpeaks.erase( existingpeaks.begin() + nearest );
        peakstoadd.erase( std::find(peakstoadd.begin(), peakstoadd.end(), p) );
      }//if( nearest >= 0 )
    }//if( p->parentNuclide() || p->reaction() || p->xrayElement() )
  }//for( const PeakModel::PeakShrdPtr &p : peakstoadd )
  
  
  //Now go through and add the new versions of the previously existing peaks,
  //  using energy to match the previous to current peak.
  for( const PeakModel::PeakShrdPtr &p : existingpeaks )
  {
    size_t nearest = 0;
    double smallesdist = DBL_MAX;
    for( size_t i = 0; i < peakstoadd.size(); ++i )
    {
      const double thisdif = fabs(p->mean() - peakstoadd[i]->mean());
      if( thisdif < smallesdist )
      {
        nearest = i;
        smallesdist = thisdif;
      }
    }
    
    std::shared_ptr<const PeakDef> peakToAdd = peakstoadd[nearest];
    peakstoadd.erase( peakstoadd.begin() + nearest );
    addPeak( *peakToAdd, false );
  }//for( const PeakModel::PeakShrdPtr &p : existingpeaks )
  
  //Just in case we messed up the associations between the existing peak an
  //  their respective new version, we'll add all peaks that have a
  //  nuclide/reaction/xray associated with them, since they must be previously
  //  existing
  for( const PeakModel::PeakShrdPtr &p : peakstoadd )
    if( p->parentNuclide() || p->reaction() || p->xrayElement() )
      addPeak( *p, false );
  
  //Finally, in principle we will add the new peak here
  for( const PeakModel::PeakShrdPtr &p : peakstoadd )
  {
    if( !p->parentNuclide() && !p->reaction() && !p->xrayElement() )
      addPeak( *p, true );
  }
}//void searchForSinglePeak( const double x )


void InterSpec::automatedPeakSearchStarted()
{
  if( m_peakInfoDisplay )
    m_peakInfoDisplay->enablePeakSearchButton( false );
}//void automatedPeakSearchStarted()


void InterSpec::automatedPeakSearchCompleted()
{
  if( m_peakInfoDisplay )
    m_peakInfoDisplay->enablePeakSearchButton( true );
}//void automatedPeakSearchCompleted()


bool InterSpec::colorPeaksBasedOnReferenceLines() const
{
  return m_colorPeaksBasedOnReferenceLines;
}



void InterSpec::searchForHintPeaks( const std::shared_ptr<SpecMeas> &data,
                                         const std::set<int> &samples )
{
  cerr << "Starting searchForHintPeaks()" << endl;
  
  std::shared_ptr<const deque< PeakModel::PeakShrdPtr > > origPeaks
                                                        = m_peakModel->peaks();
  if( !!origPeaks )
    origPeaks = std::make_shared<deque<PeakModel::PeakShrdPtr> >( *origPeaks );
  
  std::shared_ptr< vector<std::shared_ptr<const PeakDef> > > searchresults
            = std::make_shared< vector<std::shared_ptr<const PeakDef> > >();
  
  std::weak_ptr<const SpecUtils::Measurement> weakdata = m_spectrum->data();
  auto drf = data->detector();
  std::weak_ptr<SpecMeas> spectrum = data;
  
  boost::function<void(void)> callback = wApp->bind(
                boost::bind(&InterSpec::setHintPeaks,
                this, spectrum, samples, origPeaks, searchresults) );
  
  boost::function<void(void)> worker = boost::bind( &PeakSearchGuiUtils::search_for_peaks_worker,
                                                   weakdata,
                                                   drf, 
                                                   origPeaks,
                                                   vector<ReferenceLineInfo>(),
                                                   false,
                                                   searchresults,
                                                   callback,
                                                   wApp->sessionId(),
                                                   true );

  if( m_findingHintPeaks )
  {
    m_hintQueue.push_back( worker );
  }else
  {
    Wt::WServer *server = Wt::WServer::instance();
    if( server )  //this should always be true
    {
      m_findingHintPeaks = true;
      server->ioService().boost::asio::io_service::post( worker );
    }//if( server )
  }
}//void searchForHintPeaks(...)


void InterSpec::setHintPeaks( std::weak_ptr<SpecMeas> weak_spectrum,
                  std::set<int> samplenums,
                  std::shared_ptr<const std::deque< std::shared_ptr<const PeakDef> > > existing,
                  std::shared_ptr<std::vector<std::shared_ptr<const PeakDef> > > resultpeaks )
{
  //cerr << "InterSpec::setHintPeaks(...) with "
  //     << (!!resultpeaks ? resultpeaks->size() : size_t(0)) << " peaks." << endl;
  
#if( PERFORM_DEVELOPER_CHECKS )
  if( !wApp )
    log_developer_error( __func__, "setHintPeaks() being called from not within the event loop!" );
#endif

  m_findingHintPeaks = false;
  
  if( m_hintQueue.size() )
  {
    Wt::WServer *server = Wt::WServer::instance();
    if( server )  //this should always be true
    {
      m_findingHintPeaks = true;
      cerr << "InterSpec::setHintPeaks(...): posting queued job" << endl;
      boost::function<void()> worker = m_hintQueue.back();
      m_hintQueue.pop_back();
      server->ioService().boost::asio::io_service::post( worker );
    }//if( server )
  }//if( m_hintQueue.size() )
  
  typedef std::shared_ptr<const PeakDef> PeakPtr;
  typedef deque< PeakPtr > PeakDeque;
  std::shared_ptr<SpecMeas> spectrum = weak_spectrum.lock();
  
  if( !spectrum || !resultpeaks )
  {
    cerr << "InterSpec::setHintPeaks(): invalid SpecMeas" << endl;
    return;
  }//if( !spectrum )
  
//  if( spectrum != m_dataMeasurement && spectrum != m_backgroundMeasurement
//      && spectrum != m_secondDataMeasurement )
//  {
//    cerr << "InterSpec::setHintPeaks(): SpecMeas not current spectrum"
//         << endl;
//    return;
//  }
  
  //we could check to see if the spectrum and sample numbers are still the
  //  current one.  If not the user probably doesnt care about this spectrum,
  //  so why bother storing ther results?
  
  std::shared_ptr< PeakDeque > newpeaks
    = std::make_shared<PeakDeque>( resultpeaks->begin(), resultpeaks->end() );
  
  //See if the user has added any peaks since we did the automated search
  std::shared_ptr<PeakDeque> current_user_peaks = spectrum->peaks( samplenums );
  
  vector< PeakPtr > addedpeaks;
  if( !!current_user_peaks && !existing )
  {
    addedpeaks.insert( addedpeaks.end(), current_user_peaks->begin(), current_user_peaks->end() );
  }else if( !!current_user_peaks && !!existing )
  {
    for( const PeakPtr &p : *current_user_peaks )
      if( std::find(existing->begin(),existing->end(),p) != existing->end() )
        addedpeaks.push_back( p );
  }
  
  if( addedpeaks.size() )
  {
    for( PeakPtr p : addedpeaks )
    {
      const int pos = add_hint_peak_pos( p, *newpeaks );
      if( pos >= 0 )
        newpeaks->insert( newpeaks->begin() + pos, p );
    }
  }//if( addedpeaks.size() )
  
  spectrum->setAutomatedSearchPeaks( samplenums, newpeaks );
//  existing
}//void setHintPeaks(...)


<<<<<<< HEAD


/*
 //Depreciated 20150204 by wcjohns in favor of calling 
 //  InterSpec::findPeakFromControlDrag()
void InterSpec::findPeakFromUserRange( double x0, double x1 )
{
  if( !m_peakModel )
    throw runtime_error( "SpectrumDisplayDiv::findPeakFromUserRange(...): "
                        "shoudnt be called if peak model isnt set.");
  
  std::shared_ptr<SpecUtils::Measurement> data = m_spectrum->data();
  
  if( !data )
  {
    passMessage( "No spectrum data", WarningWidget::WarningMsgMedium );
    return;
  }
    
  if( x0 > x1 )
    swap( x0, x1 );
  
  //round to the edges of the bins the drag action was from
  const size_t lowerchannel = data->find_gamma_channel( x0 );
  const size_t upperchannel = data->find_gamma_channel( x1 );
  x0 = data->gamma_channel_lower( lowerchannel );
  x1 = data->gamma_channel_upper( upperchannel );
  
  PeakDef peak( 0.0, 0.0, 0.0 );
  peak.setMean( 0.5*(x0+x1) );
  peak.setSigma( (x1-x0)/8.0 );
  std::shared_ptr<PeakContinuum> continuum = peak.continuum();
  
  continuum->calc_linear_continuum_eqn( data, x0, x1, 1 );
  
  const double data_area = data->gamma_channels_sum( lowerchannel, upperchannel );
  const double continuum_area = peak.offset_integral( x0, x1 );
  peak.setAmplitude( data_area - continuum_area );
  
  std::vector<PeakDef> peakV;
  peakV.push_back( peak );
  
  const double stat_threshold = 0.5;
  const double hypothesis_threshold = 0.5;
  
  //XXX - we promised the user to use a given continuum, however the below only
  //      uses this as a starting point
  peakV = fitPeaksInRange( x0+0.00001, x1-0.00001, 0,
                           stat_threshold, hypothesis_threshold,
                           peakV, data, m_peakModel->peakVec() );
  
  for( size_t i = 0; i < peakV.size(); ++i )
    addPeak( peakV[i], true );
    
  if( peakV.size()==0 )
    passMessage( "No peaks were found. You might try a slighlty changed ROI "
                 "region.", WarningWidget::WarningMsgLow );
}//void findPeakFromUserRange( const double x0, const double x1 )
*/

=======
>>>>>>> 8065e909
void InterSpec::excludePeaksFromRange( double x0, double x1 )
{
  if( !m_peakModel )
    throw runtime_error( "InterSpec::excludePeaksFromRange(...): "
                        "shoudnt be called if peak model isnt set.");
  if( x0 > x1 )
    swap( x0, x1 );
  
  vector<PeakDef> all_peaks = m_peakModel->peakVec();
//  vector<PeakDef> peaks_in_range = peaksInRange( x0, x1, 4.0, all_peaks );
  vector<PeakDef> peaks_in_range = peaksTouchingRange( x0, x1, all_peaks );
  
  if( peaks_in_range.empty() )
    return;
  
  std::shared_ptr<const SpecUtils::Measurement> data = m_spectrum->data();
  if( !data )
    return;
  
  for( const PeakDef &peak : peaks_in_range )
  {
    vector<PeakDef>::iterator iter = std::find( all_peaks.begin(),
                                                all_peaks.end(), peak );
    if( iter != all_peaks.end() )
      all_peaks.erase( iter );
  }//for( peak in range ...)
  
  
  vector<PeakDef> peaks_to_keep;
  double minEffectedPeak = DBL_MAX, maxEffectedPeak = -DBL_MAX;
  
  for( PeakDef peak : peaks_in_range )
  {
    if( peak.mean()>=x0 && peak.mean()<=x1 )
      continue;
    
    std::shared_ptr<PeakContinuum> continuum = peak.continuum();
    
    double lowx = 0.0, upperx = 0.0;
    findROIEnergyLimits( lowx, upperx, peak, data );
    
    minEffectedPeak = std::min( minEffectedPeak, peak.mean() );
    maxEffectedPeak = std::max( maxEffectedPeak, peak.mean() );

    if( x0>=upperx || x1<=lowx )
    {
      peaks_to_keep.push_back( peak );
      continue;
    }
    
    const bool x0InPeak = ((x0>=lowx) && (x0<=upperx));
    const bool x1InPeak = ((x1>=lowx) && (x1<=upperx));
    
    if( !x0InPeak && !x1InPeak )
    {
      peaks_to_keep.push_back( peak );
      continue;
    }else if( x0InPeak && x1InPeak )
    {
      if( x0>peak.mean() )
        upperx = x0;
      else
        lowx = x1;
    }else if( x0InPeak )
    {
      upperx = x0;
    }else //if( x1InPeak )
    {
      lowx = x1;
    }//if / else

    continuum->setRange( lowx, upperx );
    
    peaks_to_keep.push_back( peak );
  }//for( PeakDef peak : peaks_in_range )
  
  
  std::shared_ptr<const DetectorPeakResponse> detector
                                          = measurment(SpecUtils::SpectrumType::Foreground)->detector();
  map<std::shared_ptr<const PeakContinuum>,PeakShrdVec > peaksinroi;
  for( PeakDef peak : peaks_to_keep )
    peaksinroi[peak.continuum()].push_back( std::make_shared<PeakDef>(peak) );
  
  map<std::shared_ptr<const PeakContinuum>, PeakShrdVec >::const_iterator iter;
  for( iter = peaksinroi.begin(); iter != peaksinroi.end(); ++iter )
  {
    //Instead of doing the fitting here, we could just:
    //m_rightClickEnergy = iter->second[0].mean();
    //refitPeakFromRightClick();
    //This would make things more consistent between right clicking to fit, and
    //  erasing part of the ROI (which is what happened if we are here).
    
    PeakShrdVec newpeaks = refitPeaksThatShareROI( data, detector, iter->second, 0.25 );
    if( newpeaks.size() == iter->second.size() )
    {
      for( size_t j = 0; j < newpeaks.size(); ++j )
        all_peaks.push_back( PeakDef(*newpeaks[j]) );
      std::sort( all_peaks.begin(), all_peaks.end(), &PeakDef::lessThanByMean );
    }else
    {
      //if newpeaks.empty(), then the Chi2 of the fit probably did not improve,
      //  so we'll just use the existing peaks.
      //I dont actually know how I feel about this: on one hand I want to
      //  believe in the Chi2, but on the other, we should probably respond to
      //  the user chaning the ROI. refitPeakFromRightClick() will then attempt
      //  a second fitting methos
      if( newpeaks.size() )
        cerr << "Warning: failed to refit peaks for some reason; got "
             << newpeaks.size()  << " with an input of " << iter->second.size()
             << endl;
      for( size_t j = 0; j < iter->second.size(); ++j )
        all_peaks.push_back( PeakDef(*iter->second[j]) );
      
      std::sort( all_peaks.begin(), all_peaks.end(), &PeakDef::lessThanByMean );
      
      /*
      double stat_threshold = 0.5, hypothesis_threshold = 0.5;
      vector<PeakDef> newpeaks;
      newpeaks = fitPeaksInRange( minEffectedPeak,
                                 maxEffectedPeak,
                                 3.0, stat_threshold, hypothesis_threshold,
                                 all_peaks,
                                 m_spectrum->data(),
                                 vector<PeakDef>() );
      if( all_peaks.size() == newpeaks.size() )
        all_peaks = newpeaks;
       */
    }
  }//for( loop over peaksinroi elements )
  
  
  m_peakModel->setPeaks( all_peaks );
}//void excludePeaksFromRange( const double x0, const double x1 )


void InterSpec::guessIsotopesForPeaks( WApplication *app )
{
  InterSpec *viewer = this;
  if( !m_peakModel )
    throw runtime_error( "InterSpec::refitPeakAmplitudes(...): "
                         "shoudnt be called if peak model isnt set.");
  
  std::shared_ptr<const SpecUtils::Measurement> data;
  std::shared_ptr<const DetectorPeakResponse> detector;
  std::shared_ptr<const deque< PeakModel::PeakShrdPtr > > all_peaks;
  
  {//begin code-block to get input data
    std::unique_ptr<WApplication::UpdateLock> applock;
    if( app )
      applock.reset( new WApplication::UpdateLock(app) );
    
    if( app && m_peakModel->peaks() )
      all_peaks = std::make_shared<deque<PeakModel::PeakShrdPtr> >( *m_peakModel->peaks() );
    else
      all_peaks = m_peakModel->peaks();
    
    if( !all_peaks || all_peaks->empty() )
      return;
    
    data = m_spectrum->data();
  
    if( viewer && viewer->measurment(SpecUtils::SpectrumType::Foreground) )
    {
      detector = viewer->measurment(SpecUtils::SpectrumType::Foreground)->detector();
      
      if( detector )
      {
        DetectorPeakResponse *resp = new DetectorPeakResponse( *detector );
        detector.reset( resp );
      }//if( detector )
    }//if( viewer && viewer->measurment(SpecUtils::SpectrumType::Foreground) )
  
    if( detector && !detector->hasResolutionInfo() )
    {
      try
      {
        std::shared_ptr<DetectorPeakResponse> newdetector = std::make_shared<DetectorPeakResponse>( *detector );
        newdetector->fitResolution( all_peaks, data, DetectorPeakResponse::kGadrasResolutionFcn );
        detector = newdetector;
      }catch( std::exception & )
      {
        detector.reset();
      }
    }
    
    if( !detector || !detector->isValid() )
    {
      DetectorPeakResponse *detPtr = new DetectorPeakResponse();
      detector.reset( detPtr );
    
      string drf_dir;
      if( PeakFitUtils::is_high_res(data) )
        drf_dir = SpecUtils::append_path(sm_staticDataDirectory, "GenericGadrasDetectors/HPGe 40%" );
      else
        drf_dir = SpecUtils::append_path(sm_staticDataDirectory, "GenericGadrasDetectors/NaI 1x1" );
      
      detPtr->fromGadrasDirectory( drf_dir );
    }//if( !detector || !detector->isValid() )
  }//end code-block to get input data
  
  vector<IsotopeId::PeakToNuclideMatch> idd( all_peaks->size() );
  
  size_t peakn = 0, rownum = 0;
  vector<size_t> rownums;
  SpecUtilsAsync::ThreadPool threadpool;
//  vector< boost::function<void()> > workers;
  vector<PeakModel::PeakShrdPtr> inputpeaks;
  vector<PeakDef> modifiedPeaks;
  for( PeakModel::PeakShrdPtr peak : *all_peaks )
  {
    ++rownum;
    inputpeaks.push_back( peak );
    
    if( (peak->parentNuclide()
         && (peak->nuclearTransition()
             || (peak->sourceGammaType()==PeakDef::AnnihilationGamma) ))
        || peak->reaction() || peak->xrayElement() )
    {
      modifiedPeaks.push_back( *peak );
      continue;
    }
    
    threadpool.post( boost::bind( &IsotopeId::suggestNuclides,
                                  boost::ref(idd[peakn]), peak, all_peaks,
                                  data, detector ) );
//    workers.push_back( boost::bind( &suggestNuclides, boost::ref(idd[peakn]),
//                                   peak, all_peaks, data, detector ) ) );
    rownums.push_back( rownum-1 );
    ++peakn;
  }//for( PeakModel::PeakShrdPtr peak : *all_peaks )
  
  threadpool.join();
//  SpecUtils::do_asyncronous_work( workers, false );

    
  for( size_t resultnum = 0; resultnum < rownums.size(); ++resultnum )
  {
    const size_t row = rownums[resultnum];
    const PeakModel::PeakShrdPtr peak = m_peakModel->peakPtr( row ); 
    PeakDef newPeak = *inputpeaks[row];
      
    if( newPeak.parentNuclide() || newPeak.reaction() || newPeak.xrayElement() )
    {
      modifiedPeaks.push_back( newPeak );
      continue;
    }//if( !isotopeData.empty() )
      
    const IsotopeId::PeakToNuclideMatch match = idd[resultnum];
    vector<PeakDef::CandidateNuclide> candidates;
      
    for( size_t j = 0; j < match.nuclideWeightPairs.size(); ++j )
    {
      const IsotopeId::NuclideStatWeightPair &p = match.nuclideWeightPairs[j];
      
      PeakDef::SourceGammaType sourceGammaType = PeakDef::NormalGamma;
      size_t radparticleIndex;
      const SandiaDecay::Transition *transition = NULL;
      const double sigma = newPeak.gausPeak() ? newPeak.sigma() : 0.125*newPeak.roiWidth();
      PeakDef::findNearestPhotopeak( p.nuclide, match.energy,
                                       4.0*sigma, false, transition,
                                       radparticleIndex, sourceGammaType );
      if( j == 0 )
        newPeak.setNuclearTransition( p.nuclide, transition,
                                      int(radparticleIndex), sourceGammaType );
        
      if( transition || (sourceGammaType==PeakDef::AnnihilationGamma) )
      {
        PeakDef::CandidateNuclide candidate;
        candidate.nuclide          = p.nuclide;
        candidate.weight           = p.weight;
        candidate.transition       = transition;
        candidate.sourceGammaType  = sourceGammaType;
        candidate.radparticleIndex = static_cast<int>(radparticleIndex);
        candidates.push_back( candidate );
      }//if( transition )
    }//for( size_t j = 0; j < match.nuclideWeightPairs.size(); ++j )

    newPeak.setCandidateNuclides( candidates );
    modifiedPeaks.push_back( newPeak );
  }//for( size_t i = 0; i < idd.size(); ++i )

  {//begin codeblock to set modified peaks
    std::unique_ptr<WApplication::UpdateLock> applock;
    if( app )
      applock.reset( new WApplication::UpdateLock(app) );
    
    m_peakModel->setPeaks( modifiedPeaks );
    
    if( app )
      app->triggerUpdate();
  }//end codeblock to set modified peaks
}//void guessIsotopesForPeaks()


vector<pair<float,int> > InterSpec::passthroughTimeToSampleNumber() const
{
  if( !m_dataMeasurement )
    return {};
  
  const vector<string> disp_dets = detectorsToDisplay(SpecUtils::SpectrumType::Foreground);
  
  /* If we have both "derived" data and non-derived data, we dont want to count the derived data
     spectra as background, because then weird things happen.
   */
  const bool hasDerivedData = m_dataMeasurement->contains_derived_data();
  const bool hasNonDerivedData = m_dataMeasurement->contains_non_derived_data();
  
  // We'll first grab foreground, background, and derived samples separately, then combine them
  //  So background samples will be first, and may be compressed, then foreground, then derived.
  double foretime = 0.0, backtime = 0.0, derivedtime = 0.0;
  vector<pair<float,int> > foreground, background, derived_data;
  
  const set<int> all_sample_nums = m_dataMeasurement->sample_numbers();
  for( const int sample_num : all_sample_nums )
  {
    if( m_excludedSamples.count(sample_num) )
      continue;
    
    const float sampletime = sample_real_time_increment( m_dataMeasurement, sample_num, disp_dets );
    if( sampletime <= 0.0f )
      continue;
    
    bool isFore = false, isback = false, isDerived = false;
    const auto meass = m_dataMeasurement->sample_measurements(sample_num);
    
    for( const std::shared_ptr<const SpecUtils::Measurement> &m : meass )
    {
      if( hasDerivedData && hasNonDerivedData && m->derived_data_properties() )
      {
        isDerived = true;
        continue;
      }
      
      switch( m->source_type() )
      {
        case SpecUtils::SourceType::IntrinsicActivity:
        case SpecUtils::SourceType::Calibration:
          break;
          
        case SpecUtils::SourceType::Background:
          isback = true;
          break;
          
        case SpecUtils::SourceType::Foreground:
        case SpecUtils::SourceType::Unknown:
          isFore = true;
          break;
      }//switch( m->source_type() )
    }//for( const std::shared_ptr<const SpecUtils::Measurement> &m : meass )
    
    if( isDerived )
    {
      derived_data.push_back( {sampletime, sample_num} );
      derivedtime += sampletime;
    }else if( isFore )
    {
      foreground.push_back( {sampletime, sample_num} );
      foretime += sampletime;
    }else if( isback )
    {
      background.push_back( {sampletime, sample_num} );
      backtime += sampletime;
    }
  }//for( const int sample_num : sample_nums )
  
  
#if( PERFORM_DEVELOPER_CHECKS )
// Note: this check is not always valid.  The code above will put a sample as foreground if
//       and of its measurements are foreground/unknown, but validForegroundSamples() will
//       remove the sample from foreground if any of its measurements are background or cal.
//  const auto prevfore = validForegroundSamples();
//  set<int> newfore;
//  for( auto s : foreground )
//    newfore.insert( s.second );
//  assert( newfore == prevfore );
#endif
  

  double cumulative_time = 0.0;
  vector<pair<float,int> > answer;
  if( background.empty() && foreground.empty() && derived_data.empty() )
    return answer;
  
  answer.reserve( foreground.size() + background.size() + derived_data.size() + 1 );
  
  if( !background.empty() )
  {
    // We want to limit the background samples to take up about 10% of the time chart because we
    //  normally dont care much about the background variation, and a lot of times there can be like
    //  a 5 minute, single spectrum, background, and like 10 seconds foreground, which would make
    //  the foreground not even visible.
    double backscale = 1.0;
    if( !foreground.empty() && (foretime > 0.1) && (backtime > 0.1*foretime) )
      backscale = ( std::ceil(0.1*foretime) ) / backtime;
    
    cumulative_time = -backscale * backtime;
    
    for( const auto &time_sample : background )
    {
      answer.push_back( {static_cast<float>(cumulative_time), time_sample.second} );
      cumulative_time += (backscale * time_sample.first);
    }
  }//if( !background.empty() )
  
  assert( fabs(cumulative_time) < 1.0E-4 );
  
  for( const auto &time_sample : foreground )
  {
    answer.push_back( {static_cast<float>(cumulative_time), time_sample.second} );
    cumulative_time += time_sample.first;
  }
  
  for( const auto &time_sample : derived_data )
  {
    answer.push_back( {cumulative_time, time_sample.second} );
    cumulative_time += time_sample.first;
  }

  // Add in upper edge of last time segment.
  answer.push_back( {cumulative_time, answer.back().second + 1} );
  
  return answer;
}//vector<std::pair<float,int> > passthroughTimeToSampleNumber() const


void InterSpec::displayTimeSeriesData()
{
  if( m_dataMeasurement && m_dataMeasurement->passthrough() )
  {
    if( m_timeSeries->isHidden() )
    {
      m_timeSeries->setHidden( false );
      m_chartResizer->setHidden( m_timeSeries->isHidden() );
    }//if( m_timeSeries->isHidden() )
    
    const vector<string> det_to_use = detectorsToDisplay(SpecUtils::SpectrumType::Foreground);
    m_timeSeries->setData( m_dataMeasurement, det_to_use );
    
    const set<int> emptyset;
    const set<int> &fore   = m_displayedSamples;
    const set<int> &back   = (m_backgroundMeasurement == m_dataMeasurement)
                                ? m_backgroundSampleNumbers : emptyset;
    const set<int> &second = (m_secondDataMeasurement == m_dataMeasurement)
                                ? m_sectondForgroundSampleNumbers : emptyset;
  
    m_timeSeries->setHighlightedIntervals( fore, SpecUtils::SpectrumType::Foreground );
    m_timeSeries->setHighlightedIntervals( back, SpecUtils::SpectrumType::Background );
    m_timeSeries->setHighlightedIntervals( second, SpecUtils::SpectrumType::SecondForeground );
  }else
  {
    m_timeSeries->setData( nullptr, {} );
    m_timeSeries->setHighlightedIntervals( {}, SpecUtils::SpectrumType::Foreground );
    m_timeSeries->setHighlightedIntervals( {}, SpecUtils::SpectrumType::Background );
    m_timeSeries->setHighlightedIntervals( {}, SpecUtils::SpectrumType::SecondForeground );
    
    if( !m_timeSeries->isHidden() )
    {
      m_timeSeries->setHidden( true );
      m_chartResizer->setHidden( m_timeSeries->isHidden() );
    }//if( !m_timeSeries->isHidden() )
  }//if( passthrough ) / else
}//void displayTimeSeriesData()


std::set<int> InterSpec::sampleRangeToSet( int start_sample,  int end_sample,
                                std::shared_ptr<const SpecMeas> meas,
                                const std::set<int> &excluded_samples )
{
  std::set<int> display_samples;
  if( meas )
  {
    set<int> sample_numbers = meas->sample_numbers();
    for( int s : excluded_samples )
      sample_numbers.erase( s );

    const int first_sample = (*sample_numbers.begin());
    const int last_sample = (*sample_numbers.rbegin());
  //  const int num_samples = static_cast<int>( meas->sample_numbers().size() );

    if( start_sample < first_sample ) start_sample = first_sample;
    if( end_sample < 0 )              end_sample = last_sample;
    if( end_sample > last_sample )    end_sample = last_sample;

    if( sample_numbers.size() == 1 )
      start_sample = end_sample = first_sample;

    for( int sample : sample_numbers )
      if( sample >= start_sample && sample <= end_sample )
        display_samples.insert( sample );
  }//if( meas )

  return display_samples;
}//sampleRangeToSet



vector<string> InterSpec::detectorsToDisplay( const SpecUtils::SpectrumType type ) const
{
  shared_ptr<const SpecMeas> wanted_meas = measurment(type);
  if( !wanted_meas )
    return vector<string>{};
  
  if( !m_dataMeasurement )
    return wanted_meas->detector_names();
  
  const vector<string> &all_det_names = m_dataMeasurement->detector_names();
  
  if( (type != SpecUtils::SpectrumType::Foreground)
      && (wanted_meas->detector_names() != all_det_names) )
    return wanted_meas->detector_names();
  
  vector<string> detector_names;
  
  if( !m_detectorToShowMenu || all_det_names.empty() )
    return all_det_names;
  
  const vector<WMenuItem *> items = m_detectorToShowMenu->items();
  
  size_t detnum = 0;
  for( size_t i = 0; i < items.size(); ++i )
  {
    if( items[i]->hasStyleClass("PhoneMenuBack") )
      continue;
    
#if( WT_VERSION>=0x3030300 )
    PopupDivMenuItem *item = dynamic_cast<PopupDivMenuItem *>( items[i] );
    WCheckBox *cb = (item ? item->checkBox() : (WCheckBox *)0);
#else
    WCheckBox *cb = 0;
    for( int j = 0; !cb && (j < items[i]->count()); ++j )
      cb = dynamic_cast<WCheckBox *>(items[i]->widget(j));
#endif
    
    if( cb && detnum < all_det_names.size() )
    {
      if( cb->isChecked() )
        detector_names.push_back( all_det_names[detnum] );
    }else
    {
      cerr << "XXX - Failed to get checkbox in menu!" << endl;
    }
    ++detnum;
  }// for( size_t i = 0; i < items.size(); ++i )
  
  if( detnum != all_det_names.size() )
    throw runtime_error( "InterSpec::detectorsToDisplay(): serious logic error" );

  return detector_names;
}//std::vector<string> detectorsToDisplay() const


void InterSpec::refreshDisplayedCharts()
{
  //We want to keep the old display scale factors, but calling displayForegroundData() will
  //  reset them.
  const float backSf = m_spectrum->displayScaleFactor(SpecUtils::SpectrumType::Background);
  const float secondSf = m_spectrum->displayScaleFactor(SpecUtils::SpectrumType::SecondForeground);
  
  if( m_dataMeasurement )
    displayForegroundData( true );
  
  if( m_secondDataMeasurement )
  {
    displaySecondForegroundData();
    m_spectrum->setDisplayScaleFactor( secondSf, SpecUtils::SpectrumType::SecondForeground );
  }//if( m_secondDataMeasurement )
  
  if( m_backgroundMeasurement )
  {
    displayBackgroundData();
    m_spectrum->setDisplayScaleFactor( backSf, SpecUtils::SpectrumType::Background );
  }//if( m_backgroundMeasurement )
  
  // Now check if the currently displayed energy range extend past all the ranges of the data.
  //  If so, dont display past where the data is.
  double min_energy = 99999.9, max_energy = -99999.9;

  auto checkEnergyRange = [&min_energy, &max_energy]( std::shared_ptr<const SpecUtils::Measurement> m ){
    auto cal = m ? m->energy_calibration() : nullptr;
    if( !cal || !cal->valid() )
      return;
    min_energy = std::min( static_cast<double>( cal->lower_energy() ), min_energy );
    max_energy = std::max( static_cast<double>( cal->upper_energy() ), max_energy );
  };
  
  checkEnergyRange( m_spectrum->data() );
  checkEnergyRange( m_spectrum->background() );
  checkEnergyRange( m_spectrum->secondData() );
  
  if( (max_energy > min_energy)
     && !IsInf(min_energy) && !IsInf(max_energy)
     && !IsNan(min_energy) && !IsNan(max_energy) )
  {
    const double curr_min = m_spectrum->xAxisMinimum();
    const double curr_max = m_spectrum->xAxisMaximum();
    
    if( (max_energy < curr_max) || (curr_min < min_energy) )
    {
      min_energy = ((curr_min < min_energy) || (curr_min >= max_energy)) ? min_energy : curr_min;
      max_energy = ((max_energy < curr_max) || (curr_max <= min_energy)) ? max_energy : curr_max;
      
      m_spectrum->setXAxisRange( min_energy, max_energy );
    }//if( either min or max range is outside of the data )
  }//if( possible energy range is valid )
}//void refreshDisplayedCharts()


std::set<int> InterSpec::sampleNumbersForTypeFromForegroundFile( const SpecUtils::SpectrumType type ) const
{
  set<int> dispsamples;
  if( !m_dataMeasurement )
    return dispsamples;
  
  for( const auto &m : m_dataMeasurement->measurements() )
  {
    switch( m->source_type() )
    {
      case SpecUtils::SourceType::IntrinsicActivity:
      case SpecUtils::SourceType::Calibration:
        if( type == SpecUtils::SpectrumType::SecondForeground )
          dispsamples.insert( m->sample_number() );
        break;
        
      case SpecUtils::SourceType::Background:
        if( type == SpecUtils::SpectrumType::Background )
          dispsamples.insert( m->sample_number() );
        break;
      case SpecUtils::SourceType::Foreground:
      case SpecUtils::SourceType::Unknown:
        if( type == SpecUtils::SpectrumType::Foreground )
          dispsamples.insert( m->sample_number() );
        break;
    }//switch( m->source_type() )
  }//for( loop over all measurements )
  
  return dispsamples;
}//set<int> sampleNumbersForType( SpectrumType )


void InterSpec::displayForegroundData( const bool current_energy_range )
{
  auto &meas = m_dataMeasurement;
  set<int> &sample_nums = m_displayedSamples;
  const vector<string> detectors = detectorsToDisplay( SpecUtils::SpectrumType::Foreground );
  
  if( meas && !detectors.empty() && sample_nums.empty() )
   {
     sample_nums = validForegroundSamples();
     if( !meas->passthrough() && (sample_nums.size() > 1) )
       sample_nums = { *begin(sample_nums) };
   }
  
  if( !meas || detectors.empty() || sample_nums.empty() )
  {
    m_backgroundSubItems[0]->disable();
    m_backgroundSubItems[0]->show();
    m_backgroundSubItems[1]->hide();
    m_hardBackgroundSub->disable();
    
    m_showYAxisScalerItems[0]->setDisabled( m_showYAxisScalerItems[0]->isVisible() );
    m_showYAxisScalerItems[1]->setDisabled( m_showYAxisScalerItems[1]->isVisible() );
    
    if( m_spectrum->data() )
    {
      m_spectrum->setData( nullptr, false );
      m_peakModel->setPeakFromSpecMeas( nullptr, sample_nums );
    }
    
    return;
  }//if( !meas )


  m_peakModel->setPeakFromSpecMeas( meas, sample_nums );

  const auto energy_cal = meas->suggested_sum_energy_calibration(sample_nums, detectors);
  if( !energy_cal )
  {
    vector<shared_ptr<const SpecUtils::Measurement>> meass;
    bool allNeutron = true, containSpectrum = false;
    for( const auto sample_num : sample_nums )
    {
      for( const auto &m : meas->sample_measurements( sample_num ) )
      {
         if( std::find( begin(detectors), end(detectors), m->detector_name() ) != end(detectors) )
         {
           meass.push_back( m );
           
           const auto cal = m->energy_calibration();
           const bool hasGamma = (m->num_gamma_channels() > 0);
           const bool hasSpectrum = cal && cal->valid() && (cal->num_channels() > 7);
           allNeutron = (allNeutron && !hasGamma);
           containSpectrum = (containSpectrum || hasSpectrum);
         }//if( this Measurement is from a detector we want )
      }//for( loop over Measurements for this sample number )
    }//for( const auto sample_num : sample_nums )
    
    string msg;
    if( meass.empty() )
    {
      if( detectors.size() == meas->detector_names().size() )
      {
        msg = "<p>The spectrum file didn't contain any spectra with the current sample numbers.</p>"
              "<p>Please select different/more sample numbers.</p>";
      }else
      {
        msg = "<p>The spectrum file didn't contain any spectra with the current sample numbers and"
              " detector names.</p>"
              "<p>Please select more detectors or sample numbers.</p>";
      }
    }else if( allNeutron )
    {
      msg = "<p>The current sample numbers and detector names only contain neutron data.</p>"
            "<p>Please select samples that include spectroscopic data.</p>";
    }else if( !containSpectrum )
    {
      msg = "<p>The current sample numbers and detector names do not include any spectroscopic"
            " measurements.</p>"
            "<p>Please select samples that include spectroscopic data.</p>";
    }else
    {
      msg = "<p>I couldn't determine binning to display the spectrum.</p>";
      
      if( meass.size() > 1 )
        msg += "<p>You might try selecting only a single spectra to display in "
        "the <b>File manager</b>, or a sample with gamma counts.</p>";
    }//if(
    
    passMessage( msg, WarningWidget::WarningMsgHigh );
  }//if( !binning )


  const bool canSub = (m_dataMeasurement && m_backgroundMeasurement);
  const bool isSub = m_spectrum->backgroundSubtract();
  if( m_backgroundSubItems[0]->isEnabled() != canSub )
    m_backgroundSubItems[0]->setDisabled( !canSub );
  if( m_backgroundSubItems[0]->isHidden() != isSub )
  {
    m_backgroundSubItems[0]->setHidden( isSub );
    m_backgroundSubItems[1]->setHidden( !isSub );
  }//if( m_backgroundSubItems[0]->isHidden() != isSub )

  if( m_hardBackgroundSub->isEnabled() != canSub )
    m_hardBackgroundSub->setDisabled( !canSub );
  
  std::shared_ptr<SpecUtils::Measurement> dataH;
  
  if( energy_cal )
    dataH = m_dataMeasurement->sum_measurements( sample_nums, detectors, energy_cal );
  
  if( dataH )
    dataH->set_title( "Foreground" );

  const float lt = dataH ? dataH->live_time() : 0.0f;
  const float rt = dataH ? dataH->real_time() : 0.0f;
  const float sum_neut = dataH ? dataH->neutron_counts_sum() : 0.0f;
  
  m_spectrum->setData( dataH, current_energy_range );
  
  if( !m_timeSeries->isHidden() )
    m_timeSeries->setHighlightedIntervals( sample_nums, SpecUtils::SpectrumType::Foreground );
}//void displayForegroundData()


void InterSpec::displaySecondForegroundData()
{
  const auto &meas = m_secondDataMeasurement;
  std::set<int> &sample_nums = m_sectondForgroundSampleNumbers;
  const auto disp_dets = detectorsToDisplay( SpecUtils::SpectrumType::SecondForeground );
  
  //Note: below will throw exception if 'disp_samples' has any invalid entries
  shared_ptr<const SpecUtils::EnergyCalibration> energy_cal;
  if( meas )
    energy_cal = meas->suggested_sum_energy_calibration( sample_nums, disp_dets );
  
  if( !energy_cal || !m_dataMeasurement )
  {
    //sample_nums.clear();
    if( m_spectrum->secondData() )
      m_spectrum->setSecondData( nullptr );
    
    if( !m_timeSeries->isHidden() )
      m_timeSeries->setHighlightedIntervals( {}, SpecUtils::SpectrumType::SecondForeground );
    
    return;
  }//if( !m_secondDataMeasurement )
  
  if( !meas->num_measurements() )
    throw runtime_error( "Serious logic error in InterSpec::displaySecondForegroundData()" );

  auto histH = meas->sum_measurements( sample_nums, disp_dets, energy_cal );
  if( histH )
    histH->set_title( "Second Foreground" );
    
  m_spectrum->setSecondData( histH );
  
  if( !m_timeSeries->isHidden() )
    m_timeSeries->setHighlightedIntervals( m_sectondForgroundSampleNumbers, SpecUtils::SpectrumType::SecondForeground );
}//void displaySecondForegroundData()


void InterSpec::displayBackgroundData()
{
  const auto &meas = m_backgroundMeasurement;
  set<int> &disp_samples = m_backgroundSampleNumbers;
  
  const vector<string> disp_dets = detectorsToDisplay( SpecUtils::SpectrumType::Background );
  
  //Note: below will throw exception if 'disp_samples' has any invalid entries
  shared_ptr<const SpecUtils::EnergyCalibration> energy_cal;
  if( meas )
    energy_cal = meas->suggested_sum_energy_calibration( disp_samples, disp_dets );
  
  if( !energy_cal || !m_dataMeasurement )
  {
    m_backgroundSubItems[0]->disable();
    m_backgroundSubItems[0]->show();
    m_backgroundSubItems[1]->hide();
    m_hardBackgroundSub->disable();
    //disp_samples.clear();
    if( m_spectrum->background() )
      m_spectrum->setBackground( nullptr );
    
    if( !m_timeSeries->isHidden() )
      m_timeSeries->setHighlightedIntervals( {}, SpecUtils::SpectrumType::Background );
    
    return;
  }//if( !energy_cal || !m_dataMeasurement )
  
  auto backgroundH = meas->sum_measurements( disp_samples, disp_dets, energy_cal );
  if( backgroundH )
    backgroundH->set_title( "Background" );
    
  const float lt = backgroundH ? backgroundH->live_time() : -1.0f;
  const float rt = backgroundH ? backgroundH->real_time() : -1.0f;
  const float neutronCounts = backgroundH ? backgroundH->neutron_counts_sum() : -1.0f;
  m_spectrum->setBackground( backgroundH );
  
  if( !m_timeSeries->isHidden() )
  {
    const auto background = SpecUtils::SpectrumType::Background;
    if( m_backgroundMeasurement != m_dataMeasurement )
      m_timeSeries->setHighlightedIntervals( {}, background );
    else
      m_timeSeries->setHighlightedIntervals( m_backgroundSampleNumbers, background );
  }//if( !m_timeSeries->isHidden() )
  
  const bool canSub = (m_dataMeasurement && m_backgroundMeasurement);
  const bool isSub = m_spectrum->backgroundSubtract();
  if( m_backgroundSubItems[0]->isEnabled() != canSub )
    m_backgroundSubItems[0]->setDisabled( !canSub );
  if( m_backgroundSubItems[0]->isHidden() != isSub )
  {
    m_backgroundSubItems[0]->setHidden( isSub );
    m_backgroundSubItems[1]->setHidden( !isSub );
  }//if( m_backgroundSubItems[0]->isHidden() != isSub )
  
  if( m_hardBackgroundSub->isEnabled() != canSub )
    m_hardBackgroundSub->setDisabled( !canSub );
}//void displayBackgroundData()
<|MERGE_RESOLUTION|>--- conflicted
+++ resolved
@@ -193,14 +193,14 @@
 #include "js/AppHtmlMenu.js"
 #endif
 
-<<<<<<< HEAD
+
 #if( USE_REMOTE_RID )
 #include "InterSpec/RemoteRid.h"
-=======
+#endif
+
 #if( USE_REL_ACT_TOOL )
 #include "InterSpec/RelActAutoGui.h"
 #include "InterSpec/RelActManualGui.h"
->>>>>>> 8065e909
 #endif
 
 #include "js/InterSpec.js"
@@ -7313,7 +7313,6 @@
 #endif  //#if( USE_TERMINAL_WIDGET )
 
 
-<<<<<<< HEAD
 #if( USE_REMOTE_RID )
 void InterSpec::createRemoteRidWindow()
 {
@@ -7354,7 +7353,6 @@
 #endif  //#if( USE_REMOTE_RID )
 
 
-=======
 #if( USE_REL_ACT_TOOL )
 void InterSpec::showRelActAutoWindow()
 {
@@ -7570,7 +7568,7 @@
 #endif
 }//void handleToolTabClosed( const int tabnum )
 #endif
->>>>>>> 8065e909
+
 
 void InterSpec::addToolsMenu( Wt::WWidget *parent )
 {
@@ -9973,69 +9971,6 @@
 }//void setHintPeaks(...)
 
 
-<<<<<<< HEAD
-
-
-/*
- //Depreciated 20150204 by wcjohns in favor of calling 
- //  InterSpec::findPeakFromControlDrag()
-void InterSpec::findPeakFromUserRange( double x0, double x1 )
-{
-  if( !m_peakModel )
-    throw runtime_error( "SpectrumDisplayDiv::findPeakFromUserRange(...): "
-                        "shoudnt be called if peak model isnt set.");
-  
-  std::shared_ptr<SpecUtils::Measurement> data = m_spectrum->data();
-  
-  if( !data )
-  {
-    passMessage( "No spectrum data", WarningWidget::WarningMsgMedium );
-    return;
-  }
-    
-  if( x0 > x1 )
-    swap( x0, x1 );
-  
-  //round to the edges of the bins the drag action was from
-  const size_t lowerchannel = data->find_gamma_channel( x0 );
-  const size_t upperchannel = data->find_gamma_channel( x1 );
-  x0 = data->gamma_channel_lower( lowerchannel );
-  x1 = data->gamma_channel_upper( upperchannel );
-  
-  PeakDef peak( 0.0, 0.0, 0.0 );
-  peak.setMean( 0.5*(x0+x1) );
-  peak.setSigma( (x1-x0)/8.0 );
-  std::shared_ptr<PeakContinuum> continuum = peak.continuum();
-  
-  continuum->calc_linear_continuum_eqn( data, x0, x1, 1 );
-  
-  const double data_area = data->gamma_channels_sum( lowerchannel, upperchannel );
-  const double continuum_area = peak.offset_integral( x0, x1 );
-  peak.setAmplitude( data_area - continuum_area );
-  
-  std::vector<PeakDef> peakV;
-  peakV.push_back( peak );
-  
-  const double stat_threshold = 0.5;
-  const double hypothesis_threshold = 0.5;
-  
-  //XXX - we promised the user to use a given continuum, however the below only
-  //      uses this as a starting point
-  peakV = fitPeaksInRange( x0+0.00001, x1-0.00001, 0,
-                           stat_threshold, hypothesis_threshold,
-                           peakV, data, m_peakModel->peakVec() );
-  
-  for( size_t i = 0; i < peakV.size(); ++i )
-    addPeak( peakV[i], true );
-    
-  if( peakV.size()==0 )
-    passMessage( "No peaks were found. You might try a slighlty changed ROI "
-                 "region.", WarningWidget::WarningMsgLow );
-}//void findPeakFromUserRange( const double x0, const double x1 )
-*/
-
-=======
->>>>>>> 8065e909
 void InterSpec::excludePeaksFromRange( double x0, double x1 )
 {
   if( !m_peakModel )
